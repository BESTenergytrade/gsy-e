--- conflicted
+++ resolved
@@ -42,13 +42,8 @@
         tick_length=interval.instance(settings.get('tick_length', timedelta(seconds=15))),
         market_count=settings.get('market_count', 4),
         cloud_coverage=settings.get('cloud_coverage', ConstSettings.DEFAULT_PV_POWER_PROFILE),
-<<<<<<< HEAD
-        market_maker_rate=settings.get('market_maker_rate', ConstSettings.MAX_ENERGY_RATE),
-        iaa_fee=settings.get('iaa_fee', ConstSettings.INTER_AREA_AGENT_FEE_PERCENTAGE),
-=======
         market_maker_rate=settings.get('market_maker_rate', str(ConstSettings.MAX_ENERGY_RATE)),
         iaa_fee=settings.get('iaa_fee', ConstSettings.INTER_AREA_AGENT_FEE_PERCENTAGE)
->>>>>>> b952b3f3
     )
 
     if scenario is None:
