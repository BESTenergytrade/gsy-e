import logging
from datetime import timedelta
from os import environ, getpid

import pendulum
import pendulum.interval as interval
from redis import StrictRedis
from rq import Connection, Worker, get_current_job
from rq.decorators import job

from d3a.models.config import SimulationConfig
<<<<<<< HEAD
from d3a.models.strategy.const import ConstSettings
=======
from d3a.models.strategy.const import DEFAULT_PV_POWER_PROFILE,\
    MAX_ENERGY_RATE, INTER_AREA_AGENT_FEE_PERCENTAGE
>>>>>>> e62f471d
from d3a.simulation import Simulation
from d3a.web import start_web
from d3a.util import available_simulation_scenarios


@job('d3a')
def start(scenario, settings):
    logging.getLogger().setLevel(logging.ERROR)
    interface = environ.get('WORKER_INTERFACE', "0.0.0.0")
    port = int(environ.get('WORKER_PORT', 5000))
    api_host = environ.get('WORKER_HOST', interface)
    api_url = "http://{}:{}/api".format(api_host, port)

    job = get_current_job()
    job.meta['api_url'] = api_url
    job.save_meta()

    if settings is None:
        settings = {}

    config = SimulationConfig(
        duration=interval.instance(settings.get('duration', timedelta(days=1))),
        slot_length=interval.instance(settings.get('slot_length', timedelta(minutes=15))),
        tick_length=interval.instance(settings.get('tick_length', timedelta(seconds=15))),
        market_count=settings.get('market_count', 4),
<<<<<<< HEAD
        cloud_coverage=settings.get('cloud_coverage', ConstSettings.DEFAULT_PV_POWER_PROFILE),
        market_maker_rate=settings.get('market_maker_rate', ConstSettings.MAX_ENERGY_RATE)
=======
        cloud_coverage=settings.get('cloud_coverage', DEFAULT_PV_POWER_PROFILE),
        market_maker_rate=settings.get('market_maker_rate', MAX_ENERGY_RATE),
        iaa_fee=settings.get('iaa_fee', INTER_AREA_AGENT_FEE_PERCENTAGE)
>>>>>>> e62f471d
    )

    if scenario is None:
        scenario_name = "default"
    elif scenario in available_simulation_scenarios:
        scenario_name = scenario
    else:
        scenario_name = 'json_arg'
        config.area = scenario

    simulation = Simulation(scenario_name,
                            config,
                            slowdown=settings.get('slowdown', 0),
                            exit_on_finish=True,
                            exit_on_finish_wait=interval.instance(timedelta(seconds=10)),
                            api_url=api_url,
                            redis_job_id=job.id)

    start_web(interface, port, simulation)
    simulation.run()


@job('d3a')
def get_simulation_scenarios():
    return available_simulation_scenarios


def main():
    with Connection(StrictRedis.from_url(environ.get('REDIS_URL', 'redis://localhost'))):
        Worker(
            ['d3a'],
            name='simulation.{}.{:%s}'.format(getpid(), pendulum.now())
        ).work()


if __name__ == "__main__":
    main()<|MERGE_RESOLUTION|>--- conflicted
+++ resolved
@@ -9,12 +9,7 @@
 from rq.decorators import job
 
 from d3a.models.config import SimulationConfig
-<<<<<<< HEAD
 from d3a.models.strategy.const import ConstSettings
-=======
-from d3a.models.strategy.const import DEFAULT_PV_POWER_PROFILE,\
-    MAX_ENERGY_RATE, INTER_AREA_AGENT_FEE_PERCENTAGE
->>>>>>> e62f471d
 from d3a.simulation import Simulation
 from d3a.web import start_web
 from d3a.util import available_simulation_scenarios
@@ -40,14 +35,9 @@
         slot_length=interval.instance(settings.get('slot_length', timedelta(minutes=15))),
         tick_length=interval.instance(settings.get('tick_length', timedelta(seconds=15))),
         market_count=settings.get('market_count', 4),
-<<<<<<< HEAD
         cloud_coverage=settings.get('cloud_coverage', ConstSettings.DEFAULT_PV_POWER_PROFILE),
         market_maker_rate=settings.get('market_maker_rate', ConstSettings.MAX_ENERGY_RATE)
-=======
-        cloud_coverage=settings.get('cloud_coverage', DEFAULT_PV_POWER_PROFILE),
-        market_maker_rate=settings.get('market_maker_rate', MAX_ENERGY_RATE),
-        iaa_fee=settings.get('iaa_fee', INTER_AREA_AGENT_FEE_PERCENTAGE)
->>>>>>> e62f471d
+        iaa_fee=settings.get('iaa_fee', ConstSettings.INTER_AREA_AGENT_FEE_PERCENTAGE)
     )
 
     if scenario is None:
