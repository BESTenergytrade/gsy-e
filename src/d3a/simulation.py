--- conflicted
+++ resolved
@@ -243,11 +243,7 @@
                         log.error("REST-API still running at %s", self.api_url)
                     if self.export_on_finish:
                         ExportAndPlot(self.area, self.export_path,
-<<<<<<< HEAD
-                                      DateTime.now().format("YYYY-MM-DD_HH:mm:SS"))
-=======
                                       DateTime.now().isoformat())
->>>>>>> 1716ea64
                     if self.use_repl:
                         self._start_repl()
                     elif self.reset_on_finish:
