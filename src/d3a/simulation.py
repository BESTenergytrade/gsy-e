import random
from importlib import import_module
from logging import getLogger
import time
from time import sleep
from pathlib import Path
from threading import Event, Thread, Lock
import dill
import json
import os
from pendulum import Pendulum
from pendulum.interval import Interval
from pendulum.period import Period
from pickle import HIGHEST_PROTOCOL
from ptpython.repl import embed
from datetime import timedelta

from d3a.exceptions import SimulationException, D3AException
from d3a.export import export
from d3a.models.config import SimulationConfig
# noinspection PyUnresolvedReferences
from d3a import setup as d3a_setup  # noqa
from d3a.util import NonBlockingConsole, format_interval
from d3a.endpoint_buffer import SimulationEndpointBuffer
from d3a.redis_communication import RedisSimulationCommunication
from d3a.models.strategy.const import ConstSettings
from d3a.util import IntervalType

log = getLogger(__name__)


page_lock = Lock()


class _SimulationInterruped(Exception):
    pass


class Simulation:
    def __init__(self, setup_module_name: str, simulation_config: SimulationConfig = None,
                 slowdown: int = 0, seed=None, paused: bool = False, pause_after: Interval = None,
                 use_repl: bool = False, export: bool = False, export_path: str = None,
                 reset_on_finish: bool = False,
                 reset_on_finish_wait: Interval = Interval(minutes=1),
                 exit_on_finish: bool = False,
                 exit_on_finish_wait: Interval = Interval(seconds=1),
<<<<<<< HEAD
                 api_url=None, message_url=None, redis_job_id=None, settings_file=None):
=======
                 api_url=None, redis_job_id=None):
>>>>>>> e62f471d
        self.initial_params = dict(
            slowdown=slowdown,
            seed=seed,
            paused=paused,
            pause_after=pause_after
        )

        if settings_file is not None:
            self.settings_file = settings_file
            self._read_settings_from_file()
            self._update_advanced_settings()
        else:
            self.simulation_config = simulation_config
        self.use_repl = use_repl
        self.export_on_finish = export
        self.export_path = export_path
        self.reset_on_finish = reset_on_finish
        self.reset_on_finish_wait = reset_on_finish_wait
        self.exit_on_finish = exit_on_finish
        self.exit_on_finish_wait = exit_on_finish_wait
        self.api_url = api_url
        self.setup_module_name = setup_module_name
        self.is_stopped = False
        self.endpoint_buffer = SimulationEndpointBuffer(redis_job_id, self.initial_params)
        self.redis_connection = RedisSimulationCommunication(self, redis_job_id)
        if sum([reset_on_finish, exit_on_finish, use_repl]) > 1:
            raise D3AException(
                "Can only specify one of '--reset-on-finish', '--exit-on-finish' and '--use-repl' "
                "simultaneously."
            )

        self.run_start = None
        self.paused_time = None

        self._load_setup_module()
        self._init(**self.initial_params)
        self._init_events()

    def _read_settings_from_file(self):
        """
        Reads basic and advanced settings from a settings file (json format)
        """
        if os.path.isfile(self.settings_file):
            with open(self.settings_file, "r") as sf:
                settings = json.load(sf)
                self.advanced_settings = settings["advanced_settings"]
                basic_settings = settings["basic_settings"]
                self.simulation_config = SimulationConfig(
                    duration=IntervalType('H:M')(basic_settings.get('duration',
                                                                    timedelta(hours=24))),
                    slot_length=IntervalType('M:S')(basic_settings.get('slot_length',
                                                                       timedelta(minutes=15))),
                    tick_length=IntervalType('M:S')(basic_settings.get('tick_length',
                                                                       timedelta(seconds=15))),
                    market_count=basic_settings.get('market_count', 4),
                    cloud_coverage=basic_settings.get(
                        'cloud_coverage', self.advanced_settings["DEFAULT_PV_POWER_PROFILE"]),
                    market_maker_rate=basic_settings.get(
                        'market_maker_rate', self.advanced_settings["MAX_ENERGY_RATE"]))

        else:
            raise FileExistsError("Please provide a valid settings_file path")

    def _update_advanced_settings(self):
        for set_var, set_val in self.advanced_settings.items():
            try:
                getattr(ConstSettings, set_var)
                setattr(ConstSettings, set_var, set_val)
            except AttributeError as er:
                SimulationException("{set_var} Is not configurable. ".format(set_var=set_var)
                                    + str(er))

    def _load_setup_module(self):
        try:
            self.setup_module = import_module(".{}".format(self.setup_module_name), 'd3a.setup')
            log.info("Using setup module '%s'", self.setup_module_name)
        except ImportError as ex:
            raise SimulationException(
                "Invalid setup module '{}'".format(self.setup_module_name)) from ex

    def _init_events(self):
        self.interrupt = Event()
        self.interrupted = Event()
        self.ready = Event()
        self.ready.set()

    def _init(self, slowdown, seed, paused, pause_after):
        self.paused = paused
        self.pause_after = pause_after
        self.slowdown = slowdown

        if seed:
            random.seed(seed)

        self.area = self.setup_module.get_setup(self.simulation_config)
        log.info("Starting simulation with config %s", self.simulation_config)
        self.area.activate()

    @property
    def finished(self):
        return self.area.current_tick == self.area.config.total_ticks

    @property
    def time_since_start(self):
        return self.area.current_tick * self.simulation_config.tick_length

    def reset(self, sync=True):
        """
        Reset simulation to initial values and restart the run.

        *IMPORTANT*: This method *MUST* be called from another thread, otherwise a deadlock will
        occur!
        """
        log.error("=" * 15 + " Simulation reset requested " + "=" * 15)
        if sync:
            self.interrupted.clear()
            self.interrupt.set()
            self.interrupted.wait()
            self.interrupt.clear()
        self._init(**self.initial_params)
        self.ready.set()

    def stop(self):
        self.is_stopped = True

    def run(self, resume=False) -> (Period, Interval):
        if resume:
            log.critical("Resuming simulation")
            self._info()
        self.is_stopped = False
        config = self.simulation_config
        tick_lengths_s = config.tick_length.total_seconds()
        slot_count = int(config.duration / config.slot_length) + 1
        while True:
            self.ready.wait()
            self.ready.clear()
            if resume:
                # FIXME: Fix resume time calculation
                if self.run_start is None or self.paused_time is None:
                    raise RuntimeError("Can't resume without saved state")
                slot_resume, tick_resume = divmod(self.area.current_tick, config.ticks_per_slot)
            else:
                self.run_start = Pendulum.now()
                self.paused_time = 0
                slot_resume = tick_resume = 0

            try:
                with NonBlockingConsole() as console:
                    for slot_no in range(slot_resume, slot_count):
                        run_duration = (
                            Pendulum.now() - self.run_start - Interval(seconds=self.paused_time)
                        )

                        log.error(
                            "Slot %d of %d (%2.0f%%) - %s elapsed, ETA: %s",
                            slot_no + 1,
                            slot_count,
                            (slot_no + 1) / slot_count * 100,
                            run_duration, run_duration / (slot_no + 1) * slot_count
                        )
                        if self.is_stopped:
                            log.error("Received stop command.")
                            sleep(5)
                            break

                        for tick_no in range(tick_resume, config.ticks_per_slot):
                            # reset tick_resume after possible resume
                            tick_resume = 0
                            self._handle_input(console)
                            self.paused_time += self._handle_paused(console)
                            tick_start = time.monotonic()
                            log.debug(
                                "Tick %d of %d in slot %d (%2.0f%%)",
                                tick_no + 1,
                                config.ticks_per_slot,
                                slot_no + 1,
                                (tick_no + 1) / config.ticks_per_slot * 100,
                            )

                            with page_lock:
                                self.area.tick()

                            tick_length = time.monotonic() - tick_start
                            if self.slowdown and tick_length < tick_lengths_s:
                                # Simulation runs faster than real time but a slowdown was
                                # requested
                                tick_diff = tick_lengths_s - tick_length
                                diff_slowdown = tick_diff * self.slowdown / 10000
                                log.debug("Slowdown: %.4f", diff_slowdown)
                                self._handle_input(console, diff_slowdown)

                        with page_lock:
                            self.endpoint_buffer.update(self.area, self.status)
                            self.redis_connection.publish_intermediate_results(
                                self.endpoint_buffer
                            )

                    run_duration = Pendulum.now() - self.run_start
                    paused_duration = Interval(seconds=self.paused_time)

                    self.redis_connection.publish_results(self.endpoint_buffer)

                    if not self.is_stopped:
                        log.error(
                            "Run finished in %s%s / %.2fx real time",
                            run_duration,
                            " ({} paused)".format(paused_duration) if paused_duration else "",
                            config.duration / (run_duration - paused_duration)
                        )
                    if not self.exit_on_finish:
                        log.error("REST-API still running at %s", self.api_url)
                    if self.export_on_finish:
                        export(self.area,
                               self.export_path,
                               Pendulum.now().format("%Y-%m-%d_%X"))
                    if self.use_repl:
                        self._start_repl()
                    elif self.reset_on_finish:
                        log.error("Automatically restarting simulation in %s",
                                  format_interval(self.reset_on_finish_wait))
                        self._handle_input(console, self.reset_on_finish_wait.in_seconds())

                        def _reset():
                            self.reset(sync=False)
                            self.paused = False
                        t = Thread(target=_reset)
                        t.start()
                        t.join()
                        continue
                    elif self.exit_on_finish:
                        self._handle_input(console, self.exit_on_finish_wait.in_seconds())
                        log.error("Terminating. (--exit-on-finish set.)")
                        break
                    else:
                        log.info("Ctrl-C to quit")
                        while True:
                            self._handle_input(console, 0.5)

                    break
            except _SimulationInterruped:
                self.interrupted.set()
            except KeyboardInterrupt:
                print("Exiting")
                break

    def toggle_pause(self):
        if self.finished:
            return False
        self.paused = not self.paused
        return True

    def _handle_input(self, console, sleep: float = 0):
        timeout = 0
        start = 0
        if sleep > 0:
            timeout = sleep / 100
            start = time.monotonic()
        while True:
            if self.interrupt.is_set():
                raise _SimulationInterruped()
            cmd = console.get_char(timeout)
            if cmd:
                if cmd not in {'i', 'p', 'q', 'r', 'S', 'R', 's', '+', '-'}:
                    log.critical("Invalid command. Valid commands:\n"
                                 "  [i] info\n"
                                 "  [p] pause\n"
                                 "  [q] quit\n"
                                 "  [r] reset\n"
                                 "  [S] stop\n"
                                 "  [R] start REPL\n"
                                 "  [s] save state\n"
                                 "  [+] increase slowdown\n"
                                 "  [-] decrease slowdown")
                    continue

                if self.finished and cmd in {'p', '+', '-'}:
                    log.error("Simulation has finished. The commands [p, +, -] are unavailable.")
                    continue

                if cmd == 'r':
                    Thread(target=lambda: self.reset()).start()
                elif cmd == 'R':
                    self._start_repl()
                elif cmd == 'i':
                    self._info()
                elif cmd == 'p':
                    self.paused = not self.paused
                    break
                elif cmd == 'q':
                    raise KeyboardInterrupt()
                elif cmd == 's':
                    self.save_state()
                elif cmd == 'S':
                    self.stop()
                elif cmd == '+':
                    v = 5
                    if self.slowdown <= 95:
                        self.slowdown += v
                        log.critical("Simulation slowdown changed to %d", self.slowdown)
                elif cmd == '-':
                    if self.slowdown >= 5:
                        self.slowdown -= 5
                        log.critical("Simulation slowdown changed to %d", self.slowdown)
            if sleep == 0 or time.monotonic() - start >= sleep:
                break

    def _handle_paused(self, console):
        if self.pause_after and self.time_since_start >= self.pause_after:
            self.paused = True
            self.pause_after = None
        if self.paused:
            start = time.monotonic()
            log.critical("Simulation paused. Press 'p' to resume or resume from API.")
            self.endpoint_buffer.update(self.area, self.status)
            self.redis_connection.publish_intermediate_results(self.endpoint_buffer)
            while self.paused and not self.interrupt.is_set():
                self._handle_input(console, 0.1)
            log.critical("Simulation resumed")
            return time.monotonic() - start
        return 0

    def _info(self):
        info = self.simulation_config.as_dict()
        slot, tick = divmod(self.area.current_tick, self.simulation_config.ticks_per_slot)
        percent = self.area.current_tick / self.simulation_config.total_ticks * 100
        slot_count = self.simulation_config.duration // self.simulation_config.slot_length
        info.update(slot=slot + 1, tick=tick + 1, slot_count=slot_count, percent=percent)
        log.critical(
            "\n"
            "Simulation configuration:\n"
            "  Duration: %(duration)s\n"
            "  Slot length: %(slot_length)s\n"
            "  Tick length: %(tick_length)s\n"
            "  Market count: %(market_count)d\n"
            "  Ticks per slot: %(ticks_per_slot)d\n"
            "Status:\n"
            "  Slot: %(slot)d / %(slot_count)d\n"
            "  Tick: %(tick)d / %(ticks_per_slot)d\n"
            "  Completed: %(percent).1f%%",
            info
        )

    def _start_repl(self):
        log.info(
            "An interactive REPL has been started. The root Area is available as "
            "`root_area`.")
        log.info("Ctrl-D to quit.")
        embed({'root_area': self.area})

    def save_state(self):
        save_dir = Path('.d3a')
        save_dir.mkdir(exist_ok=True)
        save_file_name = save_dir.joinpath(
            "saved-state_{:%Y%m%dT%H%M%S}.pickle".format(Pendulum.now())
        )
        with save_file_name.open('wb') as save_file:
            dill.dump(self, save_file, protocol=HIGHEST_PROTOCOL)
        log.critical("Saved state to %s", save_file_name.resolve())
        return save_file_name

    @property
    def status(self):
        if self.is_stopped:
            return "stopped"
        elif self.finished:
            return "finished"
        elif self.paused:
            return "paused"
        elif self.ready.is_set():
            return "ready"
        else:
            return "running"

    def __getstate__(self):
        state = self.__dict__.copy()
        state['_random_state'] = random.getstate()
        del state['interrupt']
        del state['interrupted']
        del state['ready']
        del state['setup_module']
        return state

    def __setstate__(self, state):
        random.setstate(state.pop('_random_state'))
        self.__dict__.update(state)
        self._load_setup_module()
        self._init_events()<|MERGE_RESOLUTION|>--- conflicted
+++ resolved
@@ -44,11 +44,8 @@
                  reset_on_finish_wait: Interval = Interval(minutes=1),
                  exit_on_finish: bool = False,
                  exit_on_finish_wait: Interval = Interval(seconds=1),
-<<<<<<< HEAD
-                 api_url=None, message_url=None, redis_job_id=None, settings_file=None):
-=======
-                 api_url=None, redis_job_id=None):
->>>>>>> e62f471d
+                 api_url=None, redis_job_id=None, settings_file=None):
+
         self.initial_params = dict(
             slowdown=slowdown,
             seed=seed,
