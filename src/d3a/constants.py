--- conflicted
+++ resolved
@@ -57,9 +57,8 @@
 
 RUN_IN_REALTIME = False
 
-<<<<<<< HEAD
 CONNECT_TO_PROFILES_DB = False
-=======
+
 
 class SettlementTemplateStrategiesConstants:
     INITIAL_BUYING_RATE = 0
@@ -67,5 +66,4 @@
     INITIAL_SELLING_RATE = 50
     FINAL_SELLING_RATE = 0
 
-    UPDATE_INTERVAL_MIN = 5
->>>>>>> c779b463
+    UPDATE_INTERVAL_MIN = 5