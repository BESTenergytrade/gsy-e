--- conflicted
+++ resolved
@@ -16,12 +16,8 @@
     parameters = ('avg_power_W', 'hrs_per_day', 'hrs_of_day', 'max_energy_rate')
 
     def __init__(self, avg_power_W, hrs_per_day=None, hrs_of_day=None,
-<<<<<<< HEAD
-                 daily_budget=None, min_energy_rate=ConstSettings.LOAD_MIN_ENERGY_RATE,
-=======
-                 random_factor=0, daily_budget=None,
+                 daily_budget=None,
                  min_energy_rate: Union[float, dict, str]=ConstSettings.LOAD_MIN_ENERGY_RATE,
->>>>>>> b5694f9c
                  max_energy_rate: Union[float, dict, str]=ConstSettings.LOAD_MAX_ENERGY_RATE):
         BaseStrategy.__init__(self)
         self.min_energy_rate = read_arbitrary_profile(InputProfileTypes.RATE,
@@ -40,13 +36,8 @@
         self.daily_budget = daily_budget * 100 if daily_budget is not None else None
         # Energy consumed during the day ideally should not exceed daily_energy_required
         self.energy_per_slot_Wh = None
-<<<<<<< HEAD
         self.energy_requirement_Wh = {}  # type: Dict[Time, float]
-        # In ct. / kWh
-        self.min_energy_rate = min_energy_rate
-=======
-        self.energy_requirement_Wh = 0
->>>>>>> b5694f9c
+
         # be a parameter on the constructor or if we want to deal in percentages
         if hrs_per_day is None:
             hrs_per_day = len(hrs_of_day)
@@ -83,14 +74,13 @@
         offers = market.most_affordable_offers
         return random.choice(offers)
 
-<<<<<<< HEAD
     def _one_sided_market_event_tick(self, market):
         try:
             if len(market.sorted_offers) < 1:
                 return
             acceptable_offer = self._find_acceptable_offer(market)
             if acceptable_offer and \
-                    self.min_energy_rate <= \
+                    self.min_energy_rate[market.time_slot_str] <= \
                     acceptable_offer.price / acceptable_offer.energy <= \
                     self.max_energy_rate[market.time_slot_str]:
                 max_energy = self.energy_requirement_Wh[market.time_slot] / 1000.0
@@ -110,46 +100,6 @@
     def _double_sided_market_event_tick(self, market):
         if self.are_bids_posted(market):
             self.update_posted_bids_over_ticks(market)
-=======
-    def _one_sided_market_event_tick(self):
-        markets = []
-        for time, market in self.area.markets.items():
-            if self._allowed_operating_hours(time.hour):
-                markets.append(market)
-        if not markets:
-            return
-        if self._allowed_operating_hours(self.area.now.hour):
-            try:
-                market = list(self.area.markets.values())[0]
-                if len(market.sorted_offers) < 1:
-                    return
-                acceptable_offer = self._find_acceptable_offer(market)
-                if acceptable_offer and \
-                        self.min_energy_rate[market.time_slot_str] <= \
-                        acceptable_offer.price / acceptable_offer.energy <= \
-                        self.max_energy_rate[market.time_slot_str]:
-                    max_energy = self.energy_requirement_Wh / 1000
-                    if acceptable_offer.energy > max_energy:
-                        self.accept_offer(market, acceptable_offer, energy=max_energy)
-                        self.energy_requirement_Wh = 0
-                        self.hrs_per_day -= self._operating_hours(max_energy)
-                    else:
-                        self.accept_offer(market, acceptable_offer)
-                        self.energy_requirement_Wh -= acceptable_offer.energy * 1000
-                        self.hrs_per_day -= self._operating_hours(acceptable_offer.energy)
-            except MarketException:
-                self.log.exception("An Error occurred while buying an offer")
-
-    def _double_sided_market_event_tick(self):
-        if ConstSettings.INTER_AREA_AGENT_MARKET_TYPE == 1:
-            assert False and "Cannot call this method using a single sided market."
-
-        if self.energy_requirement_Wh <= 0:
-            return
-
-        if self.are_bids_posted(self.area.next_market):
-            self.update_posted_bids(self.area.next_market)
->>>>>>> b5694f9c
 
     def event_tick(self, *, area):
         for market in self.active_markets:
@@ -170,16 +120,6 @@
         return (((energy * 1000) / self.energy_per_slot_Wh)
                 * (self.area.config.slot_length / duration(hours=1)))
 
-<<<<<<< HEAD
-=======
-    def _update_energy_requirement(self):
-        self.energy_requirement_Wh = 0
-        if self._allowed_operating_hours(self.area.now.hour):
-            energy_per_slot = self.energy_per_slot_Wh
-            self.energy_requirement_Wh += energy_per_slot
-        self.state.record_desired_energy(self.area, self.energy_requirement_Wh)
-
->>>>>>> b5694f9c
     def event_market_cycle(self):
         for market in self.active_markets:
             if ConstSettings.INTER_AREA_AGENT_MARKET_TYPE == 2:
