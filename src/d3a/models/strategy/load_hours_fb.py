import random
from pendulum import duration
from typing import Union
from collections import namedtuple

from d3a.util import generate_market_slot_list
from d3a.exceptions import MarketException
from d3a.models.state import LoadState
from d3a.models.strategy.base import BaseStrategy
from d3a.models.strategy.const import ConstSettings
from d3a.models.strategy.update_frequency import BidUpdateFrequencyMixin
from d3a.device_registry import DeviceRegistry
from d3a.models.strategy.read_user_profile import read_arbitrary_profile
from d3a.models.strategy.read_user_profile import InputProfileTypes

BalancingRatio = namedtuple('BalancingRatio', ('demand', 'supply'))


class LoadHoursStrategy(BaseStrategy, BidUpdateFrequencyMixin):
    parameters = ('avg_power_W', 'hrs_per_day', 'hrs_of_day', 'max_energy_rate')

    def __init__(self, avg_power_W, hrs_per_day=None, hrs_of_day=None, daily_budget=None,
                 min_energy_rate: Union[float, dict, str] =
                 ConstSettings.LoadSettings.MIN_ENERGY_RATE,
                 max_energy_rate: Union[float, dict, str] =
                 ConstSettings.LoadSettings.MAX_ENERGY_RATE,
                 balancing_energy_ratio: tuple =
                 (ConstSettings.BalancingSettings.OFFER_DEMAND_RATIO,
                  ConstSettings.BalancingSettings.OFFER_SUPPLY_RATIO)):

        BaseStrategy.__init__(self)
        self.min_energy_rate = read_arbitrary_profile(InputProfileTypes.RATE,
                                                      min_energy_rate)
        self.max_energy_rate = read_arbitrary_profile(InputProfileTypes.RATE,
                                                      max_energy_rate)
        BidUpdateFrequencyMixin.__init__(self,
                                         initial_rate_profile=self.min_energy_rate,
                                         final_rate_profile=self.max_energy_rate)
        self.state = LoadState()
        self.avg_power_W = avg_power_W

        # consolidated_cycle is KWh energy consumed for the entire year
        self.daily_energy_required = None
        # Budget for a single day in eur
        self.daily_budget = daily_budget * 100 if daily_budget is not None else None
        # Energy consumed during the day ideally should not exceed daily_energy_required
        self.energy_per_slot_Wh = None
        self.energy_requirement_Wh = {}  # type: Dict[Time, float]
        self.hrs_per_day = {}  # type: Dict[int, int]

        # be a parameter on the constructor or if we want to deal in percentages
        if hrs_per_day is None:
            hrs_per_day = len(hrs_of_day)
        if hrs_of_day is None:
            hrs_of_day = list(range(24))

        self.hrs_of_day = hrs_of_day
        self._initial_hrs_per_day = hrs_per_day
        self.balancing_energy_ratio = BalancingRatio(*balancing_energy_ratio)

        if not all([0 <= h <= 23 for h in hrs_of_day]):
            raise ValueError("Hrs_of_day list should contain integers between 0 and 23.")

        if len(hrs_of_day) < hrs_per_day:
            raise ValueError("Length of list 'hrs_of_day' must be greater equal 'hrs_per_day'")

    @property
    def active_markets(self):
        markets = []
        for time, market in self.area.markets.items():
            if self._allowed_operating_hours(time):
                markets.append(market)
        return markets

    def event_activate(self):
        self.energy_per_slot_Wh = (self.avg_power_W /
                                   (duration(hours=1) / self.area.config.slot_length))

        self._simulation_start_timestamp = self.area.now
        self.hrs_per_day = {day: self._initial_hrs_per_day
                            for day in range(self.area.config.duration.days + 1)}

        for slot_time in generate_market_slot_list(self.area):
            if self._allowed_operating_hours(slot_time):
                self.energy_requirement_Wh[slot_time] = self.energy_per_slot_Wh
                self.state.desired_energy_Wh[slot_time] = self.energy_per_slot_Wh

    def _find_acceptable_offer(self, market):
        offers = market.most_affordable_offers
        return random.choice(offers)

    def _one_sided_market_event_tick(self, market):
        try:
            if len(market.sorted_offers) < 1:
                return
            acceptable_offer = self._find_acceptable_offer(market)
            if acceptable_offer and \
                    self.min_energy_rate[market.time_slot_str] <= \
                    acceptable_offer.price / acceptable_offer.energy <= \
                    self.max_energy_rate[market.time_slot_str]:
                max_energy = self.energy_requirement_Wh[market.time_slot] / 1000.0
                current_day = self._get_day_of_timestamp(market.time_slot)
                if acceptable_offer.energy > max_energy:
                    self.accept_offer(market, acceptable_offer, energy=max_energy)
                    self.energy_requirement_Wh[market.time_slot] = 0
                    self.hrs_per_day[current_day] -= self._operating_hours(max_energy)
                else:
                    self.accept_offer(market, acceptable_offer)
                    self.energy_requirement_Wh[market.time_slot] -= \
                        acceptable_offer.energy * 1000.0
                    self.hrs_per_day[current_day] -= self._operating_hours(acceptable_offer.energy)

        except MarketException:
            self.log.exception("An Error occurred while buying an offer")

    def _get_day_of_timestamp(self, time_slot):
        return (time_slot - self._simulation_start_timestamp).days

    def _double_sided_market_event_tick(self, market):
        if self.are_bids_posted(market):
            self.update_posted_bids_over_ticks(market)

    def event_tick(self, *, area):
        for market in self.active_markets:
            if self.energy_requirement_Wh[market.time_slot] <= 0:
                continue
            if market.time_slot not in self.energy_requirement_Wh:
                continue

            if ConstSettings.IAASettings.MARKET_TYPE == 1:
                self._one_sided_market_event_tick(market)
            elif ConstSettings.IAASettings.MARKET_TYPE == 2:
                self._double_sided_market_event_tick(market)

    def _allowed_operating_hours(self, time):
        return time.hour in self.hrs_of_day and \
               self.hrs_per_day[self._get_day_of_timestamp(time)] > 0

    def _operating_hours(self, energy):
        return (((energy * 1000) / self.energy_per_slot_Wh)
                * (self.area.config.slot_length / duration(hours=1)))

    def event_market_cycle(self):
        for market in self.active_markets:
<<<<<<< HEAD
            if ConstSettings.INTER_AREA_AGENT_MARKET_TYPE == 2:
=======
            self._demand_balancing_offer(market)
            if ConstSettings.IAASettings.MARKET_TYPE == 2:
>>>>>>> 15de789c
                if self.energy_requirement_Wh[market.time_slot] > 0:
                    if ConstSettings.ENABLE_BALANCING_MARKET and \
                            len(DeviceRegistry.REGISTRY.keys()):
                        bid_energy = \
                            self.energy_requirement_Wh[market.time_slot] - \
                            self.balancing_energy_ratio.demand * \
                            self.state.desired_energy_Wh[market.time_slot]
                    else:
                        bid_energy = self.energy_requirement_Wh[market.time_slot]
                    self.post_first_bid(market, bid_energy)
                self.update_market_cycle_bids()

    def event_balancing_market_cycle(self):
        for market in self.active_markets:
            self._demand_balancing_offer(market)

    def event_bid_deleted(self, *, market_id, bid):
        market = self.area.get_future_market_from_id(market_id)
        assert market is not None

        if bid.buyer != self.owner.name:
            return
        self.remove_bid_from_pending(bid.id, market)

    def event_bid_traded(self, *, market_id, bid_trade):
        market = self.area.get_future_market_from_id(market_id)
        assert market is not None

        if bid_trade.buyer != self.owner.name:
            return

        buffered_bid = next(filter(
            lambda b: b.id == bid_trade.offer.id,
            self.get_posted_bids(market)
        ))

        if bid_trade.offer.buyer == buffered_bid.buyer:
            self.energy_requirement_Wh[market.time_slot] -= bid_trade.offer.energy * 1000.0
            self.hrs_per_day[self._get_day_of_timestamp(market.time_slot)] -= \
                self._operating_hours(bid_trade.offer.energy)
            if not bid_trade.residual or self.energy_requirement_Wh[market.time_slot] < 0.00001:
                self.remove_bid_from_pending(bid_trade.offer.id, market)
            assert self.energy_requirement_Wh[market.time_slot] >= -0.00001

        super().event_bid_traded(market_id=market_id, bid_trade=bid_trade)

    def event_trade(self, *, market_id, trade):
        market = self.area.get_future_market_from_id(market_id)
        assert market is not None

<<<<<<< HEAD
        if ConstSettings.BALANCING_FLEXIBLE_LOADS_SUPPORT:
=======
    def event_trade(self, *, market, trade):
        if ConstSettings.BalancingSettings.FLEXIBLE_LOADS_SUPPORT:
>>>>>>> 15de789c
            # Load can only put supply_balancing_offers only when there is a trade in spot_market
            self._supply_balancing_offer(market, trade)
        super().event_trade(market_id=market_id, trade=trade)

    # committing to increase its consumption when required
    def _demand_balancing_offer(self, market):
        if not self.is_eligible_for_balancing_market:
            return

        ramp_up_energy = \
            self.balancing_energy_ratio.demand * \
            self.state.desired_energy_Wh[market.time_slot]
        self.energy_requirement_Wh[market.time_slot] -= ramp_up_energy
        ramp_up_price = DeviceRegistry.REGISTRY[self.owner.name][0] * ramp_up_energy
        if ramp_up_energy != 0 and ramp_up_price != 0:
            self.area.balancing_markets[market.time_slot]. \
                balancing_offer(ramp_up_price,
                                -ramp_up_energy,
                                self.owner.name)

    # committing to reduce its consumption when required
    def _supply_balancing_offer(self, market, trade):
        if not self.is_eligible_for_balancing_market:
            return
        if trade.buyer != self.owner.name:
            return
        ramp_down_energy = self.balancing_energy_ratio.supply * trade.offer.energy
        ramp_down_price = DeviceRegistry.REGISTRY[self.owner.name][1] * ramp_down_energy
        self.area.balancing_markets[market.time_slot].balancing_offer(ramp_down_price,
                                                                      ramp_down_energy,
                                                                      self.owner.name)


class CellTowerLoadHoursStrategy(LoadHoursStrategy):
    pass<|MERGE_RESOLUTION|>--- conflicted
+++ resolved
@@ -142,14 +142,9 @@
 
     def event_market_cycle(self):
         for market in self.active_markets:
-<<<<<<< HEAD
-            if ConstSettings.INTER_AREA_AGENT_MARKET_TYPE == 2:
-=======
-            self._demand_balancing_offer(market)
             if ConstSettings.IAASettings.MARKET_TYPE == 2:
->>>>>>> 15de789c
                 if self.energy_requirement_Wh[market.time_slot] > 0:
-                    if ConstSettings.ENABLE_BALANCING_MARKET and \
+                    if ConstSettings.BalancingSettings.ENABLE_BALANCING_MARKET and \
                             len(DeviceRegistry.REGISTRY.keys()):
                         bid_energy = \
                             self.energy_requirement_Wh[market.time_slot] - \
@@ -198,12 +193,7 @@
         market = self.area.get_future_market_from_id(market_id)
         assert market is not None
 
-<<<<<<< HEAD
-        if ConstSettings.BALANCING_FLEXIBLE_LOADS_SUPPORT:
-=======
-    def event_trade(self, *, market, trade):
         if ConstSettings.BalancingSettings.FLEXIBLE_LOADS_SUPPORT:
->>>>>>> 15de789c
             # Load can only put supply_balancing_offers only when there is a trade in spot_market
             self._supply_balancing_offer(market, trade)
         super().event_trade(market_id=market_id, trade=trade)
