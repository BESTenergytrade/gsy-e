--- conflicted
+++ resolved
@@ -21,20 +21,16 @@
 from typing import List, Dict, Any, Union  # noqa
 from uuid import uuid4
 
-<<<<<<< HEAD
 from d3a import constants
 from d3a.constants import FLOATING_POINT_TOLERANCE
 from d3a.constants import REDIS_PUBLISH_RESPONSE_TIMEOUT
 from d3a.d3a_core.device_registry import DeviceRegistry
 from d3a.d3a_core.exceptions import D3ARedisException
-from d3a.d3a_core.exceptions import SimulationException, D3AException
+from d3a.d3a_core.exceptions import SimulationException, D3AException, MarketException
 from d3a.d3a_core.redis_connections.redis_area_market_communicator import BlockingCommunicator
 from d3a.d3a_core.util import append_or_create_key
 from d3a.events import EventMixin
 from d3a.events.event_structures import Trigger, TriggerMixin, AreaEvent, MarketEvent
-=======
-from d3a.d3a_core.exceptions import SimulationException, D3AException, MarketException
->>>>>>> 8328a4ce
 from d3a.models.base import AreaBehaviorBase
 from d3a.models.market import Market
 from d3a.models.market.market_structures import Offer, Bid, trade_from_JSON_string, \
@@ -565,6 +561,7 @@
             self.remove_bid_from_pending(market.id, bid.id)
             self.post_bid(market, bid.energy * updated_rate,
                           bid.energy)
+
     def can_bid_be_posted(
             self, bid_energy, bid_price, required_energy_kWh, market, replace_existing=False):
 
