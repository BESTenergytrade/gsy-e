--- conflicted
+++ resolved
@@ -27,13 +27,9 @@
                                                  + 60 * 16
                                                  )
         # This function returns a forecast in the unit of kWh
-<<<<<<< HEAD
 #        self.log.info("current forecast is %s",
 #                      self.gaussian_energy_forecast(difference_to_midnight_in_minutes))
-=======
-        self.log.info("current forecast is %s",
-                      self.gaussian_energy_forecast(difference_to_midnight_in_minutes))
->>>>>>> a871c460
+
         quantity_forecast = self.produced_energy_forecast_real_data(
             difference_to_midnight_in_minutes)
         average_market_price = self.area.historical_avg_price
@@ -58,7 +54,6 @@
                 # Sell energy and save that an offer was posted into a list
                 if quantity_forecast[time] == 0:
                     continue
-<<<<<<< HEAD
                 for panel in range(self.panel_count):
                     offer = market.offer(
                         quantity_forecast[time],
@@ -66,14 +61,6 @@
                         self.owner.name
                     )
                     self.offers_posted[offer.id] = market
-=======
-                offer = market.offer(
-                    quantity_forecast[time],
-                    (rounded_energy_price * quantity_forecast[time]),
-                    self.owner.name
-                )
-                self.offers_posted[offer.id] = market
->>>>>>> a871c460
             else:
                 # XXX TODO: This should check if current market offers
                 # are still in line with strategy
