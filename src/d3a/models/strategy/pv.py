--- conflicted
+++ resolved
@@ -167,18 +167,13 @@
     def event_activate_price(self):
         # If use_market_maker_rate is true, overwrite initial_selling_rate to market maker rate
         if self.use_market_maker_rate:
-<<<<<<< HEAD
             self.area_reconfigure_event(initial_selling_rate=GlobalConfig.market_maker_rate.get(
                 self.owner.parent.next_market.time_slot, 0) -
                     self.owner.get_path_to_root_fees(),
                     validate=False)
-        self._validate_rates()
-=======
-            self.area_reconfigure_event(initial_selling_rate=GlobalConfig.market_maker_rate)
         self._validate_rates(self.offer_update.initial_rate, self.offer_update.final_rate,
                              self.offer_update.energy_rate_change_per_update,
                              self.offer_update.fit_to_limit)
->>>>>>> d88798b2
         # Calculating the produced energy
         self._set_alternative_pricing_scheme()
         self.offer_update.update_on_activate()
