--- conflicted
+++ resolved
@@ -43,13 +43,8 @@
 
         self.offer_age: Dict[str, int] = {}
         # Offer.id -> OfferInfo
-<<<<<<< HEAD
-        self.forwarded_offers = {}  # type: Dict[str, OfferInfo]
-        self.trade_residual = {}  # type: Dict[str, Offer]
-=======
         self.forwarded_offers: Dict[str, OfferInfo] = {}
         self.trade_residual: Dict[str, Offer] = {}
->>>>>>> 7f50801c
 
     def __repr__(self):
         return "<IAAEngine [{s.owner.name}] {s.name} {s.markets.source.time_slot:%H:%M}>".format(
