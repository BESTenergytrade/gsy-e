--- conflicted
+++ resolved
@@ -21,11 +21,8 @@
 from d3a_interface.constants_limits import ConstSettings
 from d3a.d3a_core.util import short_offer_bid_log_str
 from d3a.d3a_core.exceptions import MarketException, OfferNotFoundException
-<<<<<<< HEAD
-from d3a.models.market.grid_fees.base_model import GridFees
 from d3a.models.market.market_structures import copy_offer
-=======
->>>>>>> eaeacc42
+
 
 OfferInfo = namedtuple('OfferInfo', ('source_offer', 'target_offer'))
 Markets = namedtuple('Markets', ('source', 'target'))
@@ -146,16 +143,11 @@
                 f"offer: source_rate ({source_rate}) is not lower than target_rate ({target_rate})"
 
             try:
-<<<<<<< HEAD
                 trade_offer_rate = trade.offer.energy_rate
-                updated_trade_bid_info = GridFees.update_forwarded_offer_trade_original_info(
-                    trade.offer_bid_trade_info, offer_info.source_offer)
-=======
-                trade_offer_rate = trade.offer.price / trade.offer.energy
                 updated_trade_bid_info = \
                     self.markets.source.fee_class.update_forwarded_offer_trade_original_info(
                         trade.offer_bid_trade_info, offer_info.source_offer)
->>>>>>> eaeacc42
+
                 trade_source = self.owner.accept_offer(
                     market_or_id=self.markets.source,
                     offer=offer_info.source_offer,
