--- conflicted
+++ resolved
@@ -66,44 +66,6 @@
         self.forwarded_bids.pop(bid_info.target_bid.id, None)
         self.forwarded_bids.pop(bid_info.source_bid.id, None)
 
-<<<<<<< HEAD
-=======
-    def _match_offers_bids(self):
-        for bid, offer in self._perform_pay_as_bid_matching():
-            selected_energy = bid.energy if bid.energy < offer.energy else offer.energy
-            original_bid_rate = bid.original_bid_price / bid.energy
-            matched_rate = bid.price / bid.energy
-
-            trade_bid_info = TradeBidInfo(
-                original_bid_rate=original_bid_rate,
-                propagated_bid_rate=bid.price/bid.energy,
-                original_offer_rate=offer.original_offer_price/offer.energy,
-                propagated_offer_rate=offer.price/offer.energy,
-                trade_rate=original_bid_rate)
-
-            self.owner.accept_offer(market=self.markets.source,
-                                    offer=offer,
-                                    buyer=bid.buyer,
-                                    energy=selected_energy,
-                                    trade_rate=matched_rate,
-                                    already_tracked=False,
-                                    trade_bid_info=trade_bid_info,
-                                    buyer_origin=bid.buyer_origin)
-            self._delete_forwarded_offer_entries(offer)
-            self.markets.source.accept_bid(bid,
-                                           selected_energy,
-                                           seller=offer.seller,
-                                           buyer=bid.buyer,
-                                           already_tracked=True,
-                                           trade_rate=matched_rate,
-                                           trade_offer_info=trade_bid_info,
-                                           seller_origin=offer.seller_origin)
-
-            bid_info = self.forwarded_bids.get(bid.id, None)
-            if bid_info is not None:
-                self.delete_forwarded_bids(bid_info)
-
->>>>>>> 57ad9fc4
     def tick(self, *, area):
         super().tick(area=area)
 
