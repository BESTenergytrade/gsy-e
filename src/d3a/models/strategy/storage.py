from d3a.models.strategy import ureg, Q_

from d3a.exceptions import MarketException
from d3a.models.state import StorageState
from d3a.models.strategy.base import BaseStrategy
from d3a.models.strategy.const import DEFAULT_RISK, MAX_RISK, STORAGE_MIN_ALLOWED_SOC, \
<<<<<<< HEAD
    STORAGE_BREAK_EVEN, STORAGE_CAPACITY, MAX_ABS_BATTERY_POWER
=======
    STORAGE_BREAK_EVEN, STORAGE_MAX_SELL_RATE_c_per_Kwh, STORAGE_CAPACITY, MAX_ABS_BATTERY_POWER, \
    MAX_ENERGY_RATE
>>>>>>> 8f7eb455


class StorageStrategy(BaseStrategy):
    parameters = ('risk', 'initial_capacity', 'initial_charge',
                  'battery_capacity', 'max_abs_battery_power')

    def __init__(self, risk=DEFAULT_RISK,
                 initial_capacity=0.0,
                 initial_charge=None,
                 battery_capacity=STORAGE_CAPACITY,
                 max_abs_battery_power=MAX_ABS_BATTERY_POWER,
                 break_even=STORAGE_BREAK_EVEN,
                 cap_price_strategy=False):
        self._validate_constructor_arguments(risk, initial_capacity,
                                             initial_charge, battery_capacity)
        super().__init__()
        self.risk = risk
        self.state = StorageState(initial_capacity=initial_capacity,
                                  initial_charge=initial_charge,
                                  capacity=battery_capacity,
                                  max_abs_battery_power=max_abs_battery_power,
                                  loss_per_hour=0.0,
                                  strategy=self)
        self.break_even = Q_(break_even, (ureg.EUR_cents / ureg.kWh))
        self.cap_price_strategy = cap_price_strategy

    def event_activate(self):
        self.state.battery_energy_per_slot(self.area.config.slot_length)
        self.max_selling_rate_cents_per_kwh = \
            Q_((self.area.config.market_maker_rate-1), (ureg.EUR_cents / ureg.kWh))

    @staticmethod
    def _validate_constructor_arguments(risk, initial_capacity, initial_charge, battery_capacity):
        if battery_capacity < 0:
            raise ValueError("Battery capacity should be a positive integer")
        if initial_charge and not 0 <= initial_charge <= 100:
            raise ValueError("Initial charge is a percentage value, should be between 0 and 100.")
        if not 0 <= risk <= 100:
            raise ValueError("Risk is a percentage value, should be between 0 and 100.")
        if initial_capacity and not 0 <= initial_capacity <= battery_capacity:
            raise ValueError("Initial capacity should be between 0 and "
                             "battery_capacity parameter.")

    def event_tick(self, *, area):
        # Taking the cheapest offers in every market currently open and building the average
        # avg_cheapest_offer_price = self.find_avg_cheapest_offers()
        most_expensive_offer_rate = self.find_most_expensive_market_rate()
        # Check if there are cheap offers to buy
        self.buy_energy(most_expensive_offer_rate)
        self.state.tick(area)

    def event_market_cycle(self):
        if self.area.past_markets:
            past_market = list(self.area.past_markets.values())[-1]
        else:
            if self.state.used_storage > 0:
                self.sell_energy(self.find_most_expensive_market_rate())
            return
        # if energy in this slot was bought: update the storage
        for bought in self.offers.bought_in_market(past_market):
            self.state.fill_blocked_storage(bought.energy)
            self.sell_energy(buying_rate=(bought.price / bought.energy),
                             energy=bought.energy)
        # if energy in this slot was sold: update the storage
        for sold in self.offers.sold_in_market(past_market):
            self.state.sold_offered_storage(sold.energy)
        # Check if Storage posted offer in that market that has not been bought
        # If so try to sell the offer again
        for offer in self.offers.open_in_market(past_market):
            # self.offers_posted[market].price is the price we charged including profit
            # But self.sell_energy expects a buying price
            offer_rate = (offer.price / offer.energy)

            initial_buying_rate = offer_rate / (1.01 * self._risk_factor)

            self.sell_energy(initial_buying_rate, offer.energy, open_offer=True)
            self.offers.sold_offer(offer.id, past_market)
        # sell remaining capacity too (e. g. initial capacity)
        if self.state.used_storage > 0:
            self.sell_energy(self.find_most_expensive_market_rate())
        self.state.market_cycle(self.area)

    def buy_energy(self, avg_cheapest_offer_rate):
        # Here starts the logic if energy should be bought
        # Iterating over all offers in every open market
        max_affordable_offer_rate = min(avg_cheapest_offer_rate*0.99, self.break_even.m-0.01)
        for market in self.area.markets.values():
            for offer in market.sorted_offers:
                if offer.seller == self.owner.name:
                    # Don't buy our own offer
                    continue
                # Check if storage has free capacity and if the price is cheap enough
                if self.state.free_storage >= offer.energy \
                        and (offer.price / offer.energy) < max_affordable_offer_rate:
                    # Try to buy the energy
                    try:
                        if self.state.available_energy_per_slot(market.time_slot) > offer.energy:
                            max_energy = offer.energy
                        else:
                            max_energy = self.state.available_energy_per_slot(market.time_slot)
                        self.accept_offer(market, offer, energy=max_energy)
                        self.state.update_energy_per_slot(max_energy, market.time_slot)
                        self.state.block_storage(max_energy)
                        return True

                    except MarketException:
                        # Offer already gone etc., try next one.
                        return False
                else:
                    return False

    def sell_energy(self, buying_rate, energy=None, open_offer=False):
        selling_rate = self._calculate_selling_rate_from_buying_rate(buying_rate)
        assert buying_rate > 0.0

        target_market = self._select_market_to_sell()
        energy = self._calculate_energy_to_sell(energy, target_market)

        if energy > 0.0:
            assert selling_rate > 0.0
            offer = target_market.offer(
                energy * selling_rate,
                energy,
                self.owner.name
            )
            self.state.update_energy_per_slot(energy, target_market.time_slot)

            # Update only for new offers
            # Offers that were open before should not be updated
            if not open_offer:
                self.state.offer_storage(energy)
            self.offers.post(offer, target_market)

    def _select_market_to_sell(self):
        # try:
        #     max_rate = 0.0
        #     most_expensive_market = list(self.area.markets.values())[0]
        #     for m in self.area.markets.values():
        #         if len(m.sorted_offers) > 0 and \
        #                 m.sorted_offers[0].price / m.sorted_offers[0].energy > max_rate:
        #             max_rate = m.sorted_offers[0].price / m.sorted_offers[0].energy
        #             most_expensive_market = m
        # except IndexError:
        #     try:
        #         most_expensive_market = self.area.current_market
        #     except StopIteration:
        #         return
        # return most_expensive_market
        # TODO: Consider removing the comments in the context of D3ASIM-511
        return list(self.area.markets.values())[0]

    def _calculate_energy_to_sell(self, energy, target_market):
        # If no energy is passed, try to sell all the Energy left in the storage
        if energy is None:
            energy = self.state.used_storage

        # Limit energy according to the maximum battery power
        energy = min(energy, self.state.available_energy_per_slot(target_market.time_slot))
        # Limit energy to respect minimum allowed battery SOC
        target_soc = (self.state.used_storage + self.state.offered_storage - energy) / \
            self.state.capacity
        if STORAGE_MIN_ALLOWED_SOC > target_soc:
            energy = self.state.used_storage + self.state.offered_storage - \
                     self.state.capacity * STORAGE_MIN_ALLOWED_SOC
        return energy

    def _calculate_selling_rate_from_buying_rate(self, buying_rate):
        if self.cap_price_strategy is True:
            return self.capacity_dependant_sell_rate()
        min_selling_rate = 1.01 * buying_rate
        # This ends up in a selling price between 101 and 105 percentage of the buying price
        risk_dependent_selling_rate = (
                min_selling_rate * self._risk_factor
        )
        # Limit rate to respect max sell rate
        return max(
            min(risk_dependent_selling_rate, self.max_selling_rate_cents_per_kwh.m),
            self.break_even.m
        )

    @property
    def _risk_factor(self):
        return 1.1 - (0.1 * (self.risk / MAX_RISK))

    def find_avg_cheapest_offers(self):
        # Taking the cheapest offers in every market currently open and building the average
        cheapest_offers = self.area.cheapest_offers
        avg_cheapest_offer_rate = (
                sum((offer.price / offer.energy) for offer in cheapest_offers)
                / max(len(cheapest_offers), 1)
        )
        return min(avg_cheapest_offer_rate, self.break_even.m)

    def find_most_expensive_market_rate(self):
        cheapest_offers = self.area.cheapest_offers
        if len(cheapest_offers) != 0:
            most_expensive_cheapest_offer = (
                max((offer.price / offer.energy) for offer in cheapest_offers))
        else:
            most_expensive_cheapest_offer = MAX_ENERGY_RATE
        return max(
            min(most_expensive_cheapest_offer, self.max_selling_rate_cents_per_kwh.m),
            self.break_even.m
        )

    def capacity_dependant_sell_rate(self):
        most_recent_past_ts = sorted(self.area.past_markets.keys())

        if len(self.area.past_markets.keys()) > 1:
            # TODO: Why the -2 here?
            charge_per = self.state.charge_history[most_recent_past_ts[-2]]
            # TODO: max_selling_rate_cents_per_kwh is never mutating and is valid
            # TODO: only in capacity depending strategy
            # TODO: Should remain const or be abstracted from this class
            rate = self.max_selling_rate_cents_per_kwh - \
                ((self.max_selling_rate_cents_per_kwh - self.break_even) * (charge_per / 100))
            return rate.m
        else:
            return self.max_selling_rate_cents_per_kwh.m<|MERGE_RESOLUTION|>--- conflicted
+++ resolved
@@ -4,12 +4,7 @@
 from d3a.models.state import StorageState
 from d3a.models.strategy.base import BaseStrategy
 from d3a.models.strategy.const import DEFAULT_RISK, MAX_RISK, STORAGE_MIN_ALLOWED_SOC, \
-<<<<<<< HEAD
     STORAGE_BREAK_EVEN, STORAGE_CAPACITY, MAX_ABS_BATTERY_POWER
-=======
-    STORAGE_BREAK_EVEN, STORAGE_MAX_SELL_RATE_c_per_Kwh, STORAGE_CAPACITY, MAX_ABS_BATTERY_POWER, \
-    MAX_ENERGY_RATE
->>>>>>> 8f7eb455
 
 
 class StorageStrategy(BaseStrategy):
@@ -209,7 +204,7 @@
             most_expensive_cheapest_offer = (
                 max((offer.price / offer.energy) for offer in cheapest_offers))
         else:
-            most_expensive_cheapest_offer = MAX_ENERGY_RATE
+            most_expensive_cheapest_offer = self.area.config.market_maker_rate
         return max(
             min(most_expensive_cheapest_offer, self.max_selling_rate_cents_per_kwh.m),
             self.break_even.m
