--- conflicted
+++ resolved
@@ -67,19 +67,6 @@
         self._validate_constructor_arguments(risk, initial_capacity_kWh,
                                              initial_soc, battery_capacity_kWh,
                                              min_allowed_soc, initial_selling_rate)
-<<<<<<< HEAD
-=======
-        self.break_even = break_even
-        self.final_selling_rate = list(break_even.values())[0][1]
-
-        # Normalize min/max buying rate profiles before passing to the bid mixin
-        self.min_buying_rate_profile = read_arbitrary_profile(
-            InputProfileTypes.IDENTITY,
-            StorageSettings.MIN_BUYING_RATE
-        )
-        self.max_buying_rate_profile = {k: v[0] for k, v in break_even.items()}
->>>>>>> d9da9848
-
         BaseStrategy.__init__(self)
 
         self.final_selling_rate = next(iter(self.break_even.values())).sell
