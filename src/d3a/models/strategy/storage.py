from typing import Union

from d3a.exceptions import MarketException
from d3a.models.state import StorageState
from d3a.models.strategy.base import BaseStrategy
from d3a.models.strategy.const import ConstSettings
from d3a.models.strategy.update_frequency import OfferUpdateFrequencyMixin, BidUpdateFrequencyMixin


class StorageStrategy(BaseStrategy, OfferUpdateFrequencyMixin, BidUpdateFrequencyMixin):
    parameters = ('risk', 'initial_capacity', 'initial_soc',
                  'battery_capacity', 'max_abs_battery_power')

    def __init__(self, risk: int=ConstSettings.DEFAULT_RISK,
                 initial_capacity: float=0.0,
                 initial_soc: float=None,
                 initial_rate_option: int=ConstSettings.INITIAL_ESS_RATE_OPTION,
                 energy_rate_decrease_option: int=ConstSettings.ESS_RATE_DECREASE_OPTION,
                 energy_rate_decrease_per_update: float=ConstSettings.ENERGY_RATE_DECREASE_PER_UPDATE,  # NOQA
                 battery_capacity: float=ConstSettings.STORAGE_CAPACITY,
                 max_abs_battery_power: float=ConstSettings.MAX_ABS_BATTERY_POWER,
                 break_even: Union[tuple, dict]=(ConstSettings.STORAGE_BREAK_EVEN_BUY,
                             ConstSettings.STORAGE_BREAK_EVEN_SELL),

                 cap_price_strategy: bool=False):
        break_even = self._update_break_even_points(break_even)
        self._validate_constructor_arguments(risk, initial_capacity,
                                             initial_soc, battery_capacity, break_even)
        self.break_even = break_even
        self.min_selling_rate = break_even[0][1]
        BaseStrategy.__init__(self)
        OfferUpdateFrequencyMixin.__init__(self, initial_rate_option,
                                           energy_rate_decrease_option,
                                           energy_rate_decrease_per_update)
        # TODO: Likewise to the load strategy, make the bid rates configurable
        BidUpdateFrequencyMixin.__init__(self,
                                         initial_rate=ConstSettings.STORAGE_MIN_BUYING_RATE,
                                         final_rate=ConstSettings.STORAGE_BREAK_EVEN_BUY)

        self.risk = risk
        self.state = StorageState(initial_capacity=initial_capacity,
                                  initial_soc=initial_soc,
                                  capacity=battery_capacity,
                                  max_abs_battery_power=max_abs_battery_power,
                                  loss_per_hour=0.0,
                                  strategy=self)
        self.cap_price_strategy = cap_price_strategy

    def event_activate(self):
        self.state.set_battery_energy_per_slot(self.area.config.slot_length)
        self.update_on_activate()

    def _update_break_even_points(self, break_even):
        if isinstance(break_even, tuple) or isinstance(break_even, list):
            return {i: (break_even[0], break_even[1]) for i in range(24)}
        if isinstance(break_even, dict):
            latest_entry = (ConstSettings.STORAGE_BREAK_EVEN_BUY,
                            ConstSettings.STORAGE_BREAK_EVEN_SELL)
            for i in range(24):
                if i not in break_even:
                    break_even[i] = latest_entry
                else:
                    latest_entry = break_even[i]
            return break_even
        else:
            raise ValueError("Break even point should be either a tuple for the buy/sell rate, "
                             "or an hourly dict of tuples.")

    @staticmethod
    def _validate_constructor_arguments(risk, initial_capacity, initial_soc,
                                        battery_capacity, break_even):
        if battery_capacity < 0:
            raise ValueError("Battery capacity should be a positive integer")
        if initial_soc and not 0 <= initial_soc <= 100:
            raise ValueError("Initial charge is a percentage value, should be between 0 and 100.")
        if not 0 <= risk <= 100:
            raise ValueError("Risk is a percentage value, should be between 0 and 100.")
        if initial_capacity and not 0 <= initial_capacity <= battery_capacity:
            raise ValueError("Initial capacity should be between 0 and "
                             "battery_capacity parameter.")
        if any(be[1] <= be[0] for _, be in break_even.items()):
            raise ValueError("Break even point for sell energy is lower than buy energy.")
        if any(break_even_point[0] < 0 or break_even_point[1] < 0
               for _, break_even_point in break_even.items()):
            raise ValueError("Break even point should be positive energy rate values.")

    def event_tick(self, *, area):
        # Check if there are cheap offers to buy
        if ConstSettings.INTER_AREA_AGENT_MARKET_TYPE == 1:
            self.buy_energy()
        elif ConstSettings.INTER_AREA_AGENT_MARKET_TYPE == 2:
            if self.state.clamp_energy_to_buy_kWh() <= 0:
                return
            if self.are_bids_posted(self.area.next_market):
                self.update_posted_bids(self.area.next_market)
            else:
                # TODO: Refactor this to reuse all markets
                self.post_first_bid(
                    self.area.next_market,
                    self.state.clamp_energy_to_buy_kWh() * 1000.0
                )

        self.state.tick(area)  # To incorporate battery energy loss over time
        if self.cap_price_strategy is False:
            self.decrease_energy_price_over_ticks()

    def event_bid_deleted(self, *, market, bid):
        if ConstSettings.INTER_AREA_AGENT_MARKET_TYPE == 1:
            # Do not handle bid deletes on single sided markets
            return
        if market != self.area.next_market:
            return
        if bid.buyer != self.owner.name:
            return
        self.remove_bid_from_pending(bid.id, self.area.next_market)

    def event_bid_traded(self, *, market, traded_bid):
        if ConstSettings.INTER_AREA_AGENT_MARKET_TYPE == 1:
            # Do not handle bid trades on single sided markets
            assert False and "Invalid state, cannot receive a bid if single sided market" \
                             " is globally configured."

        if traded_bid.offer.buyer != self.owner.name:
            return

        buffered_bid = next(filter(
            lambda b: b.id == traded_bid.offer.id, self.get_posted_bids(market)
        ))

        if traded_bid.offer.buyer == buffered_bid.buyer:
            # Update energy requirement and clean up the pending bid buffer
            self.state.update_energy_per_slot(-traded_bid.offer.energy, market.time_slot)
            self.state.block_storage(traded_bid.offer.energy)
            self.add_bid_to_bought(traded_bid.offer, market)

    def event_market_cycle(self):
        self.update_market_cycle(self.break_even[self.area.now.hour][1])
        if self.area.past_markets:
            past_market = list(self.area.past_markets.values())[-1]
        else:
            if self.state.used_storage > 0:
                self.sell_energy()
            return
        # if energy in this slot was bought: update the storage
        for bought in self.offers.bought_in_market(past_market):
            self.state.fill_blocked_storage(bought.energy)
            self.sell_energy(energy=bought.energy)
        for traded in self.get_traded_bids_from_market(past_market):
            self.state.fill_blocked_storage(traded.energy)
        # if energy in this slot was sold: update the storage
        for sold in self.offers.sold_in_market(past_market):
            self.state.sold_offered_storage(sold.energy)
        # Check if Storage posted offer in that market that has not been bought
        # If so try to sell the offer again
        for offer in self.offers.open_in_market(past_market):
            self.sell_energy(offer.energy, open_offer=True)
            self.offers.sold_offer(offer.id, past_market)
        # sell remaining capacity too (e. g. initial capacity)
        if self.state.used_storage > 0:
            self.sell_energy()
        self.state.market_cycle(self.area)

        if ConstSettings.INTER_AREA_AGENT_MARKET_TYPE == 2:
            self.update_on_market_cycle(self.break_even[self.area.now.hour][1])
            if self.state.clamp_energy_to_buy_kWh() > 0:
                self.post_first_bid(
                    self.area.next_market,
                    self.state.clamp_energy_to_buy_kWh() * 1000.0
                )

    def buy_energy(self):
        # Here starts the logic if energy should be bought
        # Iterating over all offers in every open market
        for market in self.area.markets.values():
            max_affordable_offer_rate = self.break_even[market.time_slot.hour][0]
            for offer in market.sorted_offers:
                if offer.seller == self.owner.name:
                    # Don't buy our own offer
                    continue
                # Check if storage has free capacity and if the price is cheap enough
                if self.state.free_storage > 0.0 \
                        and (offer.price / offer.energy) < max_affordable_offer_rate:
                    # Try to buy the energy
                    try:
                        if not self.state.has_battery_reached_max_power(market.time_slot):
<<<<<<< HEAD
                            max_energy = self.state.clamp_energy_to_buy_kWh(offer.energy)
=======
                            max_energy = self.calculate_energy_to_buy(offer.energy)
>>>>>>> dd73ff86
                            self.accept_offer(market, offer, energy=max_energy)
                            self.state.update_energy_per_slot(-max_energy, market.time_slot)
                            self.state.block_storage(max_energy)
                            return True

                    except MarketException:
                        # Offer already gone etc., try next one.
                        return False
                else:
                    return False

    def sell_energy(self, energy=None, open_offer=False):
        target_market = self.select_market_to_sell()
        selling_rate = self.calculate_selling_rate(target_market)
        # If there is not enough available energy for this timeslot, then return 0 energy
        if self.state.has_battery_reached_max_power(target_market.time_slot):
            energy = 0.0
        energy = self.calculate_energy_to_sell(energy, target_market)

        if energy > 0.0:
            offer = target_market.offer(
                energy * selling_rate,
                energy,
                self.owner.name
            )
            self.state.update_energy_per_slot(energy, target_market.time_slot)

            # Update only for new offers
            # Offers that were open before should not be updated
            if not open_offer:
                self.state.offer_storage(energy)
            self.offers.post(offer, target_market)

    def select_market_to_sell(self):
        if ConstSettings.STORAGE_SELL_ON_MOST_EXPENSIVE_MARKET:
            # Sell on the most expensive market
            try:
                max_rate = 0.0
                most_expensive_market = list(self.area.markets.values())[0]
                for m in self.area.markets.values():
                    if len(m.sorted_offers) > 0 and \
                            m.sorted_offers[0].price / m.sorted_offers[0].energy > max_rate:
                        max_rate = m.sorted_offers[0].price / m.sorted_offers[0].energy
                        most_expensive_market = m
            except IndexError:
                try:
                    most_expensive_market = self.area.current_market
                except StopIteration:
                    return
            return most_expensive_market
        else:
            # Sell on the most recent future market
            return self.area.next_market

    def calculate_energy_to_buy(self, energy):
        return self.state.clamp_energy_to_buy(energy)

<<<<<<< HEAD
        energy = self.state.clamp_energy_to_sell_kWh(energy, target_market.time_slot)
=======
    def calculate_energy_to_sell(self, energy, target_market):
        energy = self.state.clamp_energy_to_sell(energy, target_market.time_slot)
>>>>>>> dd73ff86
        return energy

    def calculate_selling_rate(self, market):
        if self.cap_price_strategy is True:
            return self.capacity_dependant_sell_rate(market)
        else:
            break_even_sell = self.break_even[market.time_slot.hour][1]
            max_selling_rate = self._max_selling_rate(market)
            return max(max_selling_rate, break_even_sell)

    def _max_selling_rate(self, market):
        if self.initial_rate_option == 1 and self.area.historical_avg_rate != 0:
            return self.area.historical_avg_rate
        else:
            return self.area.config.market_maker_rate[market.time_slot.hour]

    def capacity_dependant_sell_rate(self, market):
        if self.state.charge_history[market.time_slot] is '-':
            soc = self.state.used_storage / self.state.capacity
        else:
            soc = self.state.charge_history[market.time_slot]

        max_selling_rate = self._max_selling_rate(market)
        break_even_sell = self.break_even[market.time_slot.hour][1]
        if max_selling_rate < break_even_sell:
            return break_even_sell
        else:
            return max_selling_rate - (max_selling_rate - break_even_sell) * soc<|MERGE_RESOLUTION|>--- conflicted
+++ resolved
@@ -183,11 +183,7 @@
                     # Try to buy the energy
                     try:
                         if not self.state.has_battery_reached_max_power(market.time_slot):
-<<<<<<< HEAD
-                            max_energy = self.state.clamp_energy_to_buy_kWh(offer.energy)
-=======
                             max_energy = self.calculate_energy_to_buy(offer.energy)
->>>>>>> dd73ff86
                             self.accept_offer(market, offer, energy=max_energy)
                             self.state.update_energy_per_slot(-max_energy, market.time_slot)
                             self.state.block_storage(max_energy)
@@ -243,15 +239,10 @@
             return self.area.next_market
 
     def calculate_energy_to_buy(self, energy):
-        return self.state.clamp_energy_to_buy(energy)
-
-<<<<<<< HEAD
-        energy = self.state.clamp_energy_to_sell_kWh(energy, target_market.time_slot)
-=======
+        return self.state.clamp_energy_to_buy_kWh(energy)
+
     def calculate_energy_to_sell(self, energy, target_market):
-        energy = self.state.clamp_energy_to_sell(energy, target_market.time_slot)
->>>>>>> dd73ff86
-        return energy
+        return self.state.clamp_energy_to_sell_kWh(energy, target_market.time_slot)
 
     def calculate_selling_rate(self, market):
         if self.cap_price_strategy is True:
