from d3a.models.strategy import ureg, Q_

from d3a.exceptions import MarketException
from d3a.models.state import StorageState
from d3a.models.strategy.base import BaseStrategy
from d3a.models.strategy.const import DEFAULT_RISK, MAX_RISK, STORAGE_MIN_ALLOWED_SOC, \
    STORAGE_BREAK_EVEN, STORAGE_CAPACITY, MAX_ABS_BATTERY_POWER, \
    STORAGE_SELL_ON_MOST_EXPENSIVE_MARKET


class StorageStrategy(BaseStrategy):
    parameters = ('risk', 'initial_capacity', 'initial_charge',
                  'battery_capacity', 'max_abs_battery_power')

    def __init__(self, risk=DEFAULT_RISK,
                 initial_capacity=0.0,
                 initial_charge=None,
                 battery_capacity=STORAGE_CAPACITY,
                 max_abs_battery_power=MAX_ABS_BATTERY_POWER,
                 break_even=STORAGE_BREAK_EVEN,
                 cap_price_strategy=False):
        self._validate_constructor_arguments(risk, initial_capacity,
                                             initial_charge, battery_capacity, break_even)
        super().__init__()
        self.risk = risk
        self.state = StorageState(initial_capacity=initial_capacity,
                                  initial_charge=initial_charge,
                                  capacity=battery_capacity,
                                  max_abs_battery_power=max_abs_battery_power,
                                  loss_per_hour=0.0,
                                  strategy=self)
        self.break_even_sell = Q_(break_even.sell, (ureg.EUR_cents / ureg.kWh))
        self.break_even_buy = Q_(break_even.buy, (ureg.EUR_cents / ureg.kWh))
        self.cap_price_strategy = cap_price_strategy

    def event_activate(self):
        self.state.battery_energy_per_slot(self.area.config.slot_length)
        self.max_selling_rate_cents_per_kwh = \
            Q_((self.area.config.market_maker_rate-1), (ureg.EUR_cents / ureg.kWh))

    @staticmethod
    def _validate_constructor_arguments(risk, initial_capacity, initial_charge,
                                        battery_capacity, break_even):
        if battery_capacity < 0:
            raise ValueError("Battery capacity should be a positive integer")
        if initial_charge and not 0 <= initial_charge <= 100:
            raise ValueError("Initial charge is a percentage value, should be between 0 and 100.")
        if not 0 <= risk <= 100:
            raise ValueError("Risk is a percentage value, should be between 0 and 100.")
        if initial_capacity and not 0 <= initial_capacity <= battery_capacity:
            raise ValueError("Initial capacity should be between 0 and "
                             "battery_capacity parameter.")
        if break_even.sell < break_even.buy:
            raise ValueError("Break even point for sell energy is lower than buy energy.")
        if break_even.sell < 0 or break_even.buy < 0:
            raise ValueError("Break even point should be positive energy rate values.")

    def event_tick(self, *, area):
        # Check if there are cheap offers to buy
        self.buy_energy()
        self.state.tick(area)

    def event_market_cycle(self):
        if self.area.past_markets:
            past_market = list(self.area.past_markets.values())[-1]
        else:
            if self.state.used_storage > 0:
                self.sell_energy()
            return
        # if energy in this slot was bought: update the storage
        for bought in self.offers.bought_in_market(past_market):
            self.state.fill_blocked_storage(bought.energy)
            self.sell_energy(energy=bought.energy)
        # if energy in this slot was sold: update the storage
        for sold in self.offers.sold_in_market(past_market):
            self.state.sold_offered_storage(sold.energy)
        # Check if Storage posted offer in that market that has not been bought
        # If so try to sell the offer again
        for offer in self.offers.open_in_market(past_market):
            self.sell_energy(offer.energy, open_offer=True)
            self.offers.sold_offer(offer.id, past_market)
        # sell remaining capacity too (e. g. initial capacity)
        if self.state.used_storage > 0:
            self.sell_energy()
        self.state.market_cycle(self.area)

    def buy_energy(self):
        # Here starts the logic if energy should be bought
        # Iterating over all offers in every open market
<<<<<<< HEAD
        max_affordable_offer_rate = self.break_even_buy.m
=======
        max_affordable_offer_rate = self.break_even.m-0.01
>>>>>>> 2305c384
        for market in self.area.markets.values():
            for offer in market.sorted_offers:
                if offer.seller == self.owner.name:
                    # Don't buy our own offer
                    continue
                # Check if storage has free capacity and if the price is cheap enough
                if self.state.free_storage >= offer.energy \
                        and (offer.price / offer.energy) < max_affordable_offer_rate:
                    # Try to buy the energy
                    try:
                        if self.state.available_energy_per_slot(market.time_slot) > offer.energy:
                            max_energy = offer.energy
                        else:
                            max_energy = self.state.available_energy_per_slot(market.time_slot)
                        self.accept_offer(market, offer, energy=max_energy)
                        self.state.update_energy_per_slot(max_energy, market.time_slot)
                        self.state.block_storage(max_energy)
                        return True

                    except MarketException:
                        # Offer already gone etc., try next one.
                        return False
                else:
                    return False

    def sell_energy(self, energy=None, open_offer=False):
<<<<<<< HEAD
        selling_rate = self._calculate_selling_rate()
=======
        selling_rate = self._calculate_selling_rate_from_buying_rate()
>>>>>>> 2305c384

        target_market = self._select_market_to_sell()
        energy = self._calculate_energy_to_sell(energy, target_market)

        if energy > 0.0:
            offer = target_market.offer(
                energy * selling_rate,
                energy,
                self.owner.name
            )
            self.state.update_energy_per_slot(energy, target_market.time_slot)

            # Update only for new offers
            # Offers that were open before should not be updated
            if not open_offer:
                self.state.offer_storage(energy)
            self.offers.post(offer, target_market)

    def _select_market_to_sell(self):
        if STORAGE_SELL_ON_MOST_EXPENSIVE_MARKET:
            # Sell on the most expensive market
            try:
                max_rate = 0.0
                most_expensive_market = list(self.area.markets.values())[0]
                for m in self.area.markets.values():
                    if len(m.sorted_offers) > 0 and \
                            m.sorted_offers[0].price / m.sorted_offers[0].energy > max_rate:
                        max_rate = m.sorted_offers[0].price / m.sorted_offers[0].energy
                        most_expensive_market = m
            except IndexError:
                try:
                    most_expensive_market = self.area.current_market
                except StopIteration:
                    return
            return most_expensive_market
        else:
            # Sell on the most recent future market
            return list(self.area.markets.values())[0]

    def _calculate_energy_to_sell(self, energy, target_market):
        # If no energy is passed, try to sell all the Energy left in the storage
        if energy is None:
            energy = self.state.used_storage

        # Limit energy according to the maximum battery power
        energy = min(energy, self.state.available_energy_per_slot(target_market.time_slot))
        # Limit energy to respect minimum allowed battery SOC
        target_soc = (self.state.used_storage + self.state.offered_storage - energy) / \
            self.state.capacity
        if STORAGE_MIN_ALLOWED_SOC > target_soc:
            energy = self.state.used_storage + self.state.offered_storage - \
                     self.state.capacity * STORAGE_MIN_ALLOWED_SOC
        return energy

<<<<<<< HEAD
    def _calculate_selling_rate(self):
        if self.cap_price_strategy is True:
            return self.capacity_dependant_sell_rate()
        min_selling_rate = self.break_even_sell.m
=======
    def _calculate_selling_rate_from_buying_rate(self):
        if self.cap_price_strategy is True:
            return self.capacity_dependant_sell_rate()
        min_selling_rate = self.break_even.m+0.01
        # This ends up in a selling price between 101 and 105 percentage of the buying price
>>>>>>> 2305c384
        risk_dependent_selling_rate = (
            min_selling_rate + self._risk_factor(
                self.max_selling_rate_cents_per_kwh.m - self.break_even_sell.m
            )
        )
        # Limit rate to respect max sell rate
        return max(
            min(risk_dependent_selling_rate, self.max_selling_rate_cents_per_kwh.m),
<<<<<<< HEAD
            self.break_even_sell.m
        )

    def _risk_factor(self, range):
        '''
        Returns a value between 0 and range according to the risk parameter.
        :param range: the range of output values of the function
        :return: the value in the range according to the risk factor
        '''
        return range * self.risk / MAX_RISK
=======
            self.break_even.m
        )

    @property
    def _risk_factor(self):
        return 1.1 - (0.1 * (self.risk / MAX_RISK))
>>>>>>> 2305c384

    def capacity_dependant_sell_rate(self):
        most_recent_past_ts = sorted(self.area.past_markets.keys())

        if len(self.area.past_markets.keys()) > 1:
            # TODO: Why the -2 here?
            charge_per = self.state.charge_history[most_recent_past_ts[-2]]
            # TODO: max_selling_rate_cents_per_kwh is never mutating and is valid
            # TODO: only in capacity depending strategy
            # TODO: Should remain const or be abstracted from this class
            rate = self.max_selling_rate_cents_per_kwh.m - \
                ((self.max_selling_rate_cents_per_kwh.m - self.break_even_sell) *
                 (charge_per / 100))
            return rate.m
        else:
            return self.max_selling_rate_cents_per_kwh.m<|MERGE_RESOLUTION|>--- conflicted
+++ resolved
@@ -87,11 +87,8 @@
     def buy_energy(self):
         # Here starts the logic if energy should be bought
         # Iterating over all offers in every open market
-<<<<<<< HEAD
         max_affordable_offer_rate = self.break_even_buy.m
-=======
-        max_affordable_offer_rate = self.break_even.m-0.01
->>>>>>> 2305c384
+  
         for market in self.area.markets.values():
             for offer in market.sorted_offers:
                 if offer.seller == self.owner.name:
@@ -118,11 +115,7 @@
                     return False
 
     def sell_energy(self, energy=None, open_offer=False):
-<<<<<<< HEAD
         selling_rate = self._calculate_selling_rate()
-=======
-        selling_rate = self._calculate_selling_rate_from_buying_rate()
->>>>>>> 2305c384
 
         target_market = self._select_market_to_sell()
         energy = self._calculate_energy_to_sell(energy, target_market)
@@ -177,18 +170,10 @@
                      self.state.capacity * STORAGE_MIN_ALLOWED_SOC
         return energy
 
-<<<<<<< HEAD
     def _calculate_selling_rate(self):
         if self.cap_price_strategy is True:
             return self.capacity_dependant_sell_rate()
         min_selling_rate = self.break_even_sell.m
-=======
-    def _calculate_selling_rate_from_buying_rate(self):
-        if self.cap_price_strategy is True:
-            return self.capacity_dependant_sell_rate()
-        min_selling_rate = self.break_even.m+0.01
-        # This ends up in a selling price between 101 and 105 percentage of the buying price
->>>>>>> 2305c384
         risk_dependent_selling_rate = (
             min_selling_rate + self._risk_factor(
                 self.max_selling_rate_cents_per_kwh.m - self.break_even_sell.m
@@ -197,7 +182,6 @@
         # Limit rate to respect max sell rate
         return max(
             min(risk_dependent_selling_rate, self.max_selling_rate_cents_per_kwh.m),
-<<<<<<< HEAD
             self.break_even_sell.m
         )
 
@@ -208,14 +192,6 @@
         :return: the value in the range according to the risk factor
         '''
         return range * self.risk / MAX_RISK
-=======
-            self.break_even.m
-        )
-
-    @property
-    def _risk_factor(self):
-        return 1.1 - (0.1 * (self.risk / MAX_RISK))
->>>>>>> 2305c384
 
     def capacity_dependant_sell_rate(self):
         most_recent_past_ts = sorted(self.area.past_markets.keys())
