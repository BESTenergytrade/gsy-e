--- conflicted
+++ resolved
@@ -89,12 +89,11 @@
             raise ValueError("Break even point should be positive energy rate values.")
 
     def event_tick(self, *, area):
-<<<<<<< HEAD
         self.state.clamp_energy_to_buy_kWh([ma.time_slot for ma in self.area.markets.values()])
         for market in self.area.markets.values():
-            if ConstSettings.INTER_AREA_AGENT_MARKET_TYPE == 1:
+            if ConstSettings.IAASettings.MARKET_TYPE == 1:
                 self.buy_energy(market)
-            elif ConstSettings.INTER_AREA_AGENT_MARKET_TYPE == 2:
+            elif ConstSettings.IAASettings.MARKET_TYPE == 2:
 
                 if self.are_bids_posted(market):
                     self.update_posted_bids_over_ticks(market)
@@ -116,43 +115,7 @@
             self.state.offered_sell_kWh[market.time_slot] -= trade.offer.energy
 
     def event_bid_traded(self, *, market, bid_trade):
-=======
-        # Check if there are cheap offers to buy
-        if ConstSettings.IAASettings.MARKET_TYPE == 1:
-            self.buy_energy()
-        elif ConstSettings.IAASettings.MARKET_TYPE == 2:
-            if self.state.clamp_energy_to_buy_kWh() <= 0:
-                return
-            if self.are_bids_posted(self.area.next_market):
-                self.update_posted_bids_over_ticks(self.area.next_market)
-            else:
-                # TODO: Refactor this to reuse all markets
-                self.post_first_bid(
-                    self.area.next_market,
-                    self.state.clamp_energy_to_buy_kWh() * 1000.0
-                )
-
-        self.state.tick(area)  # To incorporate battery energy loss over time
-        if self.cap_price_strategy is False:
-            self.decrease_energy_price_over_ticks(self.area.next_market)
-
-    def event_bid_deleted(self, *, market, bid):
-        if ConstSettings.IAASettings.MARKET_TYPE == 1:
-            # Do not handle bid deletes on single sided markets
-            return
-        if market != self.area.next_market:
-            return
-        if bid.buyer != self.owner.name:
-            return
-        self.remove_bid_from_pending(bid.id, self.area.next_market)
-
-    def event_bid_traded(self, *, market, bid_trade):
-        if ConstSettings.IAASettings.MARKET_TYPE == 1:
-            # Do not handle bid trades on single sided markets
-            assert False and "Invalid state, cannot receive a bid if single sided market" \
-                             " is globally configured."
-
->>>>>>> 15de789c
+
         if bid_trade.offer.buyer != self.owner.name:
             return
 
@@ -176,8 +139,7 @@
         if self.state.used_storage > 0:
             self.sell_energy()
 
-<<<<<<< HEAD
-        if ConstSettings.INTER_AREA_AGENT_MARKET_TYPE == 2:
+        if ConstSettings.IAASettings.MARKET_TYPE == 2:
             self.state.clamp_energy_to_buy_kWh([current_market.time_slot])
             self.update_market_cycle_bids(final_rate=self.break_even[
                 self.area.now.strftime(TIME_FORMAT)][0])
@@ -185,19 +147,6 @@
             if energy_kWh > 0:
                 self.post_first_bid(current_market, energy_kWh * 1000.0)
                 self.state.offered_buy_kWh[current_market.time_slot] += energy_kWh
-=======
-            if ConstSettings.IAASettings.MARKET_TYPE == 2:
-                self.update_market_cycle_bids(final_rate=self.break_even[
-                    self.area.now.strftime(TIME_FORMAT)][0])
-                if self.state.clamp_energy_to_buy_kWh() > 0:
-                    self.post_first_bid(
-                        self.area.next_market,
-                        self.state.clamp_energy_to_buy_kWh() * 1000.0
-                    )
-        else:
-            if self.state.used_storage > 0:
-                self.sell_energy()
->>>>>>> 15de789c
 
         # Balancing Offers
         if not self.is_eligible_for_balancing_market:
