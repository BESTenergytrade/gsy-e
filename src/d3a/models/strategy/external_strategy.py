--- conflicted
+++ resolved
@@ -150,11 +150,7 @@
 class ExternalStrategy(BaseStrategy):
     def __init__(self, area):
         super().__init__()
-<<<<<<< HEAD
-        self.redis = RedisExternalConnection(area)
-
+        self.redis = RedisMarketExternalConnection(area)
+  
     def shutdown(self):
-        self.redis.shutdown()
-=======
-        self.redis = RedisMarketExternalConnection(area)
->>>>>>> cb674e1d
+        self.redis.shutdown()