--- conflicted
+++ resolved
@@ -99,13 +99,12 @@
     # Option 2 stands for double sided pay as bid market
     INTER_AREA_AGENT_MARKET_TYPE = 1
 
-<<<<<<< HEAD
+    # Blockchain parameters
     BLOCKCHAIN_URL = "http://127.0.0.1:8545"
     BLOCKCHAIN_START_LOCAL_CHAIN = True
-=======
-    # Balancing Market parameter
+
+    # Balancing Market parameters
     BALANCING_SPOT_TRADE_RATIO = 0.2
     BALANCING_OFFER_DEMAND_RATIO = 0.1
     BALANCING_OFFER_SUPPLY_RATIO = 0.1
-    BALANCING_FLEXIBLE_LOADS_SUPPORT = True
->>>>>>> af0b5b08
+    BALANCING_FLEXIBLE_LOADS_SUPPORT = True