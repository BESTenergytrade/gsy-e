--- conflicted
+++ resolved
@@ -16,13 +16,6 @@
     # Unit is degree celsius
     FRIDGE_TEMPERATURE = 6.0
 
-<<<<<<< HEAD
-    # MARKET RELATED LIMITATIONS
-    # Unit is cent
-    MIN_AVERAGE_PRICE = 15
-    # Unit is in Wh
-    FRIDGE_MIN_NEEDED_ENERGY = 10
-
     # ENERGY STORAGE SETTINGS
     # Unit is kWh
     STORAGE_CAPACITY = 1.2
@@ -31,23 +24,12 @@
     # Energy Sell/Buy Break-even
     STORAGE_BREAK_EVEN = 25
     STORAGE_MAX_SELL_RATE_c_per_Kwh = MAX_ENERGY_RATE-1
+    STORAGE_MIN_ALLOWED_SOC = 0.1
+    STORAGE_SELL_ON_MOST_EXPENSIVE_MARKET = False
+    # PV SETTINGS
+    # This price should be just above the marginal costs for a PV system - unit is cent
+    MIN_PV_SELLING_PRICE = 0
 
-    STORAGE_MIN_ALLOWED_SOC = 0.1
-=======
-# ENERGY STORAGE SETTINGS
-# Unit is kWh
-STORAGE_CAPACITY = 1.2
-# Unit is kW
-MAX_ABS_BATTERY_POWER = 1.2
-# Energy Sell/Buy Break-even
-STORAGE_BREAK_EVEN = 25
-STORAGE_MAX_SELL_RATE_c_per_Kwh = MAX_ENERGY_RATE-1
-STORAGE_MIN_ALLOWED_SOC = 0.1
-STORAGE_SELL_ON_MOST_EXPENSIVE_MARKET = False
-# PV SETTINGS
-# This price should be just above the marginal costs for a PV system - unit is cent
-MIN_PV_SELLING_PRICE = 0
->>>>>>> e62f471d
 
     # PV SETTINGS
     # This price should be just above the marginal costs for a PV system - unit is cent
