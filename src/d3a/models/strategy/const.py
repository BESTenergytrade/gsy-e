# GENERAL SETTINGS
# Unit is percentage
MAX_RISK = 100
# Unit is percentage
DEFAULT_RISK = 50
# Max energy price in ct / kWh
MAX_ENERGY_RATE = 30  # 0.3 Eur

# FRIDGE SETTINGS
# Unit is degree celsius
MAX_FRIDGE_TEMP = 8.0
# Unit is degree celsius
MIN_FRIDGE_TEMP = 4.0
# Unit is degree celsius
FRIDGE_TEMPERATURE = 6.0

# MARKET RELATED LIMITATIONS
# Unit is cent
MIN_AVERAGE_PRICE = 15
# Unit is in Wh
FRIDGE_MIN_NEEDED_ENERGY = 10

# ENERGY STORAGE SETTINGS
# Unit is kWh
STORAGE_CAPACITY = 1.2
# Energy Sell/Buy Break-even
STORAGE_BREAK_EVEN = 30
STORAGE_MAX_SELL_RATE_c_per_Kwh = 35

# PV SETTINGS
# This price should be just above the marginal costs for a PV system - unit is cent
MIN_PV_SELLING_PRICE = 5
<<<<<<< HEAD
=======
DEFAULT_PV_ENERGY_PROFILE = 0  # sunny
>>>>>>> 109be792

# HEATPUMP SETTINGS
# This is the season depended temperature of the earth in 2-3m depth (Between 4C and 10C)
EARTH_TEMP = 6.0
# Unit is degree celsius
MAX_STORAGE_TEMP = 55.0
# Unit is degree celsius
MIN_STORAGE_TEMP = 30.0
# Unit is degree celsius
INITIAL_PUMP_STORAGE_TEMP = 30.0
# Unit is in Wh
PUMP_MIN_NEEDED_ENERGY = 50
# Temperature increment of the storage per min Needed Energy
# Assuming 200L storage capacity and a heat pump conversion efficiency of 5
# --> (1kWh energy = 5kWh heat)
# This means 50 Wh increase the temp of the storage for 0.2C
PUMP_MIN_TEMP_INCREASE = 2

# ECAR SETTINGS
# Car: Arrival time at charging station
ARRIVAL_TIME = 1
# Car: Depart time from charging station
DEPART_TIME = 23

# PREDEF_LEAD SETTINGS
# Minimal consumption per household in Wh
MIN_HOUSEHOLD_CONSUMPTION = 70

# COMMERCIAL PRODUCER SETTINGS
# Amount of posted offers per market
COMMERCIAL_OFFERS = 20

MAX_OFFER_TRAVERSAL_LENGTH = 10
PV_DECREASE_PER_SECOND_BY = 0.01<|MERGE_RESOLUTION|>--- conflicted
+++ resolved
@@ -30,10 +30,8 @@
 # PV SETTINGS
 # This price should be just above the marginal costs for a PV system - unit is cent
 MIN_PV_SELLING_PRICE = 5
-<<<<<<< HEAD
-=======
+
 DEFAULT_PV_ENERGY_PROFILE = 0  # sunny
->>>>>>> 109be792
 
 # HEATPUMP SETTINGS
 # This is the season depended temperature of the earth in 2-3m depth (Between 4C and 10C)
