--- conflicted
+++ resolved
@@ -79,7 +79,6 @@
                          initial_buying_rate=initial_buying_rate,
                          balancing_energy_ratio=balancing_energy_ratio,
                          use_market_maker_rate=use_market_maker_rate)
-<<<<<<< HEAD
 
         self.profile_uuid = daily_load_profile_uuid
         self.load_profile = None
@@ -96,10 +95,6 @@
             global_objects.profiles_handler.rotate_profile(profile_type=InputProfileTypes.POWER,
                                                            profile=input_profile,
                                                            profile_uuid=self.profile_uuid)
-=======
-        self.daily_load_profile = daily_load_profile
-        self.load_profile = {}  # Store the preprocessed data extracted from daily_load_profile
->>>>>>> 614578ee
 
     def event_activate_energy(self):
         """
