--- conflicted
+++ resolved
@@ -13,9 +13,6 @@
 see <http://www.gnu.org/licenses/>.
 """
 from typing import Optional
-
-from d3a_interface.constants_limits import ConstSettings
-from pendulum import duration
 
 from d3a.constants import SettlementTemplateStrategiesConstants
 from d3a.d3a_core.exceptions import MarketException
@@ -24,6 +21,8 @@
 from d3a.models.strategy import BidEnabledStrategy
 from d3a.models.strategy.update_frequency import TemplateStrategyBidUpdater, \
     TemplateStrategyOfferUpdater
+from d3a_interface.constants_limits import ConstSettings
+from pendulum import duration
 
 
 class SettlementTemplateStrategyBidUpdater(TemplateStrategyBidUpdater):
@@ -145,7 +144,6 @@
             self.bid_updater.update(market, strategy)
             self.offer_updater.update(market, strategy)
 
-<<<<<<< HEAD
         self.bid_updater.increment_update_counter_all_markets(strategy)
         self.offer_updater.increment_update_counter_all_markets(strategy)
 
@@ -154,11 +152,6 @@
                                      market_id: str) -> Optional["Market"]:
         markets = [market for market in strategy.area.settlement_markets.values()
                    if market.id == market_id]
-=======
-    def _get_settlement_market_by_id(
-            self, strategy: BaseStrategy, market_id: str) -> Optional[Market]:
-        markets = [m for m in strategy.area.settlement_markets.values() if m.id == market_id]
->>>>>>> a826d1ba
         if not markets:
             return None
         assert len(markets) == 1
