from collections import namedtuple
from typing import Dict, Set  # noqa

from d3a.exceptions import MarketException, OfferNotFoundException, BidNotFound
from d3a.models.strategy.base import BaseStrategy, _TradeLookerUpper
from d3a.models.strategy.const import ConstSettings
from d3a.util import make_iaa_name
from d3a import TIME_FORMAT

OfferInfo = namedtuple('OfferInfo', ('source_offer', 'target_offer'))
BidInfo = namedtuple('BidInfo', ('source_bid', 'target_bid'))
Markets = namedtuple('Markets', ('source', 'target'))
ResidualInfo = namedtuple('ResidualInfo', ('forwarded', 'age'))


class IAAEngine:
    def __init__(self, name: str, market_1, market_2, min_offer_age: int, transfer_fee_pct: int,
                 owner: "InterAreaAgent"):
        self.name = name
        self.markets = Markets(market_1, market_2)
        self.min_offer_age = min_offer_age
        self.transfer_fee_pct = transfer_fee_pct
        self.owner = owner

        self.offer_age = {}  # type: Dict[str, int]
        # Offer.id -> OfferInfo
        self.forwarded_offers = {}  # type: Dict[str, OfferInfo]
        self.trade_residual = {}  # type Dict[str, Offer]
        self.ignored_offers = set()  # type: Set[str]

        self.forwarded_bids = {}  # type: Dict[str, BidInfo]

    def __repr__(self):
        return "<IAAEngine [{s.owner.name}] {s.name} {s.markets.source.time_slot:%H:%M}>".format(
            s=self
        )

    def _forward_offer(self, offer, offer_id):
        forwarded_offer = self.markets.target.offer(
            offer.price + (offer.price * (self.transfer_fee_pct / 100)),
            offer.energy,
            self.owner.name
        )
        offer_info = OfferInfo(offer, forwarded_offer)
        self.forwarded_offers[forwarded_offer.id] = offer_info
        self.forwarded_offers[offer_id] = offer_info
        self.owner.log.debug(f"Forwarding offer {offer} to {forwarded_offer}")
        return forwarded_offer

    def _forward_bid(self, bid):
        if bid.buyer == self.markets.target.area.name and \
           bid.seller == self.markets.source.area.name:
            return
        if self.owner.name == self.markets.target.area.name:
            return
        forwarded_bid = self.markets.target.bid(
            bid.price + (bid.price * (self.transfer_fee_pct / 100)),
            bid.energy,
            self.owner.name,
            self.markets.target.area.name
        )
        bid_coupling = BidInfo(bid, forwarded_bid)
        self.forwarded_bids[forwarded_bid.id] = bid_coupling
        self.forwarded_bids[bid.id] = bid_coupling
        self.owner.log.debug(f"Forwarding bid {bid} to {forwarded_bid}")
        return forwarded_bid

    def _perform_pay_as_bid_matching(self):
        # Pay as bid first
        # There are 2 simplistic approaches to the problem
        # 1. Match the cheapest offer with the most expensive bid. This will favor the sellers
        # 2. Match the cheapest offer with the cheapest bid. This will favor the buyers,
        #    since the most affordable offers will be allocated for the most aggressive buyers.

        # Sorted bids in descending order
        sorted_bids = list(reversed(sorted(
            self.markets.source.bids.values(),
            key=lambda b: b.price / b.energy))
        )

        # Sorted offers in descending order
        sorted_offers = list(reversed(sorted(
            self.markets.source.offers.values(),
            key=lambda o: o.price / o.energy))
        )

        already_selected_bids = set()
        for offer in sorted_offers:
            for bid in sorted_bids:
                if bid.id not in already_selected_bids and \
                   offer.price / offer.energy <= bid.price / bid.energy and \
                   offer.seller != self.owner.name and \
                   offer.seller != bid.buyer:
                    already_selected_bids.add(bid.id)
                    yield bid, offer
                    break

    def _delete_forwarded_bid_entries(self, bid):
        bid_info = self.forwarded_bids.pop(bid.id, None)
        if not bid_info:
            return
        self.forwarded_bids.pop(bid_info.target_bid.id, None)
        self.forwarded_bids.pop(bid_info.source_bid.id, None)

    def _delete_forwarded_offer_entries(self, offer):
        offer_info = self.forwarded_offers.pop(offer.id, None)
        if not offer_info:
            return
        self.forwarded_offers.pop(offer_info.target_offer.id, None)
        self.forwarded_offers.pop(offer_info.source_offer.id, None)

    def _match_offers_bids(self):
        for bid, offer in self._perform_pay_as_bid_matching():
            selected_energy = bid.energy if bid.energy < offer.energy else offer.energy
            offer.price = offer.energy * (bid.price / bid.energy)
            self.owner.accept_offer(market=self.markets.source,
                                    offer=offer,
                                    buyer=self.owner.name,
                                    energy=selected_energy,
                                    price_drop=True)
            self._delete_forwarded_offer_entries(offer)

            self.markets.source.accept_bid(bid,
                                           selected_energy,
                                           seller=offer.seller,
                                           buyer=bid.buyer,
                                           track_bid=False,
                                           price_drop=True)
            self._delete_forwarded_bid_entries(bid)

    def tick(self, *, area):
        # Store age of offer
        for offer in self.markets.source.sorted_offers:
            if offer.id not in self.offer_age:
                self.offer_age[offer.id] = area.current_tick

        # Use `list()` to avoid in place modification errors
        for offer_id, age in list(self.offer_age.items()):
            if offer_id in self.forwarded_offers:
                continue
            if area.current_tick - age < self.min_offer_age:
                continue
            offer = self.markets.source.offers.get(offer_id)
            if not offer:
                # Offer has gone - remove from age dict
                del self.offer_age[offer_id]
                continue
            if not self.owner.usable_offer(offer):
                # Forbidden offer (i.e. our counterpart's)
                continue

            # Should never reach this point.
            # This means that the IAA is forwarding offers with the same seller and buyer name.
            # If we ever again reach a situation like this, we should never forward the offer.
            if self.owner.name == offer.seller:
                continue

            forwarded_offer = self._forward_offer(offer, offer_id)
            self.owner.log.info("Offering %s", forwarded_offer)

        if ConstSettings.INTER_AREA_AGENT_MARKET_TYPE == 2:
            for bid_id, bid in self.markets.source.bids.items():
                if bid_id not in self.forwarded_bids and \
                        self.owner.usable_bid(bid) and \
                        self.owner.name != bid.seller:
                    self._forward_bid(bid)

            self._match_offers_bids()

    def event_bid_traded(self, *, bid_trade):
        bid_info = self.forwarded_bids.get(bid_trade.offer.id)
        if not bid_info:
            return

        # Bid was traded in target market, buy in source
        if bid_trade.offer.id == bid_info.target_bid.id:
            source_price = bid_info.source_bid.price
            if bid_trade.price_drop:
                # Use the rate of the trade bid for accepting the source bid too
                source_price = bid_trade.offer.price
                # Drop the rate of the trade bid according to IAA fee
                source_price = source_price / (1 + (self.transfer_fee_pct / 100))

            self.markets.source.accept_bid(
                bid_info.source_bid._replace(price=source_price, energy=bid_trade.offer.energy),
                energy=bid_trade.offer.energy,
                seller=self.owner.name,
                track_bid=True
            )
            if not bid_trade.residual:
                self._delete_forwarded_bid_entries(bid_info.target_bid)

        # Bid was traded in the source market by someone else
        elif bid_trade.offer.id == bid_info.source_bid.id:
            if self.owner.name == bid_trade.seller:
                return
            # Delete target bid
            try:
                self.markets.target.delete_bid(bid_info.target_bid)
            except BidNotFound:
                pass
            self._delete_forwarded_bid_entries(bid_info.source_bid)
        else:
            raise Exception(f"Invalid bid state for IAA {self.owner.name}: "
                            f"traded bid {bid_trade} was not in offered bids tuple {bid_info}")

    def event_trade(self, *, trade):
        offer_info = self.forwarded_offers.get(trade.offer.id)
        if not offer_info:
            # Trade doesn't concern us
            return

        if trade.offer.id == offer_info.target_offer.id:
            # Offer was accepted in target market - buy in source
            residual_info = None
            if trade.offer.energy < offer_info.source_offer.energy:
                try:
                    residual_info = ResidualInfo(
                        forwarded=self.trade_residual.pop(trade.offer.id),
                        age=self.offer_age[offer_info.source_offer.id]
                    )
                except KeyError:
                    self.owner.log.error("Not forwarding residual offer for "
                                         "{} (Forwarded offer not found)".format(trade.offer))

            try:
                if trade.price_drop:
                    # Use the rate of the trade offer for accepting the source offer too
                    # Drop the rate of the trade offer according to IAA fee
                    trade_offer_rate = trade.offer.price / trade.offer.energy
                    offer_info.source_offer.price = \
                        trade_offer_rate * offer_info.source_offer.energy \
                        / (1 + (self.transfer_fee_pct / 100))
                trade_source = self.owner.accept_offer(
                    self.markets.source,
                    offer_info.source_offer,
                    energy=trade.offer.energy,
                    buyer=self.owner.name
                )
            except OfferNotFoundException:
                raise OfferNotFoundException()
            self.owner.log.info("Offer accepted %s", trade_source)

            if residual_info is not None:
                # connect residual of the forwarded offer to that of the source offer
                if trade_source.residual is not None:
                    if trade_source.residual.id not in self.forwarded_offers:
                        res_offer_info = OfferInfo(trade_source.residual, residual_info.forwarded)
                        self.forwarded_offers[trade_source.residual.id] = res_offer_info
                        self.forwarded_offers[residual_info.forwarded.id] = res_offer_info
                        self.offer_age[trade_source.residual.id] = residual_info.age
                        self.ignored_offers.add(trade_source.residual.id)
                else:
                    self.owner.log.error(
                        "Expected residual offer in source market trade {} - deleting "
                        "corresponding offer in target market".format(trade_source)
                    )
                    self.markets.target.delete_offer(residual_info.forwarded)

            self._delete_forwarded_offer_entries(offer_info.source_offer)
            self.offer_age.pop(offer_info.source_offer.id, None)

        elif trade.offer.id == offer_info.source_offer.id:
            # Offer was bought in source market by another party
            try:
                self.markets.target.delete_offer(offer_info.target_offer)
            except OfferNotFoundException:
                pass
            except MarketException as ex:
                self.owner.log.error("Error deleting InterAreaAgent offer: {}".format(ex))

            self._delete_forwarded_offer_entries(offer_info.source_offer)
            self.offer_age.pop(offer_info.source_offer.id, None)
        else:
            raise RuntimeError("Unknown state. Can't happen")

        assert offer_info.source_offer.id not in self.forwarded_offers
        assert offer_info.target_offer.id not in self.forwarded_offers

    def event_bid_deleted(self, *, bid):
        from d3a.models.market import Bid
        bid_id = bid.id if isinstance(bid, Bid) else bid
        bid_info = self.forwarded_bids.get(bid_id)

        if not bid_info:
            # Deletion doesn't concern us
            return

        if bid_info.source_bid.id == bid_id:
            # Bid in source market of an bid we're already offering in the target market
            # was deleted - also delete in target market
            try:
                self.markets.target.delete_bid(bid_info.target_bid.id)
                self._delete_forwarded_bid_entries(bid_info.target_bid)
            except BidNotFound:
                self.owner.log.debug(f"Bid {bid_info.target_bid.id} not "
                                     f"found in the target market.")
            except MarketException:
                self.owner.log.exception("Error deleting InterAreaAgent offer")
        self._delete_forwarded_bid_entries(bid_info.source_bid)

    def event_offer_deleted(self, *, offer):
        if offer.id in self.offer_age:
            # Offer we're watching in source market was deleted - remove
            del self.offer_age[offer.id]

        offer_info = self.forwarded_offers.get(offer.id)
        if not offer_info:
            # Deletion doesn't concern us
            return

        if offer_info.source_offer.id == offer.id:
            # Offer in source market of an offer we're already offering in the target market
            # was deleted - also delete in target market
            try:
                self.markets.target.delete_offer(offer_info.target_offer)
                self._delete_forwarded_offer_entries(offer_info.source_offer)
            except MarketException:
                self.owner.log.exception("Error deleting InterAreaAgent offer")
        # TODO: Should potentially handle the flip side, by not deleting the source market offer
        # but by deleting the offered_offers entries

    def event_offer_changed(self, *, market, existing_offer, new_offer):
        if market == self.markets.target and existing_offer.seller == self.owner.name:
            # one of our forwarded offers was split, so save the residual offer
            # for handling the upcoming trade event
            assert existing_offer.id not in self.trade_residual, \
                   "Offer should only change once before each trade."

            self.trade_residual[existing_offer.id] = new_offer

        elif market == self.markets.source and existing_offer.id in self.forwarded_offers:
            # an offer in the source market was split - delete the corresponding offer
            # in the target market and forward the new residual offer

            if not self.owner.usable_offer(existing_offer) or \
                    self.owner.name == existing_offer.seller:
                return

            if new_offer.id in self.ignored_offers:
                self.ignored_offers.remove(new_offer.id)
                return
            self.offer_age[new_offer.id] = self.offer_age.pop(existing_offer.id)
            offer_info = self.forwarded_offers[existing_offer.id]
            forwarded = self._forward_offer(new_offer, new_offer.id)

            self.owner.log.info("Offer %s changed to residual offer %s",
                                offer_info.target_offer,
                                forwarded)

            # Do not delete the forwarded offer entries for the case of residual offers
            if existing_offer.seller != new_offer.seller:
                self._delete_forwarded_offer_entries(offer_info.source_offer)


class InterAreaAgent(BaseStrategy):
    parameters = ('owner', 'higher_market', 'lower_market', 'transfer_fee_pct',
                  'min_offer_age')

    def __init__(self, *, owner, higher_market, lower_market, transfer_fee_pct=1, min_offer_age=1):
        """
        Equalize markets

        :param higher_market:
        :type higher_market: Market
        :param lower_market:
        :type lower_market: Market
        :param min_offer_age: Minimum age of offer before transferring
        """
        super().__init__()
        self.owner = owner
        self.name = make_iaa_name(owner)

        self.engines = [
            IAAEngine('High -> Low', higher_market, lower_market, min_offer_age, transfer_fee_pct,
                      self),
            IAAEngine('Low -> High', lower_market, higher_market, min_offer_age, transfer_fee_pct,
                      self),
        ]

        self.time_slot = higher_market.time_slot.strftime(TIME_FORMAT)

        # serialization parameters
        self.higher_market = higher_market
        self.lower_market = lower_market
        self.transfer_fee_pct = transfer_fee_pct
        self.min_offer_age = min_offer_age

    @property
    def trades(self):
        return _TradeLookerUpper(self.name)

    def __repr__(self):
        return "<InterAreaAgent {s.name} {s.time_slot}>".format(s=self)

    def usable_offer(self, offer):
        """Prevent IAAEngines from trading their counterpart's offers"""
        return all(offer.id not in engine.forwarded_offers.keys() for engine in self.engines)

    def usable_bid(self, bid):
        """Prevent IAAEngines from trading their counterpart's bids"""
        return all(bid.id not in engine.forwarded_bids.keys() for engine in self.engines)

    def event_tick(self, *, area):
        if area != self.owner:
            # We're connected to both areas but only want tick events from our owner
            return

        for engine in self.engines:
            engine.tick(area=area)

    def event_trade(self, *, market, trade):
        for engine in self.engines:
            engine.event_trade(trade=trade)

    def event_bid_traded(self, *, market, bid_trade):
        for engine in self.engines:
            engine.event_bid_traded(bid_trade=bid_trade)

    def event_bid_deleted(self, *, market, bid):
        for engine in self.engines:
            engine.event_bid_deleted(bid=bid)

    def event_offer_deleted(self, *, market, offer):
        for engine in self.engines:
            engine.event_offer_deleted(offer=offer)

    def event_offer_changed(self, *, market, existing_offer, new_offer):
        for engine in self.engines:
            engine.event_offer_changed(market=market,
                                       existing_offer=existing_offer,
                                       new_offer=new_offer)


class BalancingAgent(InterAreaAgent):

<<<<<<< HEAD
    def __init__(self, *, owner, higher_market, lower_market,
                 transfer_fee_pct=1, min_offer_age=1, tick_ratio=2,
                 balancing_spot_trade_ratio=ConstSettings.BALANCING_SPOT_TRADE_RATIO):
        self.balancing_spot_trade_ratio = balancing_spot_trade_ratio
=======
    def __init__(self, owner, higher_market, lower_market, transfer_fee_pct=1, min_offer_age=1):
>>>>>>> b60bbc08
        InterAreaAgent.__init__(self, owner=owner, higher_market=higher_market,
                                lower_market=lower_market, transfer_fee_pct=transfer_fee_pct,
                                min_offer_age=min_offer_age)

    def event_trade(self, *, market, trade):
        if trade.buyer != self.owner.name:
            return
        positive_balancing_energy = trade.offer.energy * self.balancing_spot_trade_ratio
        negative_balancing_energy = trade.offer.energy * self.balancing_spot_trade_ratio
        cumulative_energy_traded_upward = 0
        cumulative_energy_traded_downward = 0

        for offer in self.lower_market.sorted_offers:
            if offer.energy > 0 and positive_balancing_energy > 0:
                balance_trade = self._balancing_trade(offer,
                                                      positive_balancing_energy)
                if balance_trade is not None:
                    positive_balancing_energy -= balance_trade.offer.energy
                    cumulative_energy_traded_upward += balance_trade.offer.energy
            elif offer.energy < 0 and negative_balancing_energy > 0:
                balance_trade = self._balancing_trade(offer,
                                                      -negative_balancing_energy)
                if balance_trade is not None:
                    negative_balancing_energy -= abs(balance_trade.offer.energy)
                    cumulative_energy_traded_downward += abs(balance_trade.offer.energy)
        self.lower_market.unmatched_energy_upward += positive_balancing_energy
        self.lower_market.unmatched_energy_downward += negative_balancing_energy
        self.lower_market.cumulative_energy_traded_upward += cumulative_energy_traded_upward
        self.lower_market.cumulative_energy_traded_downward += cumulative_energy_traded_downward

    def _balancing_trade(self, offer, target_energy):
        if abs(offer.energy) <= abs(target_energy):
            trade = self.lower_market.accept_balancing_offer(offer,
                                                             self.owner.name,
                                                             offer.energy)
        elif abs(offer.energy) >= abs(target_energy):
            trade = self.lower_market.accept_balancing_offer(offer,
                                                             self.owner.name,
                                                             target_energy)
        return trade

    # def event_balancing_trade(self, *, market, trade, offer=None):
    #     for engine in self.engines:
    #         engine.event_trade(trade=trade)

    def event_balancing_offer_changed(self, *, market, existing_offer, new_offer):
        for engine in self.engines:
            engine.event_offer_changed(market=market,
                                       existing_offer=existing_offer,
                                       new_offer=new_offer)<|MERGE_RESOLUTION|>--- conflicted
+++ resolved
@@ -434,14 +434,10 @@
 
 class BalancingAgent(InterAreaAgent):
 
-<<<<<<< HEAD
-    def __init__(self, *, owner, higher_market, lower_market,
+    def __init__(self, owner, higher_market, lower_market,
                  transfer_fee_pct=1, min_offer_age=1, tick_ratio=2,
                  balancing_spot_trade_ratio=ConstSettings.BALANCING_SPOT_TRADE_RATIO):
         self.balancing_spot_trade_ratio = balancing_spot_trade_ratio
-=======
-    def __init__(self, owner, higher_market, lower_market, transfer_fee_pct=1, min_offer_age=1):
->>>>>>> b60bbc08
         InterAreaAgent.__init__(self, owner=owner, higher_market=higher_market,
                                 lower_market=lower_market, transfer_fee_pct=transfer_fee_pct,
                                 min_offer_age=min_offer_age)
