"""
Creates a PV that uses a profile as input for its power values, either predefined or provided
by the user.
"""
import pathlib
import d3a
import inspect
import os
from d3a.models.strategy import ureg
from d3a.models.strategy.pv import PVStrategy
from d3a.models.strategy.const import DEFAULT_RISK, MIN_PV_SELLING_PRICE, \
    MAX_OFFER_TRAVERSAL_LENGTH
from d3a.models.strategy.mixins import ReadProfileMixin
from typing import Dict


d3a_path = os.path.dirname(inspect.getsourcefile(d3a))

<<<<<<< HEAD
=======
        self.data = {}
        self.solar_data = {}
        self.time_format = "%H:%M"
        self.interp_energy_kWh = np.array(())
        if power_profile is None:
            power_profile = self.owner.config.cloud_coverage
        if power_profile == 0:  # 0:sunny
            self._readCSV(pathlib.Path(d3a_path + '/resources/Solar_Curve_W_sunny.csv'))
        elif power_profile == 1:  # 1:partial
            self._readCSV(pathlib.Path(d3a_path + '/resources/Solar_Curve_W_partial.csv'))
        elif power_profile == 2:  # 2:cloudy
            self._readCSV(pathlib.Path(d3a_path + '/resources/Solar_Curve_W_cloudy.csv'))
        else:
            raise ValueError("Energy_profile has to be in [0,1,2]")
>>>>>>> fa5750db

class PVPredefinedStrategy(ReadProfileMixin, PVStrategy):
    """
        Strategy responsible for using one of the predefined PV profiles.
    """
    parameters = ('panel_count', 'risk')

    def __init__(self, risk: int=DEFAULT_RISK, panel_count: int=1,
                 min_selling_price: float=MIN_PV_SELLING_PRICE, cloud_coverage: int=None):
        """
        Constructor of PVPredefinedStrategy
        :param risk: PV risk parameter
        :param panel_count: number of solar panels for this PV plant
        :param min_selling_price: lower threshold for the PV sale price
        :param cloud_coverage: cloud conditions. 0=sunny, 1=cloudy, 2=partially cloudy
        """
        super().__init__(panel_count=panel_count, risk=risk, min_selling_price=min_selling_price)
        self._power_profile_index = cloud_coverage
        self._time_format = "%H:%M"

    def event_activate(self):
        """
        Runs on activate event. Reads the power profile data and calculates the required energy
        for each slot.
        :return: None
        """
        # TODO: Need to have 2-stage initialization as well, because the area objects are not
        # created when the constructor is executed if we inherit from a mixin class,
        # therefore config cannot be read at that point
        data = self._read_predefined_profile_for_pv()

        for slot_time in [
            self.area.now + (self.area.config.slot_length * i)
            for i in range(
                (
                        self.area.config.duration
                        + (
                                self.area.config.market_count *
                                self.area.config.slot_length)
                ) // self.area.config.slot_length)
        ]:
            self.energy_production_forecast_kWh[slot_time] = \
                data[slot_time.format(self._time_format)]

        # TODO: A bit clumsy, but this decrease price calculation needs to be added here as well
        # Need to refactor once we convert the config object to a singleton that is shared globally
        # in the simulation
        self._decrease_price_every_nr_s = \
            (self.area.config.tick_length.seconds * MAX_OFFER_TRAVERSAL_LENGTH + 1) * ureg.seconds

    def _read_predefined_profile_for_pv(self) -> Dict[str, float]:
        """
        Reads profile data from the predefined power profiles. Reads config and constructor
        parameters and selects the appropriate rpedefined profile.
        :return: key value pairs of time to energy in kWh
        """
        if self._power_profile_index is None:
            self._power_profile_index = self.owner.config.cloud_coverage
        if self._power_profile_index == 0:  # 0:sunny
            profile_path = pathlib.Path(d3a_path + '/resources/Solar_Curve_W_sunny.csv')
        elif self._power_profile_index == 1:  # 1:cloudy
            profile_path = pathlib.Path(d3a_path + '/resources/Solar_Curve_W_cloudy.csv')
        elif self._power_profile_index == 2:  # 2:partial
            profile_path = pathlib.Path(d3a_path + '/resources/Solar_Curve_W_partial.csv')
        else:
            raise ValueError("Energy_profile has to be in [0,1,2]")

        # Populate energy production forecast data
        return self.read_power_profile_csv_to_energy(str(profile_path),
                                                     self._time_format,
                                                     self.area.config.slot_length)


class PVUserProfileStrategy(PVPredefinedStrategy):
    """
        Strategy responsible for reading a profile in the form of a dict of values.
    """
    parameters = ('power_profile', 'risk', 'panel_count')

    def __init__(self, power_profile, risk: int=DEFAULT_RISK, panel_count: int=1,
                 min_selling_price: float=MIN_PV_SELLING_PRICE):
        """
        Constructor of PVUserProfileStrategy
        :param power_profile: input profile for a day. Can be either a csv file path,
        or a dict with hourly data (Dict[int, float])
        or a dict with arbitrary time data (Dict[str, float])
        :param risk: PV risk parameter
        :param panel_count: number of solar panels for this PV plant
        :param min_selling_price: lower threshold for the PV sale price
        """
        super().__init__(risk=risk, panel_count=panel_count, min_selling_price=min_selling_price)
        self._power_profile_W = power_profile
        self._time_format = "%H:%M"

    def _read_predefined_profile_for_pv(self) -> Dict[str, float]:
        """
        Reads profile data from the power profile. Handles csv files and dicts.
        :return: key value pairs of time to energy in kWh
        """
        return self.read_arbitrary_power_profile_W_to_energy_kWh(
            self._power_profile_W, self.area.config.slot_length
        )<|MERGE_RESOLUTION|>--- conflicted
+++ resolved
@@ -16,23 +16,6 @@
 
 d3a_path = os.path.dirname(inspect.getsourcefile(d3a))
 
-<<<<<<< HEAD
-=======
-        self.data = {}
-        self.solar_data = {}
-        self.time_format = "%H:%M"
-        self.interp_energy_kWh = np.array(())
-        if power_profile is None:
-            power_profile = self.owner.config.cloud_coverage
-        if power_profile == 0:  # 0:sunny
-            self._readCSV(pathlib.Path(d3a_path + '/resources/Solar_Curve_W_sunny.csv'))
-        elif power_profile == 1:  # 1:partial
-            self._readCSV(pathlib.Path(d3a_path + '/resources/Solar_Curve_W_partial.csv'))
-        elif power_profile == 2:  # 2:cloudy
-            self._readCSV(pathlib.Path(d3a_path + '/resources/Solar_Curve_W_cloudy.csv'))
-        else:
-            raise ValueError("Energy_profile has to be in [0,1,2]")
->>>>>>> fa5750db
 
 class PVPredefinedStrategy(ReadProfileMixin, PVStrategy):
     """
@@ -93,10 +76,10 @@
             self._power_profile_index = self.owner.config.cloud_coverage
         if self._power_profile_index == 0:  # 0:sunny
             profile_path = pathlib.Path(d3a_path + '/resources/Solar_Curve_W_sunny.csv')
-        elif self._power_profile_index == 1:  # 1:cloudy
+        elif self._power_profile_index == 1:  # 1:partial
+            profile_path = pathlib.Path(d3a_path + '/resources/Solar_Curve_W_partial.csv')
+        elif self._power_profile_index == 2:  # 2:cloudy
             profile_path = pathlib.Path(d3a_path + '/resources/Solar_Curve_W_cloudy.csv')
-        elif self._power_profile_index == 2:  # 2:partial
-            profile_path = pathlib.Path(d3a_path + '/resources/Solar_Curve_W_partial.csv')
         else:
             raise ValueError("Energy_profile has to be in [0,1,2]")
 
