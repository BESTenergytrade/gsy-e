--- conflicted
+++ resolved
@@ -74,15 +74,6 @@
         # therefore config cannot be read at that point
         self.read_config_event()
 
-<<<<<<< HEAD
-=======
-        # TODO: A bit clumsy, but this decrease price calculation needs to be added here as well
-        # Need to refactor once we convert the config object to a singleton that is shared globally
-        # in the simulation
-        self._decrease_price_every_nr_s = \
-            (self.area.config.tick_length.seconds *
-             ConstSettings.GeneralSettings.MAX_OFFER_TRAVERSAL_LENGTH + 1)
-
     def read_config_event(self):
         self._power_profile_index = self.area.config.cloud_coverage
         data = self._read_predefined_profile_for_pv()
@@ -93,7 +84,6 @@
             self.state.available_energy_kWh[slot_time] = \
                 self.energy_production_forecast_kWh[slot_time]
 
->>>>>>> 676ad647
     def _read_predefined_profile_for_pv(self) -> Dict[str, float]:
         """
         Reads profile data from the predefined power profiles. Reads config and constructor
