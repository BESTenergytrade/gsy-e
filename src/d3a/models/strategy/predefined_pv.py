"""
Creates a PV that uses a profile as input for its power values, either predefined or provided
by the user.
"""
import pathlib
import d3a
import inspect
import os

from d3a import TIME_FORMAT, PENDULUM_TIME_FORMAT
from d3a.util import generate_market_slot_list
from d3a.models.strategy.pv import PVStrategy
from d3a.models.strategy.const import ConstSettings
from d3a.models.strategy.read_user_profile import read_profile_csv_to_dict, read_arbitrary_profile
from d3a.models.strategy.read_user_profile import InputProfileTypes
from typing import Dict


d3a_path = os.path.dirname(inspect.getsourcefile(d3a))


class PVPredefinedStrategy(PVStrategy):
    """
        Strategy responsible for using one of the predefined PV profiles.
    """
    parameters = ('panel_count', 'risk')

    def __init__(self, risk: int=ConstSettings.DEFAULT_RISK, panel_count: int=1,
                 min_selling_rate: float=ConstSettings.MIN_PV_SELLING_RATE,
                 cloud_coverage: int=None,
                 initial_rate_option: int=ConstSettings.INITIAL_PV_RATE_OPTION,
                 energy_rate_decrease_option=ConstSettings.PV_RATE_DECREASE_OPTION,
                 energy_rate_decrease_per_update=ConstSettings.ENERGY_RATE_DECREASE_PER_UPDATE):
        """
        Constructor of PVPredefinedStrategy
        :param risk: PV risk parameter
        :param panel_count: number of solar panels for this PV plant
        :param min_selling_rate: lower threshold for the PV sale price
        :param cloud_coverage: cloud conditions. 0=sunny, 1=partially cloudy, 2=cloudy
        """
        super().__init__(panel_count=panel_count, risk=risk,
                         min_selling_rate=min_selling_rate,
                         initial_rate_option=initial_rate_option,
                         energy_rate_decrease_option=energy_rate_decrease_option,
                         energy_rate_decrease_per_update=energy_rate_decrease_per_update
                         )
        self._power_profile_index = cloud_coverage
        self._time_format = TIME_FORMAT

    def event_activate(self):
        """
        Runs on activate event. Reads the power profile data and calculates the required energy
        for each slot.
        :return: None
        """
        # TODO: Need to have 2-stage initialization as well, because the area objects are not
        # created when the constructor is executed if we inherit from a mixin class,
        # therefore config cannot be read at that point
        data = self._read_predefined_profile_for_pv()

        for slot_time in generate_market_slot_list(self.area,
                                                   self.area.config.duration,
                                                   self.area.config.slot_length,
                                                   self.area.config.market_count):
            self.energy_production_forecast_kWh[slot_time] = \
                data[slot_time.format(PENDULUM_TIME_FORMAT)]
            self.state.available_energy_kWh[slot_time] = \
                self.energy_production_forecast_kWh[slot_time]

        # TODO: A bit clumsy, but this decrease price calculation needs to be added here as well
        # Need to refactor once we convert the config object to a singleton that is shared globally
        # in the simulation
        self._decrease_price_every_nr_s = \
            (self.area.config.tick_length.seconds * ConstSettings.MAX_OFFER_TRAVERSAL_LENGTH + 1)

    def _read_predefined_profile_for_pv(self) -> Dict[str, float]:
        """
        Reads profile data from the predefined power profiles. Reads config and constructor
        parameters and selects the appropriate rpedefined profile.
        :return: key value pairs of time to energy in kWh
        """
        if self._power_profile_index is None:
            self._power_profile_index = self.owner.config.cloud_coverage
        if self._power_profile_index == 0:  # 0:sunny
            profile_path = pathlib.Path(d3a_path + '/resources/Solar_Curve_W_sunny.csv')
        elif self._power_profile_index == 1:  # 1:partial
            profile_path = pathlib.Path(d3a_path + '/resources/Solar_Curve_W_partial.csv')
        elif self._power_profile_index == 2:  # 2:cloudy
            profile_path = pathlib.Path(d3a_path + '/resources/Solar_Curve_W_cloudy.csv')
        else:
            raise ValueError("Energy_profile has to be in [0,1,2]")

        # Populate energy production forecast data
        return read_profile_csv_to_dict(
            InputProfileTypes.POWER, str(profile_path),
            self.area.config.slot_length)


class PVUserProfileStrategy(PVPredefinedStrategy):
    """
        Strategy responsible for reading a profile in the form of a dict of values.
    """
    parameters = ('power_profile', 'risk', 'panel_count')

    def __init__(self, power_profile, risk: int=ConstSettings.DEFAULT_RISK, panel_count: int=1,
                 min_selling_rate: float=ConstSettings.MIN_PV_SELLING_RATE,
                 initial_rate_option: int=ConstSettings.INITIAL_PV_RATE_OPTION,
                 energy_rate_decrease_option=ConstSettings.PV_RATE_DECREASE_OPTION,
                 energy_rate_decrease_per_update=ConstSettings.ENERGY_RATE_DECREASE_PER_UPDATE
                 ):
        """
        Constructor of PVUserProfileStrategy
        :param power_profile: input profile for a day. Can be either a csv file path,
        or a dict with hourly data (Dict[int, float])
        or a dict with arbitrary time data (Dict[str, float])
        :param risk: PV risk parameter
        :param panel_count: number of solar panels for this PV plant
        :param min_selling_rate: lower threshold for the PV sale price
        """
        super().__init__(risk=risk, panel_count=panel_count,
                         min_selling_rate=min_selling_rate,
                         initial_rate_option=initial_rate_option,
                         energy_rate_decrease_option=energy_rate_decrease_option,
                         energy_rate_decrease_per_update=energy_rate_decrease_per_update
                         )
        self._power_profile_W = power_profile
        self._time_format = TIME_FORMAT

    def _read_predefined_profile_for_pv(self) -> Dict[str, float]:
        """
        Reads profile data from the power profile. Handles csv files and dicts.
        :return: key value pairs of time to energy in kWh
        """
<<<<<<< HEAD
        self.log.warning("########### ffff")
        return ReadProfileMixin.read_arbitrary_profile(
=======
        return read_arbitrary_profile(
>>>>>>> 5a888122
            InputProfileTypes.POWER,
            self._power_profile_W,
            slot_length=self.area.config.slot_length)<|MERGE_RESOLUTION|>--- conflicted
+++ resolved
@@ -131,12 +131,7 @@
         Reads profile data from the power profile. Handles csv files and dicts.
         :return: key value pairs of time to energy in kWh
         """
-<<<<<<< HEAD
-        self.log.warning("########### ffff")
-        return ReadProfileMixin.read_arbitrary_profile(
-=======
         return read_arbitrary_profile(
->>>>>>> 5a888122
             InputProfileTypes.POWER,
             self._power_profile_W,
             slot_length=self.area.config.slot_length)