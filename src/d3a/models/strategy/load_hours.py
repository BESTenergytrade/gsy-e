--- conflicted
+++ resolved
@@ -21,6 +21,7 @@
 from typing import Union, Dict  # NOQA
 
 from d3a_interface.constants_limits import ConstSettings
+from d3a_interface.data_classes import Offer
 from d3a_interface.enums import SpotMarketTypeEnum
 from d3a_interface.read_user_profile import read_arbitrary_profile, InputProfileTypes
 from d3a_interface.utils import (
@@ -35,18 +36,13 @@
 from d3a.d3a_core.device_registry import DeviceRegistry
 from d3a.d3a_core.exceptions import MarketException
 from d3a.d3a_core.util import get_market_maker_rate_from_config
+from d3a.models.base import AssetType
 from d3a.models.market import Market
-from d3a_interface.data_classes import Offer
 from d3a.models.state import LoadState
-from d3a.models.base import AssetType
 from d3a.models.strategy import BidEnabledStrategy, utils
-<<<<<<< HEAD
 from d3a.models.strategy.future.strategy import future_market_strategy_factory
 from d3a.models.strategy.settlement.strategy import settlement_market_strategy_factory
-=======
->>>>>>> cfe304a6
 from d3a.models.strategy.update_frequency import TemplateStrategyBidUpdater
-from d3a.models.strategy.settlement.strategy import settlement_market_strategy_factory
 
 log = getLogger(__name__)
 
@@ -104,15 +100,11 @@
         self._calculate_active_markets()
         self._cycled_market = set()
         self._simulation_start_timestamp = None
-<<<<<<< HEAD
-        self._settlement_market_strategy = settlement_market_strategy_factory()
         self._future_market_strategy = future_market_strategy_factory()
-=======
 
     @classmethod
     def _create_settlement_market_strategy(cls):
         return settlement_market_strategy_factory()
->>>>>>> cfe304a6
 
     @property
     def state(self) -> LoadState:
