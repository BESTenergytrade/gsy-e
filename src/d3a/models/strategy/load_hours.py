--- conflicted
+++ resolved
@@ -226,17 +226,12 @@
     def event_activate_price(self):
         # If use_market_maker_rate is true, overwrite final_buying_rate to market maker rate
         if self.use_market_maker_rate:
-<<<<<<< HEAD
             self.area_reconfigure_event(final_buying_rate=GlobalConfig.market_maker_rate.get(
                 self.owner.parent.next_market.time_slot, 0) +
                     self.owner.get_path_to_root_fees())
-        self._validate_rates()
-=======
-            self.area_reconfigure_event(final_buying_rate=GlobalConfig.market_maker_rate)
         self._validate_rates(self.bid_update.initial_rate, self.bid_update.final_rate,
                              self.bid_update.energy_rate_change_per_update,
                              self.bid_update.fit_to_limit)
->>>>>>> d88798b2
         self.bid_update.update_on_activate()
         self._set_alternative_pricing_scheme()
 
