"""
Copyright 2018 Grid Singularity
This file is part of D3A.

This program is free software: you can redistribute it and/or modify
it under the terms of the GNU General Public License as published by
the Free Software Foundation, either version 3 of the License, or
(at your option) any later version.

This program is distributed in the hope that it will be useful,
but WITHOUT ANY WARRANTY; without even the implied warranty of
MERCHANTABILITY or FITNESS FOR A PARTICULAR PURPOSE.  See the
GNU General Public License for more details.

You should have received a copy of the GNU General Public License
along with this program.  If not, see <http://www.gnu.org/licenses/>.
"""
import traceback
from collections import namedtuple
from logging import getLogger
from typing import Union, Dict  # NOQA

from d3a_interface.constants_limits import ConstSettings
from d3a_interface.enums import SpotMarketTypeEnum
from d3a_interface.read_user_profile import read_arbitrary_profile, InputProfileTypes
from d3a_interface.utils import (
    convert_W_to_Wh, find_object_of_same_weekday_and_time, key_in_dict_and_not_none)
from d3a_interface.validators.load_validator import LoadValidator
from numpy import random
from pendulum import duration
from pendulum.datetime import DateTime

from d3a import constants
from d3a.constants import FLOATING_POINT_TOLERANCE, DEFAULT_PRECISION
from d3a.d3a_core.device_registry import DeviceRegistry
from d3a.d3a_core.exceptions import MarketException
from d3a.d3a_core.util import get_market_maker_rate_from_config
from d3a.models.market import Market
from d3a_interface.data_classes import Offer
from d3a.models.state import LoadState
from d3a.models.strategy import BidEnabledStrategy, utils
from d3a.models.strategy.settlement.strategy import settlement_market_strategy_factory
from d3a.models.strategy.update_frequency import TemplateStrategyBidUpdater

log = getLogger(__name__)

BalancingRatio = namedtuple('BalancingRatio', ('demand', 'supply'))


class LoadHoursStrategy(BidEnabledStrategy):
    parameters = ("avg_power_W", "hrs_per_day", "hrs_of_day", "fit_to_limit",
                  "energy_rate_increase_per_update", "update_interval", "initial_buying_rate",
                  "final_buying_rate", "balancing_energy_ratio", "use_market_maker_rate")

    def __init__(self, avg_power_W, hrs_per_day=None, hrs_of_day=None,
                 fit_to_limit=True, energy_rate_increase_per_update=None,
                 update_interval=None,
                 initial_buying_rate: Union[float, dict, str] =
                 ConstSettings.LoadSettings.BUYING_RATE_RANGE.initial,
                 final_buying_rate: Union[float, dict, str] =
                 ConstSettings.LoadSettings.BUYING_RATE_RANGE.final,
                 balancing_energy_ratio: tuple =
                 (ConstSettings.BalancingSettings.OFFER_DEMAND_RATIO,
                  ConstSettings.BalancingSettings.OFFER_SUPPLY_RATIO),
                 use_market_maker_rate: bool = False):
        """
        Constructor of LoadHoursStrategy
        :param avg_power_W: Power rating of load device
        :param hrs_per_day: Daily energy usage
        :param hrs_of_day: hours of day energy is needed
        :param fit_to_limit: if set to True, it will make a linear curve
        following following initial_buying_rate & final_buying_rate
        :param energy_rate_increase_per_update: Slope of Load bids change per update
        :param update_interval: Interval after which Load will update its offer
        :param initial_buying_rate: Starting point of load's preferred buying rate
        :param final_buying_rate: Ending point of load's preferred buying rate
        :param use_market_maker_rate: If set to True, Load would track its final buying rate
        as per utility's trading rate
        """

        LoadValidator.validate_energy(
            avg_power_W=avg_power_W, hrs_per_day=hrs_per_day, hrs_of_day=hrs_of_day)
        self.state = LoadState()
        self.avg_power_W = avg_power_W

        # consolidated_cycle is KWh energy consumed for the entire year
        self.daily_energy_required = None
        # Energy consumed during the day ideally should not exceed daily_energy_required
        self.energy_per_slot_Wh = None
        self.hrs_per_day = {}  # type: Dict[int, int]

        self.assign_hours_of_per_day(hrs_of_day, hrs_per_day)
        self.balancing_energy_ratio = BalancingRatio(*balancing_energy_ratio)

        self._init_price_update(fit_to_limit, energy_rate_increase_per_update, update_interval,
                                use_market_maker_rate, initial_buying_rate, final_buying_rate)

        self._calculate_active_markets()
        self._cycled_market = set()
        self._simulation_start_timestamp = None
        self._settlement_market_strategy = settlement_market_strategy_factory()

    def _init_price_update(self, fit_to_limit, energy_rate_increase_per_update, update_interval,
                           use_market_maker_rate, initial_buying_rate, final_buying_rate):

        # Instantiate instance variables that should not be shared with child classes
        self.use_market_maker_rate = use_market_maker_rate
        self.fit_to_limit = fit_to_limit

        LoadValidator.validate_rate(
            fit_to_limit=fit_to_limit,
            energy_rate_increase_per_update=energy_rate_increase_per_update)

        if update_interval is None:
            update_interval = duration(
                minutes=ConstSettings.GeneralSettings.DEFAULT_UPDATE_INTERVAL)

        if isinstance(update_interval, int):
            update_interval = duration(minutes=update_interval)

        BidEnabledStrategy.__init__(self)
        self.bid_update = TemplateStrategyBidUpdater(
            initial_rate=initial_buying_rate, final_rate=final_buying_rate,
            fit_to_limit=fit_to_limit,
            energy_rate_change_per_update=energy_rate_increase_per_update,
            update_interval=update_interval, rate_limit_object=min)

    def _validate_rates(self, initial_rate, final_rate, energy_rate_change_per_update,
                        fit_to_limit):
        # all parameters have to be validated for each time slot starting from the current time
        for time_slot in initial_rate.keys():
<<<<<<< HEAD
            if self.area and \
                    self.area.current_market and time_slot < self.area.current_market.time_slot:
                continue
            rate_change = None if fit_to_limit else \
                find_object_of_same_weekday_and_time(energy_rate_change_per_update, time_slot)
=======
            rate_change = (None if fit_to_limit else
                           find_object_of_same_weekday_and_time(
                               energy_rate_change_per_update, time_slot))
>>>>>>> c779b463
            LoadValidator.validate_rate(
                initial_buying_rate=initial_rate[time_slot],
                energy_rate_increase_per_update=rate_change,
                final_buying_rate=find_object_of_same_weekday_and_time(final_rate, time_slot),
                fit_to_limit=fit_to_limit)

    def event_activate(self, **kwargs):
        self._calculate_active_markets()
        self.event_activate_price()
        self.bid_update.update_and_populate_price_settings(self.area)
        self.event_activate_energy()

    def event_market_cycle(self):
        if self.use_market_maker_rate:
            self._area_reconfigure_prices(
                final_buying_rate=get_market_maker_rate_from_config(
                    self.area.next_market, 0) + self.owner.get_path_to_root_fees(), validate=False)

        super().event_market_cycle()
        self.add_entry_in_hrs_per_day()
        self.bid_update.update_and_populate_price_settings(self.area)
        if ConstSettings.IAASettings.MARKET_TYPE == SpotMarketTypeEnum.ONE_SIDED.value:
            self.bid_update.reset(self)
        self._calculate_active_markets()
        self._update_energy_requirement_future_markets()
        self._set_alternative_pricing_scheme()
        self.update_state()
        self._settlement_market_strategy.event_market_cycle(self)

    def add_entry_in_hrs_per_day(self, overwrite=False):
        for market in self.area.all_markets:
            current_day = self._get_day_of_timestamp(market.time_slot)
            if current_day not in self.hrs_per_day or overwrite:
                self.hrs_per_day[current_day] = self._initial_hrs_per_day

    def update_state(self):
        self._post_first_bid()
        if self.area.current_market:
            self._cycled_market = {self.area.current_market.time_slot}

        # Provide energy values for the past market slot, to be used in the settlement market
        self._set_energy_measurement_of_last_market()
        self._delete_past_state()

    def _set_energy_measurement_of_last_market(self):
        """Set the (simulated) actual energy of the device in the previous market slot."""
        if self.area.current_market:
            self._set_energy_measurement_kWh(self.area.current_market.time_slot)

    def _set_energy_measurement_kWh(self, time_slot: DateTime) -> None:
        """Set the (simulated) actual energy consumed by the device in a market slot."""
        energy_forecast_kWh = self.state.get_desired_energy_Wh(time_slot) / 1000
        simulated_measured_energy_kWh = utils.compute_altered_energy(energy_forecast_kWh)

        self.state.set_energy_measurement_kWh(simulated_measured_energy_kWh, time_slot)

    def _delete_past_state(self):
        if (constants.RETAIN_PAST_MARKET_STRATEGIES_STATE is True or
                self.area.current_market is None):
            return

        self.state.delete_past_state_values(self.area.current_market.time_slot)
        self.bid_update.delete_past_state_values(self.area.current_market.time_slot)

    def _area_reconfigure_prices(self, **kwargs):
        if key_in_dict_and_not_none(kwargs, 'initial_buying_rate'):
            initial_rate = read_arbitrary_profile(InputProfileTypes.IDENTITY,
                                                  kwargs['initial_buying_rate'])
        else:
            initial_rate = self.bid_update.initial_rate_profile_buffer
        if key_in_dict_and_not_none(kwargs, 'final_buying_rate'):
            final_rate = read_arbitrary_profile(InputProfileTypes.IDENTITY,
                                                kwargs['final_buying_rate'])
        else:
            final_rate = self.bid_update.final_rate_profile_buffer
        if key_in_dict_and_not_none(kwargs, 'energy_rate_increase_per_update'):
            energy_rate_change_per_update = read_arbitrary_profile(
                InputProfileTypes.IDENTITY, kwargs['energy_rate_increase_per_update'])
        else:
            energy_rate_change_per_update = (self.bid_update.
                                             energy_rate_change_per_update_profile_buffer)
        if key_in_dict_and_not_none(kwargs, 'fit_to_limit'):
            fit_to_limit = kwargs['fit_to_limit']
        else:
            fit_to_limit = self.bid_update.fit_to_limit
        if key_in_dict_and_not_none(kwargs, 'update_interval'):
            if isinstance(kwargs['update_interval'], int):
                update_interval = duration(minutes=kwargs['update_interval'])
            else:
                update_interval = kwargs['update_interval']
        else:
            update_interval = self.bid_update.update_interval

        if key_in_dict_and_not_none(kwargs, 'use_market_maker_rate'):
            self.use_market_maker_rate = kwargs['use_market_maker_rate']

        try:
            self._validate_rates(initial_rate, final_rate, energy_rate_change_per_update,
                                 fit_to_limit)
        except Exception as e:
            log.error(f"LoadHours._area_reconfigure_prices failed. Exception: {e}. "
                      f"Traceback: {traceback.format_exc()}")
            return

        self.bid_update.set_parameters(
            initial_rate=initial_rate,
            final_rate=final_rate,
            energy_rate_change_per_update=energy_rate_change_per_update,
            fit_to_limit=fit_to_limit,
            update_interval=update_interval
        )

    def area_reconfigure_event(self, **kwargs):
        """Reconfigure the device properties at runtime using the provided arguments."""
        if (key_in_dict_and_not_none(kwargs, 'hrs_per_day') or
                key_in_dict_and_not_none(kwargs, 'hrs_of_day')):
            self.assign_hours_of_per_day(kwargs['hrs_of_day'], kwargs['hrs_per_day'])
            self.add_entry_in_hrs_per_day(overwrite=True)
        if key_in_dict_and_not_none(kwargs, 'avg_power_W'):
            self.avg_power_W = kwargs['avg_power_W']
            self._update_energy_requirement_future_markets()
        self._area_reconfigure_prices(**kwargs)
        self.bid_update.update_and_populate_price_settings(self.area)

    def event_activate_price(self):
        # If use_market_maker_rate is true, overwrite final_buying_rate to market maker rate
        if self.use_market_maker_rate:
            self._area_reconfigure_prices(
                final_buying_rate=get_market_maker_rate_from_config(
                    self.area.next_market, 0) + self.owner.get_path_to_root_fees(), validate=False)

        self._validate_rates(self.bid_update.initial_rate_profile_buffer,
                             self.bid_update.final_rate_profile_buffer,
                             self.bid_update.energy_rate_change_per_update_profile_buffer,
                             self.bid_update.fit_to_limit)

    @staticmethod
    def _find_acceptable_offer(market):
        offers = market.most_affordable_offers
        return random.choice(offers)

    def _offer_rate_can_be_accepted(self, offer: Offer, market_slot: Market):
        """Check if the offer rate is less than what the device wants to pay."""
        max_affordable_offer_rate = self.bid_update.get_updated_rate(market_slot.time_slot)
        return (
            round(offer.energy_rate, DEFAULT_PRECISION)
            <= max_affordable_offer_rate + FLOATING_POINT_TOLERANCE)

    def _one_sided_market_event_tick(self, market, offer=None):
        if not self.state.can_buy_more_energy(market.time_slot):
            return

        try:
            if offer is None:
                if not market.offers:
                    return
                acceptable_offer = self._find_acceptable_offer(market)
            else:
                if offer.id not in market.offers:
                    return
                acceptable_offer = offer
            time_slot = market.time_slot
            current_day = self._get_day_of_timestamp(time_slot)
            if (acceptable_offer and self.hrs_per_day[current_day] > FLOATING_POINT_TOLERANCE and
                    self._offer_rate_can_be_accepted(acceptable_offer, market)):
                energy_Wh = self.state.calculate_energy_to_accept(
                    acceptable_offer.energy * 1000.0, time_slot)
                self.accept_offer(market, acceptable_offer, energy=energy_Wh / 1000.0,
                                  buyer_origin=self.owner.name,
                                  buyer_origin_id=self.owner.uuid,
                                  buyer_id=self.owner.uuid)
                self.state.decrement_energy_requirement(energy_Wh, time_slot, self.owner.name)
                self.hrs_per_day[current_day] -= self._operating_hours(energy_Wh / 1000.0)

        except MarketException:
            self.log.exception("An Error occurred while buying an offer")

    def _double_sided_market_event_tick(self, market):
        self.bid_update.update(market, self)

    def event_tick(self):
        """Post bids on market tick. This method is triggered by the TICK event."""
        for market in self.active_markets:
            if ConstSettings.IAASettings.MARKET_TYPE == SpotMarketTypeEnum.ONE_SIDED.value:
                self._one_sided_market_event_tick(market)
            elif ConstSettings.IAASettings.MARKET_TYPE == SpotMarketTypeEnum.TWO_SIDED.value:
                self._double_sided_market_event_tick(market)

        self.bid_update.increment_update_counter_all_markets(self)
        self._settlement_market_strategy.event_tick(self)

    def event_offer(self, *, market_id, offer):
        """Automatically react to offers in single-sided markets.

        This method is triggered by the OFFER event.
        """
        super().event_offer(market_id=market_id, offer=offer)
        # In two-sided markets, the device doesn't automatically react to offers (it actively bids)
        if ConstSettings.IAASettings.MARKET_TYPE != 1:
            return

        market = self.area.get_future_market_from_id(market_id)
        if not market:
            return
        if market.time_slot not in self._cycled_market:
            # Blocking _one_sided_market_event_tick before self.event_market_cycle was called
            return

        if self._can_buy_in_market(market) and self._offer_comes_from_different_seller(offer):
            self._one_sided_market_event_tick(market, offer)

    def _can_buy_in_market(self, market):
        return self._is_market_active(market) and self.state.can_buy_more_energy(market.time_slot)

    def _offer_comes_from_different_seller(self, offer):
        return offer.seller != self.owner.name and offer.seller != self.area.name

    def _set_alternative_pricing_scheme(self):
        if ConstSettings.IAASettings.AlternativePricing.PRICING_SCHEME != 0:
            for market in self.area.all_markets:
                time_slot = market.time_slot
                final_rate = self.area.config.market_maker_rate[time_slot]
                self.bid_update.reassign_mixin_arguments(time_slot, initial_rate=0,
                                                         final_rate=final_rate)

    def _post_first_bid(self):
        if ConstSettings.IAASettings.MARKET_TYPE == SpotMarketTypeEnum.ONE_SIDED.value:
            return
        for market in self.active_markets:
            if (
                    self.state.can_buy_more_energy(market.time_slot)
                    and not self.are_bids_posted(market.id)):
                bid_energy = self.state.get_energy_requirement_Wh(market.time_slot)
                if self.is_eligible_for_balancing_market:
                    bid_energy -= (self.state.get_desired_energy(market.time_slot) *
                                   self.balancing_energy_ratio.demand)
                try:
                    self.post_first_bid(market, bid_energy,
                                        self.bid_update.initial_rate[market.time_slot])
                except MarketException:
                    pass

    def event_balancing_market_cycle(self):
        for market in self.active_markets:
            self._demand_balancing_offer(market)

    def event_bid_traded(self, *, market_id, bid_trade):
        """Register the bid traded by the device and its effects. Extends the superclass method.

        This method is triggered by the MarketEvent.BID_TRADED event.
        """
        super().event_bid_traded(market_id=market_id, bid_trade=bid_trade)
        market = self.area.get_future_market_from_id(market_id)
        if not market:
            return
        if bid_trade.offer_bid.buyer == self.owner.name:
            self.state.decrement_energy_requirement(
                bid_trade.offer_bid.energy * 1000,
                market.time_slot, self.owner.name)
            market_day = self._get_day_of_timestamp(market.time_slot)
            if self.hrs_per_day != {} and market_day in self.hrs_per_day:
                self.hrs_per_day[market_day] -= self._operating_hours(bid_trade.offer_bid.energy)
        self._settlement_market_strategy.event_bid_traded(self, market_id, bid_trade)

    def event_trade(self, *, market_id, trade):
        self._settlement_market_strategy.event_bid_traded(self, market_id, trade)

        market = self.area.get_future_market_from_id(market_id)
        if not market:
            return

        self.assert_if_trade_bid_price_is_too_high(market, trade)

        if ConstSettings.BalancingSettings.FLEXIBLE_LOADS_SUPPORT:
            # Load can only put supply_balancing_offers only when there is a trade in spot_market
            self._supply_balancing_offer(market, trade)
        super().event_trade(market_id=market_id, trade=trade)

    # committing to increase its consumption when required
    def _demand_balancing_offer(self, market):
        if not self.is_eligible_for_balancing_market:
            return

        ramp_up_energy = (self.balancing_energy_ratio.demand *
                          self.state.get_desired_energy_Wh(market.time_slot))
        self.state.decrement_energy_requirement(ramp_up_energy, market.time_slot, self.owner.name)
        ramp_up_price = DeviceRegistry.REGISTRY[self.owner.name][0] * ramp_up_energy
        if ramp_up_energy != 0 and ramp_up_price != 0:
            self.area.get_balancing_market(market.time_slot).balancing_offer(
                ramp_up_price, -ramp_up_energy, self.owner.name)

    # committing to reduce its consumption when required
    def _supply_balancing_offer(self, market, trade):
        if not self.is_eligible_for_balancing_market:
            return
        if trade.buyer != self.owner.name:
            return
        ramp_down_energy = self.balancing_energy_ratio.supply * trade.offer_bid.energy
        ramp_down_price = DeviceRegistry.REGISTRY[self.owner.name][1] * ramp_down_energy
        self.area.get_balancing_market(market.time_slot).balancing_offer(ramp_down_price,
                                                                         ramp_down_energy,
                                                                         self.owner.name)

    def event_activate_energy(self):
        self.hrs_per_day = {0: self._initial_hrs_per_day}
        self._simulation_start_timestamp = self.area.now
        self._update_energy_requirement_future_markets()

    @property
    def active_markets(self):
        """Return market slots in which the load device is active.

        Active market slots are specific to the LoadHoursStrategy and depend on the hours of day
        in which the device will be active (selected by the user).
        """
        return self._active_markets

    def _calculate_active_markets(self):
        self._active_markets = [
            market for market in self.area.all_markets
            if self._is_market_active(market)
        ] if self.area else []

    def _is_market_active(self, market):
        return (self._allowed_operating_hours(market.time_slot) and market.in_sim_duration and
                (not self.area.current_market or
                 market.time_slot >= self.area.current_market.time_slot))

    def assign_hours_of_per_day(self, hrs_of_day, hrs_per_day):
        if hrs_of_day is None:
            hrs_of_day = list(range(24))

        # be a parameter on the constructor or if we want to deal in percentages
        if hrs_per_day is None:
            hrs_per_day = len(hrs_of_day)
        if hrs_of_day is None:
            hrs_of_day = list(range(24))
        self.hrs_of_day = hrs_of_day
        self._initial_hrs_per_day = hrs_per_day

        if not all([0 <= h <= 23 for h in hrs_of_day]):
            raise ValueError("Hrs_of_day list should contain integers between 0 and 23.")

        if len(hrs_of_day) < hrs_per_day:
            raise ValueError("Length of list 'hrs_of_day' must be greater equal 'hrs_per_day'")

    def _update_energy_requirement_future_markets(self):
        self.energy_per_slot_Wh = convert_W_to_Wh(self.avg_power_W, self.area.config.slot_length)
        for market in self.area.all_markets:
            desired_energy_Wh = (self.energy_per_slot_Wh
                                 if self._allowed_operating_hours(market.time_slot) else 0.0)
            self.state.set_desired_energy(desired_energy_Wh, market.time_slot)

        for market in self.active_markets:
            current_day = self._get_day_of_timestamp(market.time_slot)
            if (current_day not in self.hrs_per_day or
                    self.hrs_per_day[current_day] <= FLOATING_POINT_TOLERANCE):
                # Overwrite desired energy to 0 in case the previous step has populated the
                # desired energy by the hrs_per_day have been exhausted.
                self.state.set_desired_energy(0.0, market.time_slot, True)
        if self.area.current_market:
            self.state.update_total_demanded_energy(self.area.current_market.time_slot)

    def _allowed_operating_hours(self, time):
        return time.hour in self.hrs_of_day

    def _operating_hours(self, energy_kWh):
        return (((energy_kWh * 1000) / self.energy_per_slot_Wh)
                * (self.area.config.slot_length / duration(hours=1)))

    def _get_day_of_timestamp(self, time_slot: DateTime):
        """Return the number of days passed from the simulation start date to the time slot."""
        if self._simulation_start_timestamp is None:
            return 0
        return (time_slot - self._simulation_start_timestamp).days<|MERGE_RESOLUTION|>--- conflicted
+++ resolved
@@ -129,17 +129,12 @@
                         fit_to_limit):
         # all parameters have to be validated for each time slot starting from the current time
         for time_slot in initial_rate.keys():
-<<<<<<< HEAD
             if self.area and \
                     self.area.current_market and time_slot < self.area.current_market.time_slot:
                 continue
-            rate_change = None if fit_to_limit else \
-                find_object_of_same_weekday_and_time(energy_rate_change_per_update, time_slot)
-=======
             rate_change = (None if fit_to_limit else
                            find_object_of_same_weekday_and_time(
                                energy_rate_change_per_update, time_slot))
->>>>>>> c779b463
             LoadValidator.validate_rate(
                 initial_buying_rate=initial_rate[time_slot],
                 energy_rate_increase_per_update=rate_change,
