--- conflicted
+++ resolved
@@ -416,14 +416,10 @@
     def set_produced_energy_forecast_kWh_future_markets(self, reconfigure=False) -> None:
         """
         Setting produced energy for the next slot is already done by produced_energy_forecast_kWh
-<<<<<<< HEAD
         """
 
     def _read_or_rotate_profiles(self, reconfigure=False) -> None:
         """Overridden with empty implementation to disable reading profile from DB."""
 
     def _set_energy_measurement_of_last_market(self):
-        pass
-=======
-        """
->>>>>>> dfae40b1
+        pass