"""
Copyright 2018 Grid Singularity
This file is part of D3A.

This program is free software: you can redistribute it and/or modify
it under the terms of the GNU General Public License as published by
the Free Software Foundation, either version 3 of the License, or
(at your option) any later version.

This program is distributed in the hope that it will be useful,
but WITHOUT ANY WARRANTY; without even the implied warranty of
MERCHANTABILITY or FITNESS FOR A PARTICULAR PURPOSE.  See the
GNU General Public License for more details.

You should have received a copy of the GNU General Public License
along with this program.  If not, see <http://www.gnu.org/licenses/>.
"""
import json
import logging
from typing import Dict, Callable, TYPE_CHECKING

from d3a_interface.constants_limits import ConstSettings
from d3a_interface.data_classes import Offer
from pendulum import duration

from d3a.d3a_core.util import get_market_maker_rate_from_config
from d3a.models.strategy.external_strategies import (
    ExternalMixin, IncomingRequest, ExternalStrategyConnectionManager, default_market_info)
from d3a.models.strategy.external_strategies.forecast_mixin import ForecastExternalMixin
from d3a.models.strategy.predefined_pv import PVPredefinedStrategy, PVUserProfileStrategy
from d3a.models.strategy.pv import PVStrategy

if TYPE_CHECKING:
    from d3a.models.state import PVState
    from d3a.models.strategy import Offers


class PVExternalMixin(ExternalMixin):

    state: "PVState"
    offers: "Offers"
    can_offer_be_posted: Callable
    post_offer: Callable
    set_produced_energy_forecast_kWh_future_markets: Callable
    _delete_past_state: Callable

    """
    Mixin for enabling an external api for the PV strategies.
    Should always be inherited together with a superclass of PVStrategy.
    """
    @property
    def channel_dict(self) -> Dict:
        """Offer-related Redis API channels."""
        return {**super().channel_dict,
                f"{self.channel_prefix}/offer": self.offer,
                f"{self.channel_prefix}/delete_offer": self.delete_offer,
                f"{self.channel_prefix}/list_offers": self.list_offers,
                }

    def event_activate(self, **kwargs) -> None:
        """Activate the device."""
        super().event_activate(**kwargs)
        self.redis.sub_to_multiple_channels(self.channel_dict)

    def list_offers(self, payload: Dict) -> None:
        """Callback for list offers Redis endpoint."""
        self._get_transaction_id(payload)
        list_offers_response_channel = f"{self.channel_prefix}/response/list_offers"
        if not ExternalStrategyConnectionManager.check_for_connected_and_reply(
                self.redis, list_offers_response_channel, self.connected):
            return
        arguments = json.loads(payload["data"])
        self.pending_requests.append(
            IncomingRequest("list_offers", arguments, list_offers_response_channel))

    def _list_offers_impl(self, arguments: Dict, response_channel: str) -> None:
        """Implementation for the list_offers callback, publish this device offers."""
        try:
            market = self._get_market_from_command_argument(arguments)
            filtered_offers = [{"id": v.id, "price": v.price, "energy": v.energy}
                               for _, v in market.get_offers().items()
                               if v.seller == self.device.name]
            response = {"command": "list_offers", "status": "ready",
                        "offer_list": filtered_offers,
                        "transaction_id": arguments.get("transaction_id")}
        except Exception:
            error_message = f"Error when handling list offers on area {self.device.name}"
            logging.exception(error_message)
            response = {"command": "list_offers", "status": "error",
                        "error_message": error_message,
                        "transaction_id": arguments.get("transaction_id")}
        self.redis.publish_json(response_channel, response)

    def delete_offer(self, payload: Dict) -> None:
        """Callback for delete offer Redis endpoint."""
        transaction_id = self._get_transaction_id(payload)
        delete_offer_response_channel = f"{self.channel_prefix}/response/delete_offer"
        if not ExternalStrategyConnectionManager.check_for_connected_and_reply(
                self.redis, delete_offer_response_channel, self.connected):
            return
        try:
            arguments = json.loads(payload["data"])
            market = self._get_market_from_command_argument(arguments)
            if arguments.get("offer") and not self.offers.is_offer_posted(
                    market.id, arguments["offer"]):
                raise Exception("Offer_id is not associated with any posted offer.")
        except Exception:
            logging.exception("Error when handling delete offer request. Payload %s", payload)
            self.redis.publish_json(
                delete_offer_response_channel,
                {"command": "offer_delete",
                 "error": "Incorrect delete offer request. Available parameters: (offer).",
                 "transaction_id": transaction_id})
        else:
            self.pending_requests.append(
                IncomingRequest("delete_offer", arguments, delete_offer_response_channel))

    def _delete_offer_impl(self, arguments: Dict, response_channel: str) -> None:
        """Implementation for the delete_offer callback, delete the received offer from market."""
        try:
            market = self._get_market_from_command_argument(arguments)
            to_delete_offer_id = arguments.get("offer")
            deleted_offers = self.offers.remove_offer_from_cache_and_market(
                market, to_delete_offer_id)
            response = {"command": "offer_delete", "status": "ready",
                        "deleted_offers": deleted_offers,
                        "transaction_id": arguments.get("transaction_id")}
        except Exception:
            error_message = (f"Error when handling offer delete on area {self.device.name}: "
                             f"Offer Arguments: {arguments}")
            logging.exception(error_message)
            response = {"command": "offer_delete", "status": "error",
                        "error_message": error_message,
                        "transaction_id": arguments.get("transaction_id")}
        self.redis.publish_json(response_channel, response)

    def offer(self, payload: Dict) -> None:
        """Callback for offer Redis endpoint."""
        transaction_id = self._get_transaction_id(payload)
        required_args = {"price", "energy", "transaction_id"}
        allowed_args = required_args.union({"replace_existing",
                                            "time_slot",
                                            "attributes",
                                            "requirements"})

        offer_response_channel = f"{self.channel_prefix}/response/offer"
        if not ExternalStrategyConnectionManager.check_for_connected_and_reply(
                self.redis, offer_response_channel, self.connected):
            return
        try:
            arguments = json.loads(payload["data"])

            # Check that all required arguments have been provided
            assert all(arg in arguments.keys() for arg in required_args)
            # Check that every provided argument is allowed
            assert all(arg in allowed_args for arg in arguments.keys())

        except Exception:
            logging.exception("Incorrect offer request. Payload %s.", payload)
            self.redis.publish_json(
                offer_response_channel,
                {"command": "offer",
                 "error": (
                     "Incorrect bid request. ",
                     f"Required parameters: {required_args}"
                     f"Available parameters: {allowed_args}."),
                 "transaction_id": transaction_id})
        else:
            self.pending_requests.append(
                IncomingRequest("offer", arguments, offer_response_channel))

    def _offer_impl(self, arguments: Dict, response_channel: str) -> None:
        try:
            replace_existing = arguments.pop("replace_existing", True)
            market = self._get_market_from_command_argument(arguments)
            assert self.can_offer_be_posted(
                arguments["energy"],
                arguments["price"],
                self.state.get_available_energy_kWh(market.time_slot),
                market,
                replace_existing=replace_existing)

            offer_arguments = {
                k: v for k, v in arguments.items() if k not in ["transaction_id", "time_slot"]}
            offer = self.post_offer(
                market, replace_existing=replace_existing, **offer_arguments)

            self.redis.publish_json(
                response_channel,
                {"command": "offer", "status": "ready",
                 "offer": offer.to_json_string(replace_existing=replace_existing),
                 "transaction_id": arguments.get("transaction_id")})
        except Exception:
            error_message = (f"Error when handling offer create on area {self.device.name}: "
                             f"Offer Arguments: {arguments}")
            logging.exception(error_message)
            self.redis.publish_json(
                response_channel,
                {"command": "offer", "status": "error",
                 "error_message": error_message,
                 "transaction_id": arguments.get("transaction_id")})

    @property
    def _device_info_dict(self):
        return {
            **super()._device_info_dict,
            "available_energy_kWh":
                self.state.get_available_energy_kWh(self.spot_market.time_slot),
            "energy_active_in_offers": self.offers.open_offer_energy(self.spot_market.id),
            "energy_traded": self.energy_traded(self.spot_market.id),
            "total_cost": self.energy_traded_costs(self.spot_market.id),
        }

    def event_market_cycle(self):
        self._reject_all_pending_requests()
        self._update_connection_status()
        if not self.should_use_default_strategy:
            self.set_produced_energy_forecast_kWh_future_markets(reconfigure=False)
            self._set_energy_measurement_of_last_market()
            if not self.is_aggregator_controlled:
                market_event_channel = f"{self.channel_prefix}/events/market"
                market_info = self.spot_market.info
                if self.is_aggregator_controlled:
                    market_info.update(default_market_info)
                market_info["device_info"] = self._device_info_dict
                market_info["event"] = "market"
                market_info["device_bill"] = self.device.stats.aggregated_stats.get("bills")
                market_info["area_uuid"] = self.device.uuid
                market_info["last_market_maker_rate"] = (
                    get_market_maker_rate_from_config(self.area.current_market))
                market_info["last_market_stats"] = (
                    self.area.stats.get_price_stats_current_market())
                self.redis.publish_json(market_event_channel, market_info)
            self._delete_past_state()
        else:
            super().event_market_cycle()

    def _area_reconfigure_prices(self, **kwargs):
        if self.should_use_default_strategy:
            super()._area_reconfigure_prices(**kwargs)

    def _incoming_commands_callback_selection(self, req):
        if req.request_type == "offer":
            self._offer_impl(req.arguments, req.response_channel)
        elif req.request_type == "delete_offer":
            self._delete_offer_impl(req.arguments, req.response_channel)
        elif req.request_type == "list_offers":
            self._list_offers_impl(req.arguments, req.response_channel)
        elif req.request_type == "device_info":
            self._device_info_impl(req.arguments, req.response_channel)
        else:
            assert False, f"Incorrect incoming request name: {req}"

    def event_tick(self) -> None:
        """Process aggregator requests on market tick. Extends super implementation.

        This method is triggered by the TICK event.
        """
        if not self.connected and not self.is_aggregator_controlled:
            super().event_tick()
        else:
            while self.pending_requests:
                # We want to process requests as First-In-First-Out, so we use popleft
                req = self.pending_requests.popleft()
                self._incoming_commands_callback_selection(req)
            self._dispatch_event_tick_to_external_agent()

    def event_offer(self, *, market_id: str, offer: Offer) -> None:
        """This method is triggered by the OFFER event."""
        if self.should_use_default_strategy:
            super().event_offer(market_id=market_id, offer=offer)

    def _delete_offer_aggregator(self, arguments: Dict) -> Dict:
        """Callback for the delete offer endpoint when sent by aggregator."""
        market = self._get_market_from_command_argument(arguments)
        if arguments.get("offer") and not self.offers.is_offer_posted(
                market.id, arguments["offer"]):
            raise Exception("Offer_id is not associated with any posted offer.")

        try:
            to_delete_offer_id = arguments.get("offer")
            deleted_offers = self.offers.remove_offer_from_cache_and_market(
                market, to_delete_offer_id)
            response = {
                "command": "offer_delete", "status": "ready",
                "area_uuid": self.device.uuid,
                "deleted_offers": deleted_offers,
                "transaction_id": arguments.get("transaction_id")
            }
        except Exception:
            response = {
                "command": "offer_delete", "status": "error",
                "area_uuid": self.device.uuid,
                "error_message": f"Error when handling offer delete "
                                 f"on area {self.device.name} with arguments {arguments}.",
                "transaction_id": arguments.get("transaction_id")}
        return response

    def _list_offers_aggregator(self, arguments: Dict) -> Dict:
        try:
            market = self._get_market_from_command_argument(arguments)
            filtered_offers = [{"id": v.id, "price": v.price, "energy": v.energy}
                               for v in market.get_offers().values()
                               if v.seller == self.device.name]
            response = {
                "command": "list_offers", "status": "ready", "offer_list": filtered_offers,
                "area_uuid": self.device.uuid,
                "transaction_id": arguments.get("transaction_id")}
        except Exception:
            response = {
                "command": "list_offers", "status": "error",
                "area_uuid": self.device.uuid,
                "error_message": f"Error when listing offers on area {self.device.name}.",
                "transaction_id": arguments.get("transaction_id")}
        return response

    def _offer_aggregator(self, arguments: Dict) -> Dict:
        required_args = {"price", "energy", "type", "transaction_id"}
        allowed_args = required_args.union({"replace_existing",
                                            "time_slot",
                                            "attributes",
                                            "requirements"})
        try:
            # Check that all required arguments have been provided
            assert all(arg in arguments.keys() for arg in required_args)
            # Check that every provided argument is allowed
            assert all(arg in allowed_args for arg in arguments.keys())

            replace_existing = arguments.pop("replace_existing", True)
            market = self._get_market_from_command_argument(arguments)

            assert self.can_offer_be_posted(
                arguments["energy"],
                arguments["price"],
                self.state.get_available_energy_kWh(market.time_slot),
                market,
                replace_existing=replace_existing)

            offer_arguments = {k: v
                               for k, v in arguments.items()
                               if k not in ["transaction_id", "type", "time_slot"]}

            offer = self.post_offer(
                market, replace_existing=replace_existing, **offer_arguments)

            response = {
                "command": "offer",
                "status": "ready",
                "offer": offer.to_json_string(replace_existing=replace_existing),
                "transaction_id": arguments.get("transaction_id"),
                "area_uuid": self.device.uuid
            }
        except Exception:
            logging.exception("Failed to post PV offer.")
            response = {
                "command": "offer", "status": "error",
                "error_message": "Error when handling offer create "
                                 f"on area {self.device.name} with arguments {arguments}.",
                "area_uuid": self.device.uuid,
                "transaction_id": arguments.get("transaction_id")}
        return response


class PVExternalStrategy(PVExternalMixin, PVStrategy):
    """Strategy class for external PV devices."""


class PVUserProfileExternalStrategy(PVExternalMixin, PVUserProfileStrategy):
    """Strategy class for external PV devices that support profile reading."""


class PVPredefinedExternalStrategy(PVExternalMixin, PVPredefinedStrategy):
    """Strategy class for external PV devices with predefined profile."""


class PVForecastExternalStrategy(ForecastExternalMixin, PVPredefinedExternalStrategy):
    """
        Strategy responsible for reading forecast and measurement production data via hardware API
    """
    parameters = ("energy_forecast_Wh", "panel_count", "initial_selling_rate",
                  "final_selling_rate", "fit_to_limit", "update_interval",
                  "energy_rate_decrease_per_update", "use_market_maker_rate")

    def __init__(
            self, panel_count=1,
            initial_selling_rate: float = ConstSettings.GeneralSettings.DEFAULT_MARKET_MAKER_RATE,
            final_selling_rate: float = ConstSettings.PVSettings.SELLING_RATE_RANGE.final,
            fit_to_limit: bool = True,
            update_interval=duration(
                minutes=ConstSettings.GeneralSettings.DEFAULT_UPDATE_INTERVAL),
            energy_rate_decrease_per_update=None,
            use_market_maker_rate: bool = False):
        """
        Constructor of PVForecastStrategy
        """
        super().__init__(panel_count=panel_count,
                         initial_selling_rate=initial_selling_rate,
                         final_selling_rate=final_selling_rate,
                         fit_to_limit=fit_to_limit,
                         update_interval=update_interval,
                         energy_rate_decrease_per_update=energy_rate_decrease_per_update,
                         use_market_maker_rate=use_market_maker_rate)

    def update_energy_forecast(self) -> None:
        """Set energy forecast for future markets."""
        for slot_time, energy_kWh in self.energy_forecast_buffer.items():
            if slot_time >= self.area.spot_market.time_slot:
                self.state.set_available_energy(energy_kWh, slot_time, overwrite=True)

    def update_energy_measurement(self) -> None:
        """Set energy measurement for past markets."""
        for slot_time, energy_kWh in self.energy_measurement_buffer.items():
            if slot_time < self.area.spot_market.time_slot:
                self.state.set_energy_measurement_kWh(energy_kWh, slot_time)

    def set_produced_energy_forecast_kWh_future_markets(self, reconfigure=False) -> None:
        """
        Setting produced energy for the next slot is already done by produced_energy_forecast_kWh
<<<<<<< HEAD
        """

    def _read_or_rotate_profiles(self, reconfigure=False) -> None:
        """Overridden with empty implementation to disable reading profile from DB."""

    def _set_energy_measurement_of_last_market(self):
        pass
=======
        """
>>>>>>> 577c8df4
<|MERGE_RESOLUTION|>--- conflicted
+++ resolved
@@ -415,15 +415,11 @@
 
     def set_produced_energy_forecast_kWh_future_markets(self, reconfigure=False) -> None:
         """
-        Setting produced energy for the next slot is already done by produced_energy_forecast_kWh
-<<<<<<< HEAD
-        """
-
-    def _read_or_rotate_profiles(self, reconfigure=False) -> None:
-        """Overridden with empty implementation to disable reading profile from DB."""
+        Setting produced energy for the next slot is already done by update_energy_forecast
+        """
 
     def _set_energy_measurement_of_last_market(self):
-        pass
-=======
-        """
->>>>>>> 577c8df4
+        """
+         Setting energy measurement for the previous slot is already done by
+         update_energy_measurement
+         """