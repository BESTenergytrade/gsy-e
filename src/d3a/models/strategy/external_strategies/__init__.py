"""
Copyright 2018 Grid Singularity
This file is part of D3A.

This program is free software: you can redistribute it and/or modify
it under the terms of the GNU General Public License as published by
the Free Software Foundation, either version 3 of the License, or
(at your option) any later version.

This program is distributed in the hope that it will be useful,
but WITHOUT ANY WARRANTY; without even the implied warranty of
MERCHANTABILITY or FITNESS FOR A PARTICULAR PURPOSE.  See the
GNU General Public License for more details.

You should have received a copy of the GNU General Public License
along with this program.  If not, see <http://www.gnu.org/licenses/>.
"""
import json
import logging
from collections import deque, namedtuple
<<<<<<< HEAD
from threading import Lock
from typing import Dict

=======
from d3a_interface.constants_limits import ConstSettings
from d3a_interface.utils import key_in_dict_and_not_none
>>>>>>> 30538c35
import d3a.constants
from d3a.d3a_core.singletons import external_global_statistics
from d3a.models.market.market_structures import Offer, Bid
from d3a_interface.constants_limits import ConstSettings
from d3a_interface.utils import key_in_dict_and_not_none, convert_str_to_pendulum_in_dict

IncomingRequest = namedtuple("IncomingRequest", ("request_type", "arguments", "response_channel"))

default_market_info = {"device_info": None,
                       "asset_bill": None,
                       "event": None,
                       "grid_stats_tree": None,
                       "area_uuid": None}


class CommandTypeNotSupported(Exception):
    pass


def check_for_connected_and_reply(redis, channel_name, is_connected):
    if not is_connected:
        redis.publish_json(
            channel_name, {
                "status": "error",
                "error_message": "Client should be registered in order to access this area."})
        return False
    return True


def register_area(redis, channel_prefix, is_connected, transaction_id, area_uuid=None):
    register_response_channel = f"{channel_prefix}/response/register_participant"
    try:
        redis.publish_json(
            register_response_channel,
            {"command": "register", "status": "ready", "registered": True,
             "transaction_id": transaction_id, "device_uuid": area_uuid})
        return True
    except Exception:
        logging.exception(f"Error when registering to area {channel_prefix}")
        redis.publish_json(
            register_response_channel,
            {"command": "register", "status": "error", "transaction_id": transaction_id,
             "device_uuid": area_uuid,
             "error_message": f"Error when registering to area {channel_prefix}."})
        return is_connected


def unregister_area(redis, channel_prefix, is_connected, transaction_id):
    unregister_response_channel = f"{channel_prefix}/response/unregister_participant"
    if not check_for_connected_and_reply(redis, unregister_response_channel,
                                         is_connected):
        return
    try:
        redis.publish_json(
            unregister_response_channel,
            {"command": "unregister", "status": "ready", "unregistered": True,
             "transaction_id": transaction_id})
        return False
    except Exception:
        logging.exception(f"Error when unregistering from area {channel_prefix}")
        redis.publish_json(
            unregister_response_channel,
            {"command": "unregister", "status": "error", "transaction_id": transaction_id,
             "error_message": f"Error when unregistering from area {channel_prefix}."})
        return is_connected


class ExternalMixin:

    def __init__(self, *args, **kwargs):
        self._connected = False
        self.connected = False
        self._use_template_strategy = False
        super().__init__(*args, **kwargs)
        self._last_dispatched_tick = 0
        self.pending_requests = deque()
        self.lock = Lock()

    def get_state(self):
        strategy_state = super().get_state()
        strategy_state.update({
            "connected": self.connected,
            "use_template_strategy": self._use_template_strategy
        })
        return strategy_state

    def restore_state(self, state_dict):
        super().restore_state(state_dict)
        self._connected = state_dict.get("connected", False)
        self.connected = state_dict.get("connected", False)
        self._use_template_strategy = state_dict.get("use_template_strategy", False)

    @property
    def channel_dict(self):
        return {
            f"{self.channel_prefix}/register_participant": self._register,
            f"{self.channel_prefix}/unregister_participant": self._unregister,
            f"{self.channel_prefix}/device_info": self._device_info,
        }

    @property
    def channel_prefix(self):
        if d3a.constants.EXTERNAL_CONNECTION_WEB:
            return f"external/{d3a.constants.COLLABORATION_ID}/{self.device.uuid}"
        else:
            return f"{self.device.name}"

    @property
    def is_aggregator_controlled(self):
        return self.redis.aggregator.is_controlling_device(self.device.uuid)

    def _remove_area_uuid_from_aggregator_mapping(self):
        self.redis.aggregator.device_aggregator_mapping.pop(self.device.uuid, None)

    @property
    def should_use_default_strategy(self):
        return self._use_template_strategy or \
               not (self.connected or self.is_aggregator_controlled)

    @staticmethod
    def _get_transaction_id(payload):
        data = json.loads(payload["data"])
        if key_in_dict_and_not_none(data, "transaction_id"):
            return data["transaction_id"]
        else:
            raise ValueError("transaction_id not in payload or None")

    def area_reconfigure_event(self, *args, **kwargs):
        """Reconfigure the device properties at runtime using the provided arguments."""
        if key_in_dict_and_not_none(kwargs, "allow_external_connection"):
            self._use_template_strategy = not kwargs["allow_external_connection"]
        super().area_reconfigure_event(*args, **kwargs)

    def _register(self, payload):
        self._connected = register_area(self.redis, self.channel_prefix, self.connected,
                                        self._get_transaction_id(payload),
                                        area_uuid=self.device.uuid)

    def _unregister(self, payload):
        self._connected = unregister_area(self.redis, self.channel_prefix, self.connected,
                                          self._get_transaction_id(payload))

    def register_on_market_cycle(self):
        if self.connected is True and self._connected is False:
            self._remove_area_uuid_from_aggregator_mapping()
        self.connected = self._connected

    def _device_info(self, payload):
        device_info_response_channel = f"{self.channel_prefix}/response/device_info"
        if not check_for_connected_and_reply(self.redis, device_info_response_channel,
                                             self.connected):
            return
        arguments = json.loads(payload["data"])
        self.pending_requests.append(
            IncomingRequest("device_info", arguments, device_info_response_channel))

    def _device_info_impl(self, arguments, response_channel):
        try:
            self.redis.publish_json(
                response_channel,
                {"command": "device_info", "status": "ready",
                 "device_info": self._device_info_dict,
                 "transaction_id": arguments.get("transaction_id", None)})
        except Exception:
            logging.exception(f"Error when handling device info on area {self.device.name}")
            self.redis.publish_json(
                response_channel,
                {"command": "device_info", "status": "error",
                 "error_message": f"Error when handling device info on area {self.device.name}.",
                 "transaction_id": arguments.get("transaction_id", None)})

    def _device_info_aggregator(self, arguments):
        try:
            return {
                "command": "device_info", "status": "ready",
                "device_info": self._device_info_dict,
                "transaction_id": arguments.get("transaction_id", None),
                "area_uuid": self.device.uuid
            }
        except Exception:
            return {
                "command": "device_info", "status": "error",
                "error_message": f"Error when handling device info on area {self.device.name}.",
                "transaction_id": arguments.get("transaction_id", None),
                "area_uuid": self.device.uuid
            }

    @property
    def next_market(self):
        return self.market_area.next_market

    @property
    def market_area(self):
        return self.area

    @property
    def device(self):
        return self.owner

    @property
    def redis(self):
        return self.owner.config.external_redis_communicator

    @property
    def _device_info_dict(self):
        return {}

    @property
    def _progress_info(self):
        slot_completion_percent = int((self.device.current_tick_in_slot /
                                       self.device.config.ticks_per_slot) * 100)
        return {"slot_completion": f"{slot_completion_percent}%",
                "market_slot": self.area.next_market.time_slot_str}

    def _dispatch_event_tick_to_external_agent(self):
        if external_global_statistics.is_it_time_for_external_tick(self.device.current_tick):
            if self.is_aggregator_controlled:
                self.redis.aggregator.add_batch_tick_event(self.device.uuid, self._progress_info)
            elif self.connected:
                tick_event_channel = f"{self.channel_prefix}/events/tick"
                current_tick_info = {
                    **self._progress_info,
                    "event": "tick",
                    "area_uuid": self.device.uuid,
                    "device_info": self._device_info_dict
                }
                self.redis.publish_json(tick_event_channel, current_tick_info)

    def event_market_cycle(self):
        if self.should_use_default_strategy:
            super().event_market_cycle()

    def publish_market_cycle(self):
        if not self.should_use_default_strategy and self.is_aggregator_controlled:
            self.redis.aggregator.add_batch_market_event(self.device.uuid, self._progress_info)

    def _publish_trade_event(self, trade, is_bid_trade):

        if trade.seller != self.device.name and \
                trade.buyer != self.device.name:
            # Trade does not concern this device, skip it.
            return

        if ConstSettings.IAASettings.MARKET_TYPE != 1 and \
                ((trade.buyer == self.device.name and trade.is_offer_trade) or
                 (trade.seller == self.device.name and trade.is_bid_trade)):
            # Do not track a 2-sided market trade that is originating from an Offer to a
            # consumer (which should have posted a bid). This occurs when the clearing
            # took place on the area market of the device, thus causing 2 trades, one for
            # the bid clearing and one for the offer clearing.
            return

        if self.is_aggregator_controlled:
            event_response_dict = {"event": "trade",
                                   "asset_id": self.device.uuid,
                                   "trade_id": trade.id,
                                   "time": trade.time.isoformat(),
<<<<<<< HEAD
                                   "trade_price": trade.offer.price,
                                   "traded_energy": trade.offer.energy,
=======
                                   "trade_price": trade.offer_bid.price,
                                   "traded_energy": trade.offer_bid.energy,
>>>>>>> 30538c35
                                   "total_fee": trade.fee_price,
                                   "local_market_fee":
                                       self.area.current_market.fee_class.grid_fee_rate
                                       if self.area.current_market is not None else "None",
                                   "attributes": {},
                                   "seller": trade.seller
                                   if trade.seller_id == self.device.uuid else "anonymous",
                                   "buyer": trade.buyer
                                   if trade.buyer_id == self.device.uuid else "anonymous",
<<<<<<< HEAD
                                   "bid_id": trade.offer.id
                                   if isinstance(trade.offer, Bid) else "None",
                                   "offer_id": trade.offer.id
                                   if isinstance(trade.offer, Offer) else "None",
                                   "residual_bid_id": trade.residual.id
                                   if trade.residual is not None and isinstance(trade.residual,
                                                                                Bid)
                                   else "None",
                                   "residual_offer_id": trade.residual.id
                                   if trade.residual is not None and isinstance(trade.residual,
                                                                                Offer)
=======
                                   "bid_id": trade.offer_bid.id
                                   if trade.is_bid_trade else "None",
                                   "offer_id": trade.offer_bid.id
                                   if trade.is_offer_trade else "None",
                                   "residual_bid_id": trade.residual.id
                                   if trade.residual is not None and trade.is_bid_trade
                                   else "None",
                                   "residual_offer_id": trade.residual.id
                                   if trade.residual is not None and trade.is_offer_trade
>>>>>>> 30538c35
                                   else "None"}

            external_global_statistics.update()
            self.redis.aggregator.add_batch_trade_event(self.device.uuid, event_response_dict)
        elif self.connected:
            event_response_dict = {"device_info": self._device_info_dict,
                                   "event": "trade",
                                   "trade_id": trade.id,
                                   "time": trade.time.isoformat(),
<<<<<<< HEAD
                                   "trade_price": trade.offer.price,
                                   "traded_energy": trade.offer.energy,
=======
                                   "trade_price": trade.offer_bid.price,
                                   "traded_energy": trade.offer_bid.energy,
>>>>>>> 30538c35
                                   "fee_price": trade.fee_price,
                                   "area_uuid": self.device.uuid,
                                   "seller": trade.seller
                                   if trade.seller == self.device.name else "anonymous",
                                   "buyer": trade.buyer
                                   if trade.buyer == self.device.name else "anonymous",
                                   "residual_id": trade.residual.id
                                   if trade.residual is not None else "None"}

            bid_offer_key = "bid_id" if is_bid_trade else "offer_id"
<<<<<<< HEAD
            event_response_dict["event_type"] = "buy" \
                if trade.buyer == self.device.name else "sell"
            event_response_dict[bid_offer_key] = trade.offer.id
=======
            event_response_dict["event_type"] = (
                "buy" if trade.buyer == self.device.name else "sell")
            event_response_dict[bid_offer_key] = trade.offer_bid.id
>>>>>>> 30538c35

            trade_event_channel = f"{self.channel_prefix}/events/trade"
            self.redis.publish_json(trade_event_channel, event_response_dict)

    def event_bid_traded(self, market_id, bid_trade):
        super().event_bid_traded(market_id=market_id, bid_trade=bid_trade)
        if self.connected or self.redis.aggregator.is_controlling_device(self.device.uuid):
            self._publish_trade_event(bid_trade, True)

    def event_trade(self, market_id, trade):
        super().event_trade(market_id=market_id, trade=trade)
        if self.connected or self.redis.aggregator.is_controlling_device(self.device.uuid):
            self._publish_trade_event(trade, False)

    def deactivate(self):
        super().deactivate()

        if self.is_aggregator_controlled:
            deactivate_msg = {"event": "finish"}
            self.redis.aggregator.add_batch_finished_event(self.owner.uuid, deactivate_msg)
        elif self.connected:
            deactivate_event_channel = f"{self.channel_prefix}/events/finish"
            deactivate_msg = {
                "event": "finish",
                "area_uuid": self.device.uuid
            }
            self.redis.publish_json(deactivate_event_channel, deactivate_msg)

    def _bid_aggregator(self, command):
        raise CommandTypeNotSupported(
            f"Bid command not supported on device {self.device.uuid}")

    def _delete_bid_aggregator(self, command):
        raise CommandTypeNotSupported(
            f"Delete bid command not supported on device {self.device.uuid}")

    def _list_bids_aggregator(self, command):
        raise CommandTypeNotSupported(
            f"List bids command not supported on device {self.device.uuid}")

    def _offer_aggregator(self, command):
        raise CommandTypeNotSupported(
            f"Offer command not supported on device {self.device.uuid}")

    def _delete_offer_aggregator(self, command):
        raise CommandTypeNotSupported(
            f"Delete offer command not supported on device {self.device.uuid}")

    def _list_offers_aggregator(self, command):
        raise CommandTypeNotSupported(
            f"List offers command not supported on device {self.device.uuid}")

    def trigger_aggregator_commands(self, command):
        if "type" not in command:
            return {
                "status": "error",
                "area_uuid": self.device.uuid,
                "message": "Invalid command type"}

        try:
            if command["type"] == "bid":
                return self._bid_aggregator(command)
            elif command["type"] == "delete_bid":
                return self._delete_bid_aggregator(command)
            elif command["type"] == "list_bids":
                return self._list_bids_aggregator(command)
            elif command["type"] == "offer":
                return self._offer_aggregator(command)
            elif command["type"] == "delete_offer":
                return self._delete_offer_aggregator(command)
            elif command["type"] == "list_offers":
                return self._list_offers_aggregator(command)
            elif command["type"] == "device_info":
                return self._device_info_aggregator(command)
            else:
                return {
                    "command": command["type"], "status": "error",
                    "area_uuid": self.device.uuid,
                    "message": f"Command type not supported for device {self.device.uuid}"}
        except CommandTypeNotSupported as e:
            return {
                "command": command["type"], "status": "error",
                "area_uuid": self.device.uuid,
                "message": str(e)}

    def _reject_all_pending_requests(self):
        for req in self.pending_requests:
            self.redis.publish_json(
                req.response_channel,
                {"command": f"{req.request_type}", "status": "error",
                 "error_message": f"Error when handling {req.request_type} "
                                  f"on area {self.device.name} with arguments {req.arguments}."
                                  f"Market cycle already finished."})
        self.pending_requests = deque()

    def _set_energy_forecast(self, payload: Dict) -> None:
        """Callback for set_energy_forecast redis endpoint."""
        transaction_id = self._get_transaction_id(payload)
        energy_forecast_response_channel = \
            f"{self.channel_prefix}/response/set_energy_forecast"
        # Deactivating register/connected requirement for power forecasts.
        # if not check_for_connected_and_reply(self.redis, power_forecast_response_channel,
        #                                      self.connected):
        #     return
        try:
            arguments = json.loads(payload["data"])
            assert set(arguments.keys()) == {"energy_forecast", "transaction_id"}
        except Exception:
            logging.exception(
                f"Incorrect _set_energy_forecast request: Payload {payload}")
            self.redis.publish_json(
                energy_forecast_response_channel,
                {"command": "set_energy_forecast",
                 "error": "Incorrect _set_energy_forecast request. "
                          "Available parameters: (energy_forecast).",
                 "transaction_id": transaction_id})
        else:
            self.pending_requests.append(
                IncomingRequest("set_energy_forecast", arguments,
                                energy_forecast_response_channel))

    def _set_energy_measurement(self, payload: Dict) -> None:
        """Callback of set_energy_measurement redis endpoint."""
        transaction_id = self._get_transaction_id(payload)
        energy_measurement_response_channel = \
            f"{self.channel_prefix}/response/set_energy_measurement"
        try:
            arguments = json.loads(payload["data"])
            assert set(arguments.keys()) == {"energy_measurement", "transaction_id"}
        except Exception:
            logging.exception(
                f"Incorrect _set_energy_measurement request. Payload: {payload}.")
            self.redis.publish_json(
                energy_measurement_response_channel,
                {"command": "set_energy_measurement",
                 "error": "Incorrect _set_energy_measurement request. "
                          "Available parameters: (energy_measurement).",
                 "transaction_id": transaction_id})
        else:
            self.pending_requests.append(
                IncomingRequest("set_energy_measurement", arguments,
                                energy_measurement_response_channel))

    @staticmethod
    def _validate_values_positive_in_profile(profile: Dict) -> None:
        """Validate whether all values are positive in a profile."""
        for time_str, energy in profile.items():
            assert energy >= 0.0, f"Energy is not positive for time stamp {time_str}."

    def _set_energy_forecast_impl(self, arguments: Dict, response_channel: str) -> None:
        """
        Digest command from buffer and perform set_energy_forecast.
        Args:
            arguments: Dictionary containing "energy_forecast" that is a dict containing a profile
                key: time string, value: energy in kWh
            response_channel: redis channel string where the response should be sent to
        """
        try:
            self._validate_values_positive_in_profile(arguments["energy_forecast"])
            self.energy_forecast_buffer.update(
                convert_str_to_pendulum_in_dict(arguments["energy_forecast"]))

            self.redis.publish_json(
                response_channel,
                {"command": "set_energy_forecast", "status": "ready",
                 "transaction_id": arguments.get("transaction_id", None)})
        except Exception:
            logging.exception("Error when handling _set_energy_forecast_impl "
                              f"on area {self.device.name}. Arguments: {arguments}")
            self.redis.publish_json(
                response_channel,
                {"command": "set_energy_forecast", "status": "error",
                 "error_message": "Error when handling _set_energy_forecast_impl "
                                  f"on area {self.device.name} with arguments {arguments}.",
                 "transaction_id": arguments.get("transaction_id", None)})

    def _set_energy_measurement_impl(self, arguments: Dict, response_channel: str) -> None:
        """
        Digest command from buffer and perform set_energy_measurement.
        Args:
            arguments: Dictionary containing "energy_measurement" that is a dict containing a
                profile with key: time string, value: energy in kWh
            response_channel: redis channel string where the response should be sent to
        """
        try:
            self._validate_values_positive_in_profile(arguments["energy_measurement"])
            self.energy_measurement_buffer.update(
                convert_str_to_pendulum_in_dict(arguments["energy_measurement"]))

            self.redis.publish_json(
                response_channel,
                {"command": "set_energy_measurement", "status": "ready",
                 "transaction_id": arguments.get("transaction_id", None)})
        except Exception:
            logging.exception(f"Error when handling _set_energy_measurement_impl "
                              f"on area {self.device.name}. Arguments: {arguments}")
            self.redis.publish_json(
                response_channel,
                {"command": "set_energy_measurement", "status": "error",
                 "error_message": f"Error when handling _set_energy_measurement_impl "
                                  f"on area {self.device.name} with arguments {arguments}.",
                 "transaction_id": arguments.get("transaction_id", None)})

    @property
    def market_info_dict(self):
        return {"asset_info": self._device_info_dict,
                "last_slot_asset_info": self.last_slot_asset_info,
                "asset_bill": self.device.stats.aggregated_stats["bills"]
                if "bills" in self.device.stats.aggregated_stats else None
                }

    @property
    def last_slot_asset_info(self):
        return {
                "energy_traded": self.energy_traded(self.area.current_market.id)
                if self.area.current_market else None,
                "total_cost": self.energy_traded_costs(self.area.current_market.id)
                if self.area.current_market else None,
                }<|MERGE_RESOLUTION|>--- conflicted
+++ resolved
@@ -18,17 +18,11 @@
 import json
 import logging
 from collections import deque, namedtuple
-<<<<<<< HEAD
 from threading import Lock
 from typing import Dict
 
-=======
-from d3a_interface.constants_limits import ConstSettings
-from d3a_interface.utils import key_in_dict_and_not_none
->>>>>>> 30538c35
 import d3a.constants
 from d3a.d3a_core.singletons import external_global_statistics
-from d3a.models.market.market_structures import Offer, Bid
 from d3a_interface.constants_limits import ConstSettings
 from d3a_interface.utils import key_in_dict_and_not_none, convert_str_to_pendulum_in_dict
 
@@ -283,13 +277,8 @@
                                    "asset_id": self.device.uuid,
                                    "trade_id": trade.id,
                                    "time": trade.time.isoformat(),
-<<<<<<< HEAD
-                                   "trade_price": trade.offer.price,
-                                   "traded_energy": trade.offer.energy,
-=======
                                    "trade_price": trade.offer_bid.price,
                                    "traded_energy": trade.offer_bid.energy,
->>>>>>> 30538c35
                                    "total_fee": trade.fee_price,
                                    "local_market_fee":
                                        self.area.current_market.fee_class.grid_fee_rate
@@ -299,19 +288,6 @@
                                    if trade.seller_id == self.device.uuid else "anonymous",
                                    "buyer": trade.buyer
                                    if trade.buyer_id == self.device.uuid else "anonymous",
-<<<<<<< HEAD
-                                   "bid_id": trade.offer.id
-                                   if isinstance(trade.offer, Bid) else "None",
-                                   "offer_id": trade.offer.id
-                                   if isinstance(trade.offer, Offer) else "None",
-                                   "residual_bid_id": trade.residual.id
-                                   if trade.residual is not None and isinstance(trade.residual,
-                                                                                Bid)
-                                   else "None",
-                                   "residual_offer_id": trade.residual.id
-                                   if trade.residual is not None and isinstance(trade.residual,
-                                                                                Offer)
-=======
                                    "bid_id": trade.offer_bid.id
                                    if trade.is_bid_trade else "None",
                                    "offer_id": trade.offer_bid.id
@@ -321,7 +297,6 @@
                                    else "None",
                                    "residual_offer_id": trade.residual.id
                                    if trade.residual is not None and trade.is_offer_trade
->>>>>>> 30538c35
                                    else "None"}
 
             external_global_statistics.update()
@@ -331,13 +306,8 @@
                                    "event": "trade",
                                    "trade_id": trade.id,
                                    "time": trade.time.isoformat(),
-<<<<<<< HEAD
-                                   "trade_price": trade.offer.price,
-                                   "traded_energy": trade.offer.energy,
-=======
                                    "trade_price": trade.offer_bid.price,
                                    "traded_energy": trade.offer_bid.energy,
->>>>>>> 30538c35
                                    "fee_price": trade.fee_price,
                                    "area_uuid": self.device.uuid,
                                    "seller": trade.seller
@@ -348,15 +318,9 @@
                                    if trade.residual is not None else "None"}
 
             bid_offer_key = "bid_id" if is_bid_trade else "offer_id"
-<<<<<<< HEAD
-            event_response_dict["event_type"] = "buy" \
-                if trade.buyer == self.device.name else "sell"
-            event_response_dict[bid_offer_key] = trade.offer.id
-=======
             event_response_dict["event_type"] = (
                 "buy" if trade.buyer == self.device.name else "sell")
             event_response_dict[bid_offer_key] = trade.offer_bid.id
->>>>>>> 30538c35
 
             trade_event_channel = f"{self.channel_prefix}/events/trade"
             self.redis.publish_json(trade_event_channel, event_response_dict)
