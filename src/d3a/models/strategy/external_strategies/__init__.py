--- conflicted
+++ resolved
@@ -300,14 +300,9 @@
         if not market and time_slot in self.area.future_market_time_slots:
             market = self.area.future_markets
         if not market:
-<<<<<<< HEAD
-            raise Exception(f"Timeslot {time_slot} is not currently in the spot, future or "
-                            "settlement markets")
-=======
             raise MarketException(
                 f"Timeslot {time_slot} is not currently in the spot, future or "
                 f"settlement markets")
->>>>>>> eeb41038
         return market
 
     @property
