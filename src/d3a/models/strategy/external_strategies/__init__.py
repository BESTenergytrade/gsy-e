--- conflicted
+++ resolved
@@ -19,30 +19,23 @@
 import logging
 from collections import deque, namedtuple
 from threading import Lock
-<<<<<<< HEAD
-from typing import Dict, List, Tuple
-=======
-from typing import Dict, TYPE_CHECKING
->>>>>>> 07a44e1c
+from typing import Dict, List, Tuple, TYPE_CHECKING
 
 from d3a_interface.constants_limits import ConstSettings
 from d3a_interface.data_classes import Trade
 from d3a_interface.enums import SpotMarketTypeEnum
-from d3a_interface.utils import (convert_str_to_pendulum_in_dict,
-                                 str_to_pendulum_datetime)
+from d3a_interface.utils import convert_str_to_pendulum_in_dict, str_to_pendulum_datetime
 from pendulum import DateTime
 
 import d3a.constants
 from d3a.d3a_core.global_objects_singleton import global_objects
-<<<<<<< HEAD
-from d3a.models.strategy.external_strategies.dof_filter import DegreesOfFreedomFilter
-=======
-from d3a.models.market import Market
 from d3a.d3a_core.redis_connections.redis_area_market_communicator import (
     ResettableCommunicator, ExternalConnectionCommunicator)
+from d3a.models.market import Market
+from d3a.models.strategy.external_strategies.dof_filter import DegreesOfFreedomFilter
+
 if TYPE_CHECKING:
     from d3a.models.area import Area
->>>>>>> 07a44e1c
 
 IncomingRequest = namedtuple("IncomingRequest", ("request_type", "arguments", "response_channel"))
 
@@ -642,30 +635,6 @@
     def market_info_dict(self) -> Dict:
         """Return the latest statistics info of the asset."""
         return {"asset_info": self._device_info_dict,
-<<<<<<< HEAD
-                "last_slot_asset_info": self.last_slot_asset_info,
-                "asset_bill": self.device.stats.aggregated_stats["bills"]
-                if "bills" in self.device.stats.aggregated_stats else None
-                }
-
-    @property
-    def last_slot_asset_info(self):
-        return {
-                "energy_traded": self.energy_traded(self.area.current_market.id)
-                if self.area.current_market else None,
-                "total_cost": self.energy_traded_costs(self.area.current_market.id)
-                if self.area.current_market else None,
-                }
-
-    def filter_degrees_of_freedom_arguments(self, order_arguments: Dict) -> Tuple[Dict, List[str]]:
-        """Filter the arguments of an incoming order to remove Degrees of Freedom if necessary."""
-        if self.simulation_config.enable_degrees_of_freedom:
-            return order_arguments, []
-
-        order_arguments, filtered_fields = DegreesOfFreedomFilter.apply(order_arguments)
-
-        return order_arguments, filtered_fields
-=======
                 "last_slot_asset_info": {
                     "energy_traded": self.energy_traded(self.area.current_market.id)
                     if self.area.current_market else None,
@@ -673,4 +642,12 @@
                     if self.area.current_market else None},
                 "asset_bill": self.device.stats.aggregated_stats.get("bills")
                 }
->>>>>>> 07a44e1c
+
+    def filter_degrees_of_freedom_arguments(self, order_arguments: Dict) -> Tuple[Dict, List[str]]:
+        """Filter the arguments of an incoming order to remove Degrees of Freedom if necessary."""
+        if self.simulation_config.enable_degrees_of_freedom:
+            return order_arguments, []
+
+        order_arguments, filtered_fields = DegreesOfFreedomFilter.apply(order_arguments)
+
+        return order_arguments, filtered_fields