"""
Copyright 2018 Grid Singularity
This file is part of D3A.

This program is free software: you can redistribute it and/or modify
it under the terms of the GNU General Public License as published by
the Free Software Foundation, either version 3 of the License, or
(at your option) any later version.

This program is distributed in the hope that it will be useful,
but WITHOUT ANY WARRANTY; without even the implied warranty of
MERCHANTABILITY or FITNESS FOR A PARTICULAR PURPOSE.  See the
GNU General Public License for more details.

You should have received a copy of the GNU General Public License
along with this program.  If not, see <http://www.gnu.org/licenses/>.
"""
import logging
import json
from threading import Lock
from collections import deque, namedtuple
from d3a.models.market.market_structures import Offer, Bid
from d3a_interface.constants_limits import ConstSettings
from d3a_interface.utils import key_in_dict_and_not_none
import d3a.constants
from d3a.d3a_core.singletons import external_global_statistics


IncomingRequest = namedtuple('IncomingRequest', ('request_type', 'arguments', 'response_channel'))

default_market_info = {"device_info": None,
                       "device_bill": None,
                       "event": None,
                       "grid_stats_tree": None,
                       "area_uuid": None}


class CommandTypeNotSupported(Exception):
    pass


def check_for_connected_and_reply(redis, channel_name, is_connected):
    if not is_connected:
        redis.publish_json(
            channel_name, {
                "status": "error",
                "error_message": "Client should be registered in order to access this area."})
        return False
    return True


def register_area(redis, channel_prefix, is_connected, transaction_id, area_uuid=None):
    register_response_channel = f'{channel_prefix}/response/register_participant'
    try:
        redis.publish_json(
            register_response_channel,
            {"command": "register", "status": "ready", "registered": True,
             "transaction_id": transaction_id, "device_uuid": area_uuid})
        return True
    except Exception as e:
        logging.error(f"Error when registering to area {channel_prefix}: "
                      f"Exception: {str(e)}")
        redis.publish_json(
            register_response_channel,
            {"command": "register", "status": "error", "transaction_id": transaction_id,
             "device_uuid": area_uuid,
             "error_message": f"Error when registering to area {channel_prefix}."})
        return is_connected


def unregister_area(redis, channel_prefix, is_connected, transaction_id):
    unregister_response_channel = f'{channel_prefix}/response/unregister_participant'
    if not check_for_connected_and_reply(redis, unregister_response_channel,
                                         is_connected):
        return
    try:
        redis.publish_json(
            unregister_response_channel,
            {"command": "unregister", "status": "ready", "unregistered": True,
             "transaction_id": transaction_id})
        return False
    except Exception as e:
        logging.error(f"Error when unregistering from area {channel_prefix}: "
                      f"Exception: {str(e)}")
        redis.publish_json(
            unregister_response_channel,
            {"command": "unregister", "status": "error", "transaction_id": transaction_id,
             "error_message": f"Error when unregistering from area {channel_prefix}."})
        return is_connected


class ExternalMixin:

    def __init__(self, *args, **kwargs):
        self._connected = False
        self.connected = False
        self._use_template_strategy = False
        super().__init__(*args, **kwargs)
        self._last_dispatched_tick = 0
        self.pending_requests = deque()
        self.lock = Lock()

    def get_state(self):
        strategy_state = super().get_state()
        strategy_state.update({
            "connected": self.connected,
            "use_template_strategy": self._use_template_strategy
        })
        return strategy_state

    def restore_state(self, state_dict):
        super().restore_state(state_dict)
        self._connected = state_dict.get("connected", False)
        self.connected = state_dict.get("connected", False)
        self._use_template_strategy = state_dict.get("use_template_strategy", False)

    @property
    def channel_dict(self):
        return {
            f'{self.channel_prefix}/register_participant': self._register,
            f'{self.channel_prefix}/unregister_participant': self._unregister,
            f'{self.channel_prefix}/device_info': self._device_info,
        }

    @property
    def channel_prefix(self):
        if d3a.constants.EXTERNAL_CONNECTION_WEB:
            return f"external/{d3a.constants.COLLABORATION_ID}/{self.device.uuid}"
        else:
            return f"{self.device.name}"

    @property
    def is_aggregator_controlled(self):
        return self.redis.aggregator.is_controlling_device(self.device.uuid)

    def _remove_area_uuid_from_aggregator_mapping(self):
        self.redis.aggregator.device_aggregator_mapping.pop(self.device.uuid, None)

    @property
    def should_use_default_strategy(self):
        return self._use_template_strategy or \
               not (self.connected or self.is_aggregator_controlled)

    @staticmethod
    def _get_transaction_id(payload):
        data = json.loads(payload["data"])
        if key_in_dict_and_not_none(data, "transaction_id"):
            return data["transaction_id"]
        else:
            raise ValueError("transaction_id not in payload or None")

    def area_reconfigure_event(self, *args, **kwargs):
        if key_in_dict_and_not_none(kwargs, 'allow_external_connection'):
            self._use_template_strategy = not kwargs['allow_external_connection']
        if self.should_use_default_strategy:
            super().area_reconfigure_event(*args, **kwargs)

    def _register(self, payload):
        self._connected = register_area(self.redis, self.channel_prefix, self.connected,
                                        self._get_transaction_id(payload),
                                        area_uuid=self.device.uuid)

    def _unregister(self, payload):
        self._connected = unregister_area(self.redis, self.channel_prefix, self.connected,
                                          self._get_transaction_id(payload))

    def register_on_market_cycle(self):
        if self.connected is True and self._connected is False:
            self._remove_area_uuid_from_aggregator_mapping()
        self.connected = self._connected

    def _device_info(self, payload):
        device_info_response_channel = f'{self.channel_prefix}/response/device_info'
        if not check_for_connected_and_reply(self.redis, device_info_response_channel,
                                             self.connected):
            return
        arguments = json.loads(payload["data"])
        self.pending_requests.append(
            IncomingRequest("device_info", arguments, device_info_response_channel))

    def _device_info_impl(self, arguments, response_channel):
        try:
            self.redis.publish_json(
                response_channel,
                {"command": "device_info", "status": "ready",
                 "device_info": self._device_info_dict,
                 "transaction_id": arguments.get("transaction_id", None)})
        except Exception as e:
            logging.error(f"Error when handling device info on area {self.device.name}: "
                          f"Exception: {str(e)}")
            self.redis.publish_json(
                response_channel,
                {"command": "device_info", "status": "error",
                 "error_message": f"Error when handling device info on area {self.device.name}.",
                 "transaction_id": arguments.get("transaction_id", None)})

    def _device_info_aggregator(self, arguments):
        try:
            return {
                "command": "device_info", "status": "ready",
                "device_info": self._device_info_dict,
                "transaction_id": arguments.get("transaction_id", None),
                "area_uuid": self.device.uuid
            }
        except Exception:
            return {
                "command": "device_info", "status": "error",
                "error_message": f"Error when handling device info on area {self.device.name}.",
                "transaction_id": arguments.get("transaction_id", None),
                "area_uuid": self.device.uuid
            }

    @property
    def next_market(self):
        return self.market_area.next_market

    @property
    def market_area(self):
        return self.area

    @property
    def device(self):
        return self.owner

    @property
    def redis(self):
        return self.owner.config.external_redis_communicator

    @property
    def _device_info_dict(self):
        return {}

    @property
    def _progress_info(self):
        slot_completion_percent = int((self.device.current_tick_in_slot /
                                       self.device.config.ticks_per_slot) * 100)
        return {'slot_completion': f'{slot_completion_percent}%',
                'market_slot': self.area.next_market.time_slot_str}

    def _dispatch_event_tick_to_external_agent(self):
        if external_global_statistics.is_it_time_for_external_tick(self.device.current_tick):
            if self.is_aggregator_controlled:
                self.redis.aggregator.add_batch_tick_event(self.device.uuid, self._progress_info)
            elif self.connected:
                tick_event_channel = f'{self.channel_prefix}/events/tick'
                current_tick_info = {
                    **self._progress_info,
                    'event': 'tick',
                    'area_uuid': self.device.uuid,
                    'device_info': self._device_info_dict
                }
                self.redis.publish_json(tick_event_channel, current_tick_info)

    def event_market_cycle(self):
        if self.should_use_default_strategy:
            super().event_market_cycle()

    def publish_market_cycle(self):
        if not self.should_use_default_strategy and self.is_aggregator_controlled:
            self.redis.aggregator.add_batch_market_event(self.device.uuid, self._progress_info)

    def _publish_trade_event(self, trade, is_bid_trade):

        if trade.seller != self.device.name and \
                trade.buyer != self.device.name:
            # Trade does not concern this device, skip it.
            return

        if ConstSettings.IAASettings.MARKET_TYPE != 1 and \
                ((trade.buyer == self.device.name and isinstance(trade.offer, Offer)) or
                 (trade.seller == self.device.name and isinstance(trade.offer, Bid))):
            # Do not track a 2-sided market trade that is originating from an Offer to a
            # consumer (which should have posted a bid). This occurs when the clearing
            # took place on the area market of the device, thus causing 2 trades, one for
            # the bid clearing and one for the offer clearing.
            return

        if self.is_aggregator_controlled:
<<<<<<< HEAD
            event_response_dict = {'event': 'trade',
                                   'asset_id': self.device.uuid,
                                   'trade_id': trade.id,
                                   'time': trade.time.isoformat(),
                                   'trade_price': trade.offer.price,
                                   'traded_energy': trade.offer.energy,
                                   'total_fee': trade.fee_price,
                                   'local_market_fee':
                                       self.area.current_market.fee_class.grid_fee_rate
                                       if self.area.current_market is not None else "None",
                                   'attributes': {},
                                   'seller': trade.seller
                                   if trade.seller_id == self.device.uuid else 'anonymous',
                                   'buyer': trade.buyer
                                   if trade.buyer_id == self.device.uuid else 'anonymous',
                                   'bid_id': trade.offer.id
                                   if isinstance(trade.offer, Bid) else 'None',
                                   'offer_id': trade.offer.id
                                   if isinstance(trade.offer, Offer) else 'None',
                                   'residual_bid_id': trade.residual.id
                                   if trade.residual is not None and isinstance(trade.residual,
                                                                                Bid)
                                   else 'None',
                                   'residual_offer_id': trade.residual.id
                                   if trade.residual is not None and isinstance(trade.residual,
                                                                                Offer)
                                   else 'None'}
            self.area.global_objects.update()
            self.redis.aggregator.add_batch_trade_event(self.device.uuid,
                                                        self.area.global_objects,
                                                        event_response_dict)

=======
            external_global_statistics.update()
            self.redis.aggregator.add_batch_trade_event(self.device.uuid, event_response_dict)
>>>>>>> e04050a7
        elif self.connected:
            event_response_dict = {'device_info': self._device_info_dict,
                                   'event': 'trade',
                                   'trade_id': trade.id,
                                   'time': trade.time.isoformat(),
                                   'trade_price': trade.offer.price,
                                   'traded_energy': trade.offer.energy,
                                   'fee_price': trade.fee_price,
                                   'area_uuid': self.device.uuid,
                                   'seller': trade.seller
                                   if trade.seller == self.device.name else 'anonymous',
                                   'buyer': trade.buyer
                                   if trade.buyer == self.device.name else 'anonymous',
                                   'residual_id': trade.residual.id
                                   if trade.residual is not None else 'None'}

            bid_offer_key = 'bid_id' if is_bid_trade else 'offer_id'
            event_response_dict['event_type'] = 'buy' \
                if trade.buyer == self.device.name else 'sell'
            event_response_dict[bid_offer_key] = trade.offer.id

            trade_event_channel = f"{self.channel_prefix}/events/trade"
            self.redis.publish_json(trade_event_channel, event_response_dict)

    def event_bid_traded(self, market_id, bid_trade):
        super().event_bid_traded(market_id=market_id, bid_trade=bid_trade)
        if self.connected or self.redis.aggregator.is_controlling_device(self.device.uuid):
            self._publish_trade_event(bid_trade, True)

    def event_trade(self, market_id, trade):
        super().event_trade(market_id=market_id, trade=trade)
        if self.connected or self.redis.aggregator.is_controlling_device(self.device.uuid):
            self._publish_trade_event(trade, False)

    def deactivate(self):
        super().deactivate()

        if self.is_aggregator_controlled:
            deactivate_msg = {'event': 'finish'}
            self.redis.aggregator.add_batch_finished_event(self.owner.uuid, deactivate_msg)
        elif self.connected:
            deactivate_event_channel = f"{self.channel_prefix}/events/finish"
            deactivate_msg = {
                "event": "finish",
                "area_uuid": self.device.uuid
            }
            self.redis.publish_json(deactivate_event_channel, deactivate_msg)

    def _bid_aggregator(self, command):
        raise CommandTypeNotSupported(
            f"Bid command not supported on device {self.device.uuid}")

    def _update_bid_aggregator(self, command):
        raise CommandTypeNotSupported(
            f"Update Bid command not supported on device {self.device.uuid}")

    def _delete_bid_aggregator(self, command):
        raise CommandTypeNotSupported(
            f"Delete bid command not supported on device {self.device.uuid}")

    def _list_bids_aggregator(self, command):
        raise CommandTypeNotSupported(
            f"List bids command not supported on device {self.device.uuid}")

    def _offer_aggregator(self, command):
        raise CommandTypeNotSupported(
            f"Offer command not supported on device {self.device.uuid}")

    def _update_offer_aggregator(self, command):
        raise CommandTypeNotSupported(
            f"Offer command not supported on device {self.device.uuid}")

    def _delete_offer_aggregator(self, command):
        raise CommandTypeNotSupported(
            f"Delete offer command not supported on device {self.device.uuid}")

    def _list_offers_aggregator(self, command):
        raise CommandTypeNotSupported(
            f"List offers command not supported on device {self.device.uuid}")

    def trigger_aggregator_commands(self, command):
        if "type" not in command:
            return {
                "status": "error",
                "area_uuid": self.device.uuid,
                "message": "Invalid command type"}

        try:
            if command["type"] == "bid":
                return self._bid_aggregator(command)
            elif command["type"] == "update_bid":
                return self._update_bid_aggregator(command)
            elif command["type"] == "delete_bid":
                return self._delete_bid_aggregator(command)
            elif command["type"] == "list_bids":
                return self._list_bids_aggregator(command)
            elif command["type"] == "offer":
                return self._offer_aggregator(command)
            elif command["type"] == "update_offer":
                return self._update_offer_aggregator(command)
            elif command["type"] == "delete_offer":
                return self._delete_offer_aggregator(command)
            elif command["type"] == "list_offers":
                return self._list_offers_aggregator(command)
            elif command["type"] == "device_info":
                return self._device_info_aggregator(command)
            elif command["type"] == "last_market_stats":
                return self._last_market_stats(command)
            else:
                return {
                    "command": command["type"], "status": "error",
                    "area_uuid": self.device.uuid,
                    "message": f"Command type not supported for device {self.device.uuid}"}
        except CommandTypeNotSupported as e:
            return {
                "command": command["type"], "status": "error",
                "area_uuid": self.device.uuid,
                "message": str(e)}

    def _last_market_stats(self, command):
        market_data = self.device.parent.stats.get_last_market_stats()
        return {
            "command": "last_market_stats", "status": "ready",
            "market_data": market_data,
            "transaction_id": command.get("transaction_id", None),
            "area_uuid": self.device.uuid
        }

    def _reject_all_pending_requests(self):
        for req in self.pending_requests:
            self.redis.publish_json(
                req.response_channel,
                {"command": f"{req.request_type}", "status": "error",
                 "error_message": f"Error when handling {req.request_type} "
                                  f"on area {self.device.name} with arguments {req.arguments}."
                                  f"Market cycle already finished."})
        self.pending_requests = deque()

    def _set_energy_forecast(self, payload):
        transaction_id = self._get_transaction_id(payload)
        energy_forecast_response_channel = \
            f'{self.channel_prefix}/response/set_energy_forecast'
        # Deactivating register/connected requirement for power forecasts.
        # if not check_for_connected_and_reply(self.redis, power_forecast_response_channel,
        #                                      self.connected):
        #     return
        try:
            arguments = json.loads(payload["data"])
            assert set(arguments.keys()) == {'energy_forecast', 'transaction_id'}
        except Exception as e:
            logging.error(
                f"Incorrect _set_energy_forecast request. "
                f"Payload {payload}. Exception {str(e)}.")
            self.redis.publish_json(
                energy_forecast_response_channel,
                {"command": "set_energy_forecast",
                 "error": "Incorrect _set_energy_forecast request. "
                          "Available parameters: (energy_forecast).",
                 "transaction_id": transaction_id})
        else:
            self.pending_requests.append(
                IncomingRequest("set_energy_forecast", arguments,
                                energy_forecast_response_channel))

    def _set_energy_forecast_impl(self, arguments, response_channel):
        try:
            assert arguments["energy_forecast"] >= 0.0
            self.energy_forecast_buffer_Wh = arguments["energy_forecast"]
            self.redis.publish_json(
                response_channel,
                {"command": "set_energy_forecast", "status": "ready",
                 "transaction_id": arguments.get("transaction_id", None)})
        except Exception as e:
            logging.error(f"Error when handling _set_energy_forecast_impl "
                          f"on area {self.device.name}: "
                          f"Exception: {str(e)}, Arguments: {arguments}")
            self.redis.publish_json(
                response_channel,
                {"command": "set_energy_forecast", "status": "error",
                 "error_message": f"Error when handling _set_energy_forecast_impl "
                                  f"on area {self.device.name} with arguments {arguments}.",
                 "transaction_id": arguments.get("transaction_id", None)})

    @property
    def market_info_dict(self):
        return {'asset_info': self._device_info_dict,
                'last_slot_asset_info': self.last_slot_asset_info,
                'device_bill': self.device.stats.aggregated_stats["bills"]
                if "bills" in self.device.stats.aggregated_stats else None
                }

    @property
    def last_slot_asset_info(self):
        return {
                'energy_traded': self.energy_traded(self.area.current_market.id)
                if self.area.current_market else None,
                'total_cost': self.energy_traded_costs(self.area.current_market.id)
                if self.area.current_market else None,
                }<|MERGE_RESOLUTION|>--- conflicted
+++ resolved
@@ -276,7 +276,6 @@
             return
 
         if self.is_aggregator_controlled:
-<<<<<<< HEAD
             event_response_dict = {'event': 'trade',
                                    'asset_id': self.device.uuid,
                                    'trade_id': trade.id,
@@ -304,15 +303,9 @@
                                    if trade.residual is not None and isinstance(trade.residual,
                                                                                 Offer)
                                    else 'None'}
-            self.area.global_objects.update()
-            self.redis.aggregator.add_batch_trade_event(self.device.uuid,
-                                                        self.area.global_objects,
-                                                        event_response_dict)
-
-=======
+
             external_global_statistics.update()
             self.redis.aggregator.add_batch_trade_event(self.device.uuid, event_response_dict)
->>>>>>> e04050a7
         elif self.connected:
             event_response_dict = {'device_info': self._device_info_dict,
                                    'event': 'trade',
