"""
Copyright 2018 Grid Singularity
This file is part of D3A.

This program is free software: you can redistribute it and/or modify
it under the terms of the GNU General Public License as published by
the Free Software Foundation, either version 3 of the License, or
(at your option) any later version.

This program is distributed in the hope that it will be useful,
but WITHOUT ANY WARRANTY; without even the implied warranty of
MERCHANTABILITY or FITNESS FOR A PARTICULAR PURPOSE.  See the
GNU General Public License for more details.

You should have received a copy of the GNU General Public License
along with this program.  If not, see <http://www.gnu.org/licenses/>.
"""
import json
import logging
from typing import List, Dict

from d3a.models.strategy.external_strategies import IncomingRequest, default_market_info
from d3a.models.strategy.storage import StorageStrategy
from d3a.models.strategy.external_strategies import ExternalMixin, check_for_connected_and_reply
from d3a.d3a_core.util import get_market_maker_rate_from_config


class StorageExternalMixin(ExternalMixin):
    """
    Mixin for enabling an external api for the storage strategies.
    Should always be inherited together with a superclass of StorageStrategy.
    """
    def __init__(self, *args, **kwargs):
        super().__init__(*args, **kwargs)

    @property
    def filtered_bids_next_market(self) -> List[Dict]:
        """Get a representation of each of the device's bids from the next market."""

        return [
            {"id": bid.id, 'price': bid.price, 'energy': bid.energy}
            for _, bid in self.next_market.get_bids().items()
            if bid.buyer == self.device.name]

    def event_activate(self, **kwargs):
        super().event_activate(**kwargs)
        self.redis.sub_to_multiple_channels({
            **super().channel_dict,
            f'{self.channel_prefix}/offer': self.offer,
            f'{self.channel_prefix}/delete_offer': self.delete_offer,
            f'{self.channel_prefix}/list_offers': self.list_offers,
            f'{self.channel_prefix}/bid': self.bid,
            f'{self.channel_prefix}/delete_bid': self.delete_bid,
            f'{self.channel_prefix}/list_bids': self.list_bids,
        })

    def list_offers(self, payload):
        self._get_transaction_id(payload)
        list_offers_response_channel = f'{self.channel_prefix}/response/list_offers'
        if not check_for_connected_and_reply(self.redis, list_offers_response_channel,
                                             self.connected):
            return
        arguments = json.loads(payload["data"])
        self.pending_requests.append(
            IncomingRequest("list_offers", arguments, list_offers_response_channel))

    def _list_offers_impl(self, arguments, response_channel):
        try:
            filtered_offers = [{"id": v.id, "price": v.price, "energy": v.energy}
                               for _, v in self.next_market.get_offers().items()
                               if v.seller == self.device.name]
            self.redis.publish_json(
                response_channel,
                {"command": "list_offers", "status": "ready", "offer_list": filtered_offers,
<<<<<<< HEAD
                 "transaction_id": arguments.get("transaction_id")})
        except Exception as e:
            logging.error(f"Error when handling list offers on area {self.device.name}: "
                          f"Exception: {str(e)}")
=======
                 "transaction_id": arguments.get("transaction_id", None)})
        except Exception:
            logging.exception(f"Error when handling list offers on area {self.device.name}")
>>>>>>> 4fd97b43
            self.redis.publish_json(
                response_channel,
                {"command": "list_offers", "status": "error",
                 "error_message": f"Error when listing offers on area {self.device.name}.",
                 "transaction_id": arguments.get("transaction_id")})

    def delete_offer(self, payload):
        transaction_id = self._get_transaction_id(payload)
        delete_offer_response_channel = f'{self.channel_prefix}/response/delete_offer'
        if not check_for_connected_and_reply(self.redis, delete_offer_response_channel,
                                             self.connected):
            return
        try:
            arguments = json.loads(payload["data"])
            if ("offer" in arguments and arguments["offer"] is not None) and \
                    not self.offers.is_offer_posted(self.next_market.id, arguments["offer"]):
                raise Exception("Offer_id is not associated with any posted offer.")
        except Exception:
            logging.exception(f"Error when handling delete offer request. Payload {payload}")
            self.redis.publish_json(
                delete_offer_response_channel,
                {"command": "offer_delete",
                 "error": "Incorrect delete offer request. Available parameters: (offer).",
                 "transaction_id": transaction_id})
        else:
            self.pending_requests.append(
                IncomingRequest("delete_offer", arguments, delete_offer_response_channel))

    def _delete_offer_impl(self, arguments, response_channel):
        try:
            to_delete_offer_id = arguments["offer"] if "offer" in arguments else None
            deleted_offers = \
                self.offers.remove_offer_from_cache_and_market(
                    self.next_market, to_delete_offer_id)
            self.state.offered_sell_kWh[self.next_market.time_slot] = \
                self.offers.open_offer_energy(self.next_market.id)
            self.state.clamp_energy_to_sell_kWh([self.next_market.time_slot])
            self.redis.publish_json(
                response_channel,
                {"command": "offer_delete", "status": "ready",
                 "deleted_offers": deleted_offers,
<<<<<<< HEAD
                 "transaction_id": arguments.get("transaction_id")})
        except Exception as e:
            logging.error(f"Error when handling offer delete on area {self.device.name}: "
                          f"Exception: {str(e)}, Offer Arguments: {arguments}")
=======
                 "transaction_id": arguments.get("transaction_id", None)})
        except Exception:
            logging.exception(f"Error when handling offer delete on area {self.device.name}: "
                              f"Offer Arguments: {arguments}")
>>>>>>> 4fd97b43
            self.redis.publish_json(
                response_channel,
                {"command": "offer_delete", "status": "error",
                 "error_message": f"Error when handling offer delete "
                                  f"on area {self.device.name} with arguments {arguments}.",
                 "transaction_id": arguments.get("transaction_id")})

    def offer(self, payload):
        transaction_id = self._get_transaction_id(payload)
        required_args = {"price", "energy", "transaction_id"}
        allowed_args = required_args.union({"replace_existing",
                                            "attributes",
                                            "requirements"})

        offer_response_channel = f"{self.channel_prefix}/response/offer"
        if not check_for_connected_and_reply(self.redis, offer_response_channel,
                                             self.connected):
            return
        try:
            arguments = json.loads(payload["data"])

            # Check that all required arguments have been provided
            assert all(arg in arguments.keys() for arg in required_args)
            # Check that every provided argument is allowed
            assert all(arg in allowed_args for arg in arguments.keys())

        except Exception:
            logging.exception(f"Incorrect offer request. Payload {payload}.")
            self.redis.publish_json(
                offer_response_channel,
                {"command": "offer",
                 "error": (
                     "Incorrect offer request. "
                     "Available parameters: ('price', 'energy', 'replace_existing')."),
                 "transaction_id": transaction_id})
        else:
            self.pending_requests.append(
                IncomingRequest("offer", arguments, offer_response_channel))

    def can_offer_be_posted(self, time_slot, **offer_arguments):
        """Check that the energy being offered is <= than the energy available to be sold."""

        replace_existing = offer_arguments.get("replace_existing", True)
        if replace_existing:
            # Do not consider previously offered energy, since those offers would be deleted
            return (
                offer_arguments["energy"] <=
                self.state.energy_to_sell_dict[time_slot] +
                self.state.offered_sell_kWh[time_slot])
        else:
            return (
                offer_arguments["energy"] <=
                self.state.energy_to_sell_dict[time_slot])

    def _offer_impl(self, arguments, response_channel):
        try:
            offer_arguments = {k: v for k, v in arguments.items() if not k == "transaction_id"}

            replace_existing = offer_arguments.pop("replace_existing", True)
            assert self.can_offer_be_posted(self.next_market.time_slot, **arguments)
            offer = self.post_offer(
                self.next_market, replace_existing=replace_existing, **offer_arguments)

            self.state.offered_sell_kWh[self.next_market.time_slot] = \
                self.offers.open_offer_energy(self.next_market.id)
            self.state.clamp_energy_to_sell_kWh([self.next_market.time_slot])

            self.redis.publish_json(
                response_channel,
                {"command": "offer", "status": "ready",
                 "offer": offer.to_json_string(replace_existing=replace_existing),
<<<<<<< HEAD
                 "transaction_id": arguments.get("transaction_id")})
        except Exception as e:
            logging.error(f"Error when handling offer create on area {self.device.name}: "
                          f"Exception: {str(e)}, Offer Arguments: {arguments}")
=======
                 "transaction_id": arguments.get("transaction_id", None)})
        except Exception:
            logging.exception(f"Error when handling offer create on area {self.device.name}: "
                              f"Offer Arguments: {arguments}")
>>>>>>> 4fd97b43
            self.redis.publish_json(
                response_channel,
                {"command": "offer", "status": "error",
                 "error_message": f"Error when handling offer create "
                                  f"on area {self.device.name} with arguments {arguments}.",
                 "transaction_id": arguments.get("transaction_id")})

    def list_bids(self, payload):
        self._get_transaction_id(payload)
        list_bids_response_channel = f"{self.channel_prefix}/response/list_bids"
        if not check_for_connected_and_reply(self.redis, list_bids_response_channel,
                                             self.connected):
            return
        arguments = json.loads(payload["data"])
        self.pending_requests.append(
            IncomingRequest("list_bids", arguments, list_bids_response_channel))

    def _list_bids_impl(self, arguments, response_channel):
        try:
            self.redis.publish_json(
                response_channel, {
                    "command": "list_bids", "status": "ready",
                    "bid_list": self.filtered_bids_next_market,
<<<<<<< HEAD
                    "transaction_id": arguments.get("transaction_id")})
        except Exception as e:
            logging.error(f"Error when handling list bids on area {self.device.name}: "
                          f"Exception: {str(e)}")
=======
                    "transaction_id": arguments.get("transaction_id", None)})
        except Exception:
            logging.exception(f"Error when handling list bids on area {self.device.name}")
>>>>>>> 4fd97b43
            self.redis.publish_json(
                response_channel,
                {"command": "list_bids", "status": "error",
                 "error_message": f"Error when listing bids on area {self.device.name}.",
                 "transaction_id": arguments.get("transaction_id")})

    def delete_bid(self, payload):
        transaction_id = self._get_transaction_id(payload)
        delete_bid_response_channel = f"{self.channel_prefix}/response/delete_bid"
        if not check_for_connected_and_reply(self.redis,
                                             delete_bid_response_channel, self.connected):
            return
        try:
            arguments = json.loads(payload["data"])
            if ("bid" in arguments and arguments["bid"] is not None) and \
                    not self.is_bid_posted(self.next_market, arguments["bid"]):
                raise Exception("Bid_id is not associated with any posted bid.")
        except Exception as e:
            self.redis.publish_json(
                delete_bid_response_channel,
                {"command": "bid_delete",
                 "error": f"Incorrect delete bid request. Available parameters: (bid)."
                          f"Exception: {str(e)}",
                 "transaction_id": transaction_id}
            )
        else:
            self.pending_requests.append(
                IncomingRequest("delete_bid", arguments, delete_bid_response_channel))

    def _delete_bid_impl(self, arguments, response_channel):
        try:
            to_delete_bid_id = arguments["bid"] if "bid" in arguments else None
            deleted_bids = \
                self.remove_bid_from_pending(self.next_market.id, bid_id=to_delete_bid_id)
            self.state.offered_buy_kWh[self.next_market.time_slot] = \
                self.posted_bid_energy(self.next_market.id)
            self.state.clamp_energy_to_buy_kWh([self.next_market.time_slot])
            self.redis.publish_json(
                response_channel,
                {"command": "bid_delete", "status": "ready", "deleted_bids": deleted_bids,
<<<<<<< HEAD
                 "transaction_id": arguments.get("transaction_id")})
        except Exception as e:
            logging.error(f"Error when handling bid delete on area {self.device.name}: "
                          f"Exception: {str(e)}, Bid Arguments: {arguments}")
=======
                 "transaction_id": arguments.get("transaction_id", None)})
        except Exception:
            logging.exception(f"Error when handling bid delete on area {self.device.name}: "
                              f"Bid Arguments: {arguments}")
>>>>>>> 4fd97b43
            self.redis.publish_json(
                response_channel,
                {"command": "bid_delete", "status": "error",
                 "error_message": f"Error when handling bid delete "
                                  f"on area {self.device.name} with arguments {arguments}.",
                 "transaction_id": arguments.get("transaction_id")})

    def bid(self, payload):
        transaction_id = self._get_transaction_id(payload)
        required_args = {"price", "energy", "transaction_id"}
        allowed_args = required_args.union({"replace_existing",
                                            "attributes",
                                            "requirements"})

        bid_response_channel = f"{self.channel_prefix}/response/bid"
        if not check_for_connected_and_reply(self.redis, bid_response_channel, self.connected):
            return
        try:
            arguments = json.loads(payload["data"])

            # Check that all required arguments have been provided
            assert all(arg in arguments.keys() for arg in required_args)
            # Check that every provided argument is allowed
            assert all(arg in allowed_args for arg in arguments.keys())

        except Exception:
            self.redis.publish_json(
                bid_response_channel,
                {"command": "bid",
                 "error": (
                     "Incorrect bid request. "
                     "Available parameters: ('price', 'energy', 'replace_existing')."),
                 "transaction_id": transaction_id})
        else:
            self.pending_requests.append(
                IncomingRequest("bid", arguments, bid_response_channel))

    def can_bid_be_posted(self, time_slot, **bid_arguments):
        """Check that the energy being bid is <= than the energy available to be bought."""

        replace_existing = bid_arguments.get("replace_existing", True)
        if replace_existing:
            # Do not consider previously bid energy, since those bids would be deleted
            return (
                bid_arguments["energy"] <=
                self.state.energy_to_buy_dict[time_slot] +
                self.state.offered_buy_kWh[time_slot])
        else:
            return bid_arguments["energy"] <= self.state.energy_to_buy_dict[time_slot]

    def _bid_impl(self, arguments, bid_response_channel):
        try:
            replace_existing = arguments.get("replace_existing", True)
            assert self.can_bid_be_posted(self.next_market.time_slot, **arguments)
            bid = self.post_bid(
                self.next_market,
                arguments["price"],
                arguments["energy"],
                replace_existing=replace_existing,
                attributes=arguments.get("attributes"),
                requirements=arguments.get("requirements")
            )
            self.state.offered_buy_kWh[self.next_market.time_slot] = \
                self.posted_bid_energy(self.next_market.id)
            self.state.clamp_energy_to_buy_kWh([self.next_market.time_slot])
            self.redis.publish_json(
                bid_response_channel, {
                    "command": "bid", "status": "ready",
                    "bid": bid.to_json_string(replace_existing=replace_existing),
<<<<<<< HEAD
                    "transaction_id": arguments.get("transaction_id")})
        except Exception as e:
            logging.error(f"Error when handling bid create on area {self.device.name}: "
                          f"Exception: {str(e)}, Bid Arguments: {arguments}")
=======
                    "transaction_id": arguments.get("transaction_id", None)})
        except Exception:
            logging.exception(f"Error when handling bid create on area {self.device.name}: "
                              f"Bid Arguments: {arguments}")
>>>>>>> 4fd97b43
            self.redis.publish_json(
                bid_response_channel,
                {"command": "bid", "status": "error",
                 "error_message": f"Error when handling bid create "
                                  f"on area {self.device.name} with arguments {arguments}.",
                 "transaction_id": arguments.get("transaction_id")})

    @property
    def _device_info_dict(self):
        return {
            "energy_to_sell": self.state.energy_to_sell_dict[self.next_market.time_slot],
            "energy_active_in_bids": self.state.offered_sell_kWh[self.next_market.time_slot],
            "energy_to_buy": self.state.energy_to_buy_dict[self.next_market.time_slot],
            "energy_active_in_offers": self.state.offered_buy_kWh[self.next_market.time_slot],
            "free_storage": self.state.free_storage(self.next_market.time_slot),
            "used_storage": self.state.used_storage,
            "energy_traded": self.energy_traded(self.next_market.id),
            "total_cost": self.energy_traded_costs(self.next_market.id),
        }

    def event_market_cycle(self):
        self._reject_all_pending_requests()
        self.register_on_market_cycle()
        if not self.should_use_default_strategy:
            self.state.market_cycle(
                self.market_area.current_market.time_slot
                if self.market_area.current_market else None,
                self.next_market.time_slot,
                self.future_markets_time_slots
            )
            self.state.clamp_energy_to_sell_kWh([self.next_market.time_slot])
            self.state.clamp_energy_to_buy_kWh([self.next_market.time_slot])
            if not self.is_aggregator_controlled:
                market_event_channel = f"{self.channel_prefix}/events/market"
                market_info = self.next_market.info
                if self.is_aggregator_controlled:
                    market_info.update(default_market_info)
                market_info["device_info"] = self._device_info_dict
                market_info["event"] = "market"
                market_info["device_bill"] = self.device.stats.aggregated_stats["bills"] \
                    if "bills" in self.device.stats.aggregated_stats else None
                market_info["area_uuid"] = self.device.uuid
                market_info["last_market_maker_rate"] = (
                    get_market_maker_rate_from_config(self.area.current_market))
                market_info["last_market_stats"] = (
                    self.market_area.stats.get_price_stats_current_market())
                self.redis.publish_json(market_event_channel, market_info)
            self._delete_past_state()
        else:
            super().event_market_cycle()

    def event_tick(self):
        """Process aggregator requests on market tick. Extends super implementation.

        This method is triggered by the TICK event.
        """
        if not self.connected and not self.is_aggregator_controlled:
            super().event_tick()
        else:
            self.state.tick(self.market_area, self.next_market.time_slot)
            self.state.clamp_energy_to_sell_kWh([self.next_market.time_slot])
            self.state.clamp_energy_to_buy_kWh([self.next_market.time_slot])

            while self.pending_requests:
                # We want to process requests as First-In-First-Out, so we use popleft
                req = self.pending_requests.popleft()
                self._incoming_commands_callback_selection(req)
            self._dispatch_event_tick_to_external_agent()

    def _incoming_commands_callback_selection(self, req):
        if req.request_type == "bid":
            self._bid_impl(req.arguments, req.response_channel)
        elif req.request_type == "delete_bid":
            self._delete_bid_impl(req.arguments, req.response_channel)
        elif req.request_type == "list_bids":
            self._list_bids_impl(req.arguments, req.response_channel)
        elif req.request_type == "offer":
            self._offer_impl(req.arguments, req.response_channel)
        elif req.request_type == "delete_offer":
            self._delete_offer_impl(req.arguments, req.response_channel)
        elif req.request_type == "list_offers":
            self._list_offers_impl(req.arguments, req.response_channel)
        elif req.request_type == "device_info":
            self._device_info_impl(req.arguments, req.response_channel)
        else:
            assert False, f"Incorrect incoming request name: {req}"

    def _delete_offer_aggregator(self, arguments):
        if ("offer" in arguments and arguments["offer"] is not None) and \
                not self.offers.is_offer_posted(self.next_market.id, arguments["offer"]):
            raise Exception("Offer_id is not associated with any posted offer.")

        try:
            to_delete_offer_id = arguments["offer"] if "offer" in arguments else None
            deleted_offers = self.offers.remove_offer_from_cache_and_market(
                self.next_market, to_delete_offer_id)
            self.state.offered_sell_kWh[self.next_market.time_slot] = \
                self.offers.open_offer_energy(self.next_market.id)
            self.state.clamp_energy_to_sell_kWh([self.next_market.time_slot])
            return {
                "command": "offer_delete", "status": "ready",
                "deleted_offers": deleted_offers,
                "area_uuid": self.device.uuid,
                "transaction_id": arguments.get("transaction_id")
            }
        except Exception:
            return {
                "command": "offer_delete", "status": "error",
                "area_uuid": self.device.uuid,
                "error_message": f"Error when handling offer delete "
                                 f"on area {self.device.name} with arguments {arguments}.",
                "transaction_id": arguments.get("transaction_id")}

    def _list_offers_aggregator(self, arguments):
        try:
            filtered_offers = [{"id": v.id, "price": v.price, "energy": v.energy}
                               for _, v in self.next_market.get_offers().items()
                               if v.seller == self.device.name]
            return {
                "command": "list_offers", "status": "ready", "offer_list": filtered_offers,
                "area_uuid": self.device.uuid,
                "transaction_id": arguments.get("transaction_id")}
        except Exception:
            return {
                "command": "list_offers", "status": "error",
                "area_uuid": self.device.uuid,
                "error_message": f"Error when listing offers on area {self.device.name}.",
                "transaction_id": arguments.get("transaction_id")}

    def _offer_aggregator(self, arguments):
        required_args = {"price", "energy", "type", "transaction_id"}
        allowed_args = required_args.union({"replace_existing",
                                            "attributes",
                                            "requirements"})

        # Check that all required arguments have been provided
        assert all(arg in arguments.keys() for arg in required_args)
        # Check that every provided argument is allowed
        assert all(arg in allowed_args for arg in arguments.keys())

        with self.lock:
            try:
                offer_arguments = {
                    k: v for k, v in arguments.items() if k not in ["transaction_id", "type"]}
                assert self.can_offer_be_posted(self.next_market.time_slot, **offer_arguments)

                replace_existing = offer_arguments.pop("replace_existing", True)

                offer = self.post_offer(
                    self.next_market, replace_existing=replace_existing, **offer_arguments)

                self.state.offered_sell_kWh[self.next_market.time_slot] = \
                    self.offers.open_offer_energy(self.next_market.id)
                self.state.clamp_energy_to_sell_kWh([self.next_market.time_slot])

                return {
                    "command": "offer",
                    "area_uuid": self.device.uuid,
                    "status": "ready",
                    "offer": offer.to_json_string(replace_existing=replace_existing),
                    "transaction_id": arguments.get("transaction_id"),
                }
            except Exception:
                return {
                    "command": "offer", "status": "error",
                    "area_uuid": self.device.uuid,
                    "error_message": f"Error when handling offer create "
                                     f"on area {self.device.name} with arguments {arguments}.",
                    "transaction_id": arguments.get("transaction_id")}

    def _bid_aggregator(self, arguments: Dict):
        required_args = {"price", "energy", "type", "transaction_id"}
        allowed_args = required_args.union({"replace_existing",
                                            "attributes",
                                            "requirements"})

        try:
            # Check that all required arguments have been provided
            assert all(arg in arguments.keys() for arg in required_args)
            # Check that every provided argument is allowed
            assert all(arg in allowed_args for arg in arguments.keys())

            assert self.can_bid_be_posted(self.next_market.time_slot, **arguments)

            replace_existing = arguments.pop("replace_existing", True)
            bid = self.post_bid(
                self.next_market,
                arguments["price"],
                arguments["energy"],
                replace_existing=replace_existing,
                attributes=arguments.get("attributes"),
                requirements=arguments.get("requirements")
            )

            self.state.offered_buy_kWh[self.next_market.time_slot] = \
                self.posted_bid_energy(self.next_market.id)
            self.state.clamp_energy_to_buy_kWh([self.next_market.time_slot])
            return {
                "command": "bid", "status": "ready",
                "bid": bid.to_json_string(replace_existing=replace_existing),
                "area_uuid": self.device.uuid,
                "transaction_id": arguments.get("transaction_id")}
        except Exception:
            return {
                "command": "bid", "status": "error",
                "area_uuid": self.device.uuid,
                "error_message": f"Error when handling bid create "
                                 f"on area {self.device.name} with arguments {arguments}.",
                "transaction_id": arguments.get("transaction_id")}

    def _delete_bid_aggregator(self, arguments):
        if ("bid" in arguments and arguments["bid"] is not None) and \
                not self.is_bid_posted(self.next_market, arguments["bid"]):
            return {
                "command": "bid_delete", "status": "error",
                "error_message": "Bid_id is not associated with any posted bid.",
                "area_uuid": self.device.uuid,
                "transaction_id": arguments.get("transaction_id")}
        try:
            to_delete_bid_id = arguments["bid"] if "bid" in arguments else None
            deleted_bids = \
                self.remove_bid_from_pending(self.next_market.id, bid_id=to_delete_bid_id)
            self.state.offered_buy_kWh[self.next_market.time_slot] = \
                self.posted_bid_energy(self.next_market.id)
            self.state.clamp_energy_to_buy_kWh([self.next_market.time_slot])
            return {
                "command": "bid_delete", "status": "ready", "deleted_bids": deleted_bids,
                "area_uuid": self.device.uuid,
                "transaction_id": arguments.get("transaction_id")}
        except Exception:
            return {
                "command": "bid_delete", "status": "error",
                "area_uuid": self.device.uuid,
                "error_message": f"Error when handling bid delete "
                                 f"on area {self.device.name} with arguments {arguments}.",
                "transaction_id": arguments.get("transaction_id")}

    def _list_bids_aggregator(self, arguments):
        try:
            return {
                "command": "list_bids", "status": "ready",
                "bid_list": self.filtered_bids_next_market,
                "area_uuid": self.device.uuid,
<<<<<<< HEAD
                "transaction_id": arguments.get("transaction_id")}
        except Exception as e:
            logging.error(f"Error when handling list bids on area {self.device.name}: "
                          f"Exception: {str(e)}")
=======
                "transaction_id": arguments.get("transaction_id", None)}
        except Exception:
            logging.exception(f"Error when handling list bids on area {self.device.name}")
>>>>>>> 4fd97b43
            return {
                "command": "list_bids", "status": "error",
                "area_uuid": self.device.uuid,
                "error_message": f"Error when listing bids on area {self.device.name}.",
                "transaction_id": arguments.get("transaction_id")}


class StorageExternalStrategy(StorageExternalMixin, StorageStrategy):
    pass<|MERGE_RESOLUTION|>--- conflicted
+++ resolved
@@ -72,16 +72,9 @@
             self.redis.publish_json(
                 response_channel,
                 {"command": "list_offers", "status": "ready", "offer_list": filtered_offers,
-<<<<<<< HEAD
-                 "transaction_id": arguments.get("transaction_id")})
-        except Exception as e:
-            logging.error(f"Error when handling list offers on area {self.device.name}: "
-                          f"Exception: {str(e)}")
-=======
-                 "transaction_id": arguments.get("transaction_id", None)})
+                 "transaction_id": arguments.get("transaction_id")})
         except Exception:
             logging.exception(f"Error when handling list offers on area {self.device.name}")
->>>>>>> 4fd97b43
             self.redis.publish_json(
                 response_channel,
                 {"command": "list_offers", "status": "error",
@@ -123,17 +116,10 @@
                 response_channel,
                 {"command": "offer_delete", "status": "ready",
                  "deleted_offers": deleted_offers,
-<<<<<<< HEAD
-                 "transaction_id": arguments.get("transaction_id")})
-        except Exception as e:
-            logging.error(f"Error when handling offer delete on area {self.device.name}: "
-                          f"Exception: {str(e)}, Offer Arguments: {arguments}")
-=======
-                 "transaction_id": arguments.get("transaction_id", None)})
+                 "transaction_id": arguments.get("transaction_id")})
         except Exception:
             logging.exception(f"Error when handling offer delete on area {self.device.name}: "
                               f"Offer Arguments: {arguments}")
->>>>>>> 4fd97b43
             self.redis.publish_json(
                 response_channel,
                 {"command": "offer_delete", "status": "error",
@@ -205,17 +191,10 @@
                 response_channel,
                 {"command": "offer", "status": "ready",
                  "offer": offer.to_json_string(replace_existing=replace_existing),
-<<<<<<< HEAD
-                 "transaction_id": arguments.get("transaction_id")})
-        except Exception as e:
-            logging.error(f"Error when handling offer create on area {self.device.name}: "
-                          f"Exception: {str(e)}, Offer Arguments: {arguments}")
-=======
-                 "transaction_id": arguments.get("transaction_id", None)})
+                 "transaction_id": arguments.get("transaction_id")})
         except Exception:
             logging.exception(f"Error when handling offer create on area {self.device.name}: "
                               f"Offer Arguments: {arguments}")
->>>>>>> 4fd97b43
             self.redis.publish_json(
                 response_channel,
                 {"command": "offer", "status": "error",
@@ -239,16 +218,9 @@
                 response_channel, {
                     "command": "list_bids", "status": "ready",
                     "bid_list": self.filtered_bids_next_market,
-<<<<<<< HEAD
                     "transaction_id": arguments.get("transaction_id")})
-        except Exception as e:
-            logging.error(f"Error when handling list bids on area {self.device.name}: "
-                          f"Exception: {str(e)}")
-=======
-                    "transaction_id": arguments.get("transaction_id", None)})
         except Exception:
             logging.exception(f"Error when handling list bids on area {self.device.name}")
->>>>>>> 4fd97b43
             self.redis.publish_json(
                 response_channel,
                 {"command": "list_bids", "status": "error",
@@ -289,17 +261,10 @@
             self.redis.publish_json(
                 response_channel,
                 {"command": "bid_delete", "status": "ready", "deleted_bids": deleted_bids,
-<<<<<<< HEAD
-                 "transaction_id": arguments.get("transaction_id")})
-        except Exception as e:
-            logging.error(f"Error when handling bid delete on area {self.device.name}: "
-                          f"Exception: {str(e)}, Bid Arguments: {arguments}")
-=======
-                 "transaction_id": arguments.get("transaction_id", None)})
+                 "transaction_id": arguments.get("transaction_id")})
         except Exception:
             logging.exception(f"Error when handling bid delete on area {self.device.name}: "
                               f"Bid Arguments: {arguments}")
->>>>>>> 4fd97b43
             self.redis.publish_json(
                 response_channel,
                 {"command": "bid_delete", "status": "error",
@@ -369,17 +334,10 @@
                 bid_response_channel, {
                     "command": "bid", "status": "ready",
                     "bid": bid.to_json_string(replace_existing=replace_existing),
-<<<<<<< HEAD
                     "transaction_id": arguments.get("transaction_id")})
-        except Exception as e:
-            logging.error(f"Error when handling bid create on area {self.device.name}: "
-                          f"Exception: {str(e)}, Bid Arguments: {arguments}")
-=======
-                    "transaction_id": arguments.get("transaction_id", None)})
         except Exception:
             logging.exception(f"Error when handling bid create on area {self.device.name}: "
                               f"Bid Arguments: {arguments}")
->>>>>>> 4fd97b43
             self.redis.publish_json(
                 bid_response_channel,
                 {"command": "bid", "status": "error",
@@ -623,16 +581,9 @@
                 "command": "list_bids", "status": "ready",
                 "bid_list": self.filtered_bids_next_market,
                 "area_uuid": self.device.uuid,
-<<<<<<< HEAD
-                "transaction_id": arguments.get("transaction_id")}
-        except Exception as e:
-            logging.error(f"Error when handling list bids on area {self.device.name}: "
-                          f"Exception: {str(e)}")
-=======
-                "transaction_id": arguments.get("transaction_id", None)}
+                "transaction_id": arguments.get("transaction_id")}
         except Exception:
             logging.exception(f"Error when handling list bids on area {self.device.name}")
->>>>>>> 4fd97b43
             return {
                 "command": "list_bids", "status": "error",
                 "area_uuid": self.device.uuid,
