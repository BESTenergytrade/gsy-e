--- conflicted
+++ resolved
@@ -463,57 +463,7 @@
                 "area_uuid": self.device.uuid,
                 "error_message": f"Error when listing offers on area {self.device.name}.",
                 "transaction_id": arguments.get("transaction_id", None)}
-
-<<<<<<< HEAD
-    def _update_offer_aggregator(self, arguments):
-        assert set(arguments.keys()) == {"price", "energy", "transaction_id", "type"}
-        if arguments["price"] < 0.0:
-            return {
-                "command": "update_offer", "status": "error",
-                "area_uuid": self.device.uuid,
-                "error_message": "Update offer is only possible with positive price.",
-                "transaction_id": arguments.get("transaction_id", None)}
-
-        with self.lock:
-            offer_arguments = {k: v
-                               for k, v in arguments.items()
-                               if k not in ["transaction_id", "type"]}
-
-            open_offers = self.offers.open
-            if len(open_offers) == 0:
-                return {
-                    "command": "update_offer", "status": "error",
-                    "area_uuid": self.device.uuid,
-                    "error_message": "Update offer is only possible if the old offer exist",
-                    "transaction_id": arguments.get("transaction_id", None)}
-
-            for offer, iterated_market_id in open_offers.items():
-                iterated_market = self.area.get_future_market_from_id(iterated_market_id)
-                if iterated_market is None:
-                    continue
-                try:
-                    iterated_market.delete_offer(offer.id)
-                    offer_arguments["energy"] = offer.energy
-                    offer_arguments["price"] = \
-                        (offer_arguments["price"] / offer_arguments["energy"]) * offer.energy
-                    offer_arguments["seller"] = offer.seller
-                    offer_arguments["seller_origin"] = offer.seller_origin
-                    offer_arguments["seller_id"] = offer.seller_id
-                    offer_arguments["seller_origin_id"] = offer.seller_origin_id
-                    new_offer = iterated_market.offer(**offer_arguments)
-                    self.offers.replace(offer, new_offer, iterated_market.id)
-                    return {
-                        "command": "update_offer",
-                        "area_uuid": self.device.uuid,
-                        "status": "ready",
-                        "offer": offer.to_json_string(),
-                        "transaction_id": arguments.get("transaction_id", None),
-                    }
-                except MarketException:
-                    continue
-
-=======
->>>>>>> 11fb16cb
+    
     def _offer_aggregator(self, arguments):
         required_args = {"price", "energy", "type", "transaction_id"}
         allowed_args = required_args.union({"replace_existing",
@@ -555,52 +505,11 @@
                                      f"on area {self.device.name} with arguments {arguments}.",
                     "transaction_id": arguments.get("transaction_id", None)}
 
-<<<<<<< HEAD
-    def _update_bid_aggregator(self, arguments):
-        assert set(arguments.keys()) == {"price", "energy", "type", "transaction_id"}
-        bid_rate = arguments["price"] / arguments["energy"]
-        if bid_rate < 0.0:
-            return {
-                "command": "update_bid", "status": "error",
-                "area_uuid": self.device.uuid,
-                "error_message": "Updated bid needs to have a positive price.",
-                "transaction_id": arguments.get("transaction_id", None)}
-        with self.lock:
-            existing_bids = list(self.get_posted_bids(self.next_market))
-            existing_bid_energy = sum([bid.energy for bid in existing_bids])
-
-            for bid in existing_bids:
-                assert bid.buyer == self.owner.name
-                if bid.id in self.next_market.bids.keys():
-                    bid = self.next_market.bids[bid.id]
-                self.next_market.delete_bid(bid.id)
-
-                self.remove_bid_from_pending(self.next_market.id, bid.id)
-            if len(existing_bids) > 0:
-                updated_bid = self.post_bid(self.next_market, bid_rate * existing_bid_energy,
-                                            existing_bid_energy)
-                return {
-                    "command": "update_bid", "status": "ready",
-                    "bid": updated_bid.to_json_string(),
-                    "area_uuid": self.device.uuid,
-                    "transaction_id": arguments.get("transaction_id", None)}
-            else:
-                return {
-                    "command": "update_bid", "status": "error",
-                    "area_uuid": self.device.uuid,
-                    "error_message": "Updated bid would only work if the old exist in market.",
-                    "transaction_id": arguments.get("transaction_id", None)}
-
     def _bid_aggregator(self, arguments: Dict):
         required_args = {"price", "energy", "type", "transaction_id"}
         allowed_args = required_args.union({"replace_existing",
                                             "attributes",
                                             "requirements"})
-=======
-    def _bid_aggregator(self, arguments):
-        required_args = {'price', 'energy', 'type', 'transaction_id'}
-        allowed_args = required_args.union({'replace_existing'})
->>>>>>> 11fb16cb
 
         try:
             # Check that all required arguments have been provided
