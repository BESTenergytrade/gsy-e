"""
Copyright 2018 Grid Singularity
This file is part of D3A.

This program is free software: you can redistribute it and/or modify
it under the terms of the GNU General Public License as published by
the Free Software Foundation, either version 3 of the License, or
(at your option) any later version.

This program is distributed in the hope that it will be useful,
but WITHOUT ANY WARRANTY; without even the implied warranty of
MERCHANTABILITY or FITNESS FOR A PARTICULAR PURPOSE.  See the
GNU General Public License for more details.

You should have received a copy of the GNU General Public License
along with this program.  If not, see <http://www.gnu.org/licenses/>.
"""
import json
import logging
from collections import deque
from typing import Dict, List, Union

from d3a_interface.constants_limits import ConstSettings
from pendulum import duration

from d3a.d3a_core.util import get_market_maker_rate_from_config
from d3a.models.market import Market
from d3a.models.strategy.external_strategies import (
    ExternalMixin, IncomingRequest, default_market_info, ExternalStrategyConnectionManager)
from d3a.models.strategy.load_hours import LoadHoursStrategy
from d3a.models.strategy.predefined_load import DefinedLoadStrategy


class LoadExternalMixin(ExternalMixin):
    """
    Mixin for enabling an external api for the load strategies.
    Should always be inherited together with a superclass of LoadHoursStrategy.
    """

    @property
    def channel_dict(self) -> Dict:
        """Bid-related Redis API channels."""
        return {**super().channel_dict,
                f"{self.channel_prefix}/bid": self.bid,
                f"{self.channel_prefix}/delete_bid": self.delete_bid,
                f"{self.channel_prefix}/list_bids": self.list_bids,
                }

    def filtered_market_bids(self, market: Market) -> List[Dict]:
        """
        Get a representation of each of the asset's bids from the market.
        Args:
            market: Market object that will read the bids from

        Returns: List of bids for the strategy asset

        """

        return [
            {"id": bid.id, "price": bid.price, "energy": bid.energy}
            for _, bid in market.get_bids().items()
            if bid.buyer == self.device.name]

    def event_activate(self, **kwargs):
        """Activate the device."""
        super().event_activate(**kwargs)
        self.redis.sub_to_multiple_channels(self.channel_dict)

    def list_bids(self, payload: Dict) -> None:
        """Callback for list bids Redis endpoint."""
        self._get_transaction_id(payload)
        list_bids_response_channel = f"{self.channel_prefix}/response/list_bids"
        if not ExternalStrategyConnectionManager.check_for_connected_and_reply(
                self.redis, list_bids_response_channel, self.connected):
            return
        arguments = json.loads(payload["data"])
        self.pending_requests.append(
            IncomingRequest("list_bids", arguments, list_bids_response_channel))

    def _list_bids_impl(self, arguments: Dict, response_channel: str) -> None:
        """Implementation for the list_bids callback, publish this device bids."""
        try:
            market = self._get_market_from_command_argument(arguments)
            response = {
                    "command": "list_bids", "status": "ready",
                    "bid_list": self.filtered_market_bids(market),
                    "transaction_id": arguments.get("transaction_id")}
        except Exception:
            error_message = f"Error when handling list bids on area {self.device.name}"
            logging.exception(error_message)
            response = {"command": "list_bids", "status": "error",
                        "error_message": error_message,
                        "transaction_id": arguments.get("transaction_id")}
        self.redis.publish_json(response_channel, response)

    def delete_bid(self, payload: Dict) -> None:
        """Callback for delete bid Redis endpoint."""
        transaction_id = self._get_transaction_id(payload)
        delete_bid_response_channel = f"{self.channel_prefix}/response/delete_bid"
        if not ExternalStrategyConnectionManager.check_for_connected_and_reply(
                self.redis, delete_bid_response_channel, self.connected):
            return
        try:
            arguments = json.loads(payload["data"])
            market = self._get_market_from_command_argument(arguments)
            if arguments.get("bid") and not self.is_bid_posted(market, arguments["bid"]):
                raise Exception("Bid_id is not associated with any posted bid.")
        except Exception as exception:
            self.redis.publish_json(
                delete_bid_response_channel,
                {"command": "bid_delete",
                 "error": f"Incorrect delete bid request. Available parameters: (bid)."
                          f"Exception: {str(exception)}",
                 "transaction_id": transaction_id})
        else:
            self.pending_requests.append(
                IncomingRequest("delete_bid", arguments, delete_bid_response_channel))

    def _delete_bid_impl(self, arguments: Dict, response_channel: str) -> None:
        """Implementation for the delete_bid callback, delete the received bid from market."""
        try:
            market = self._get_market_from_command_argument(arguments)
            to_delete_bid_id = arguments.get("bid")
            deleted_bids = self.remove_bid_from_pending(market.id, bid_id=to_delete_bid_id)
            response = {"command": "bid_delete", "status": "ready", "deleted_bids": deleted_bids,
                        "transaction_id": arguments.get("transaction_id")}
        except Exception:
            error_message = (f"Error when handling bid delete on area {self.device.name}: "
                             f"Bid Arguments: {arguments}, "
                             "Bid does not exist on the current market.")
            logging.exception(error_message)
            response = {"command": "bid_delete", "status": "error",
                        "error_message": error_message,
                        "transaction_id": arguments.get("transaction_id")}
        self.redis.publish_json(response_channel, response)

    def bid(self, payload: Dict) -> None:
        """Callback for bid Redis endpoint."""
        transaction_id = self._get_transaction_id(payload)
        required_args = {"price", "energy", "transaction_id"}
        allowed_args = required_args.union({"replace_existing",
                                            "time_slot",
                                            "attributes",
                                            "requirements"})

        bid_response_channel = f"{self.channel_prefix}/response/bid"
        if not ExternalStrategyConnectionManager.check_for_connected_and_reply(
                self.redis, bid_response_channel, self.connected):
            return
        arguments = json.loads(payload["data"])
        if (  # Check that all required arguments have been provided
              all(arg in arguments.keys() for arg in required_args)
              # Check that every provided argument is allowed
              and all(arg in allowed_args for arg in arguments.keys())):
            self.pending_requests.append(
                IncomingRequest("bid", arguments, bid_response_channel))
        else:
            self.redis.publish_json(
                bid_response_channel,
                {"command": "bid",
                 "error": (
                     "Incorrect bid request. ",
                     f"Required parameters: {required_args}"
                     f"Available parameters: {allowed_args}."),
                 "transaction_id": transaction_id})

    def _bid_impl(self, arguments: Dict, bid_response_channel: str) -> None:
        """Implementation for the bid callback, post the bid in the market."""
        try:
            response_message = ""
            arguments, filtered_fields = self.filter_degrees_of_freedom_arguments(arguments)
            if filtered_fields:
                response_message = (
                    "The following arguments are not supported for this market and have been "
                    f"removed from your order: {filtered_fields}.")

            market = self._get_market_from_command_argument(arguments)
            replace_existing = arguments.get("replace_existing", True)
            assert self.can_bid_be_posted(
                arguments["energy"],
                arguments["price"],
                self.state.get_energy_requirement_Wh(market.time_slot) / 1000.0,
                market,
                replace_existing=replace_existing)

            bid = self.post_bid(
                market,
                arguments["price"],
                arguments["energy"],
                replace_existing=replace_existing,
                attributes=arguments.get("attributes"),
                requirements=arguments.get("requirements"))
            response = {
                    "command": "bid", "status": "ready",
                    "bid": bid.to_json_string(replace_existing=replace_existing),
<<<<<<< HEAD
                    "transaction_id": arguments.get("transaction_id"),
                    "message": response_message})
=======
                    "transaction_id": arguments.get("transaction_id")}
>>>>>>> 07a44e1c
        except Exception:
            error_message = (f"Error when handling bid create on area {self.device.name}: "
                             f"Bid Arguments: {arguments}")
            logging.exception(error_message)
            response = {"command": "bid", "status": "error",
                        "error_message": error_message,
                        "transaction_id": arguments.get("transaction_id")}
        self.redis.publish_json(bid_response_channel, response)

    @property
    def _device_info_dict(self) -> Dict:
        """Return the asset info."""
        return {
            "energy_requirement_kWh":
                self.state.get_energy_requirement_Wh(self.spot_market.time_slot) / 1000.0,
            "energy_active_in_bids": self.posted_bid_energy(self.spot_market.id),
            "energy_traded": self.energy_traded(self.spot_market.id),
            "total_cost": self.energy_traded_costs(self.spot_market.id),
        }

    def event_market_cycle(self) -> None:
        """Handler for the market cycle event."""

        self._reject_all_pending_requests()
        self._update_connection_status()
        if not self.should_use_default_strategy:
            self.add_entry_in_hrs_per_day()
            self._calculate_active_markets()
            self._update_energy_requirement_future_markets()
            if not self.is_aggregator_controlled:
                market_event_channel = f"{self.channel_prefix}/events/market"
                market_info = self.spot_market.info
                if self.is_aggregator_controlled:
                    market_info.update(default_market_info)
                market_info["device_info"] = self._device_info_dict
                market_info["event"] = "market"
                market_info["area_uuid"] = self.device.uuid
                market_info["device_bill"] = self.device.stats.aggregated_stats.get("bills")
                market_info["last_market_maker_rate"] = (
                    get_market_maker_rate_from_config(self.area.current_market))
                market_info["last_market_stats"] = (
                    self.area.stats.get_price_stats_current_market())
                self.redis.publish_json(market_event_channel, market_info)

            self._delete_past_state()
        else:
            super().event_market_cycle()

    def _area_reconfigure_prices(self, **kwargs):
        if self.should_use_default_strategy:
            super()._area_reconfigure_prices(**kwargs)

    def _incoming_commands_callback_selection(self, req: IncomingRequest) -> None:
        if req.request_type == "bid":
            self._bid_impl(req.arguments, req.response_channel)
        elif req.request_type == "delete_bid":
            self._delete_bid_impl(req.arguments, req.response_channel)
        elif req.request_type == "list_bids":
            self._list_bids_impl(req.arguments, req.response_channel)
        elif req.request_type == "device_info":
            self._device_info_impl(req.arguments, req.response_channel)
        else:
            assert False, f"Incorrect incoming request name: {req}"

    def event_tick(self) -> None:
        """Post bids on market tick. This method is triggered by the TICK event."""
        if self.should_use_default_strategy:
            super().event_tick()
        else:
            while self.pending_requests:
                # We want to process requests as First-In-First-Out, so we use popleft
                req = self.pending_requests.popleft()
                self._incoming_commands_callback_selection(req)
            self._dispatch_event_tick_to_external_agent()

    def event_offer(self, *, market_id, offer) -> None:
        """This method is triggered by the OFFER event."""
        if self.should_use_default_strategy:
            super().event_offer(market_id=market_id, offer=offer)

<<<<<<< HEAD
    def _bid_aggregator(self, arguments):
        response_message = ""
        arguments, filtered_fields = self.filter_degrees_of_freedom_arguments(arguments)
        if filtered_fields:
            response_message = (
                "The following arguments are not supported for this market and have been "
                f"removed from your order: {filtered_fields}.")

=======
    def _bid_aggregator(self, arguments: Dict) -> Dict:
        """Callback for the bid endpoint when sent by aggregator."""
>>>>>>> 07a44e1c
        required_args = {"price", "energy", "type", "transaction_id"}
        allowed_args = required_args.union({"replace_existing",
                                            "time_slot",
                                            "attributes",
                                            "requirements"})

        try:
            market = self._get_market_from_command_argument(arguments)
            # Check that all required arguments have been provided
            assert all(arg in arguments.keys() for arg in required_args)
            # Check that every provided argument is allowed
            assert all(arg in allowed_args for arg in arguments.keys())

            replace_existing = arguments.pop("replace_existing", True)
            assert self.can_bid_be_posted(
                arguments["energy"],
                arguments["price"],
                self.state.get_energy_requirement_Wh(market.time_slot) / 1000.0,
                market,
                replace_existing=replace_existing)

            bid = self.post_bid(
                market,
                arguments["price"],
                arguments["energy"],
                replace_existing=replace_existing,
                attributes=arguments.get("attributes"),
                requirements=arguments.get("requirements")
            )
            response = {
                "command": "bid", "status": "ready",
                "bid": bid.to_json_string(replace_existing=replace_existing),
                "area_uuid": self.device.uuid,
                "transaction_id": arguments.get("transaction_id"),
                "message": response_message}
        except Exception:
            logging.exception("Error when handling bid on area %s", self.device.name)
            response = {
                "command": "bid", "status": "error",
                "area_uuid": self.device.uuid,
                "error_message": "Error when handling bid create "
                                 f"on area {self.device.name} with arguments {arguments}.",
                "transaction_id": arguments.get("transaction_id")}
        return response

    def _delete_bid_aggregator(self, arguments: Dict) -> Dict:
        """Callback for the delete bid endpoint when sent by aggregator."""
        try:
            market = self._get_market_from_command_argument(arguments)
            to_delete_bid_id = arguments.get("bid")
            deleted_bids = (
                self.remove_bid_from_pending(market.id, bid_id=to_delete_bid_id))
            response = {
                "command": "bid_delete", "status": "ready", "deleted_bids": deleted_bids,
                "area_uuid": self.device.uuid,
                "transaction_id": arguments.get("transaction_id")}
        except Exception:
            logging.exception("Error when handling delete bid on area %s", self.device.name)
            response = {
                "command": "bid_delete", "status": "error",
                "area_uuid": self.device.uuid,
                "error_message": "Error when handling bid delete "
                                 f"on area {self.device.name} with arguments {arguments}. "
                                 "Bid does not exist on the current market.",
                "transaction_id": arguments.get("transaction_id")}
        return response

    def _list_bids_aggregator(self, arguments: Dict) -> Dict:
        """Callback for the list bids endpoint when sent by aggregator."""
        try:
            market = self._get_market_from_command_argument(arguments)
            response = {
                "command": "list_bids", "status": "ready",
                "bid_list": self.filtered_market_bids(market),
                "area_uuid": self.device.uuid,
                "transaction_id": arguments.get("transaction_id")}
        except Exception:
            logging.exception("Error when handling list bids on area %s", self.device.name)
            response = {
                "command": "list_bids", "status": "error",
                "area_uuid": self.device.uuid,
                "error_message": f"Error when listing bids on area {self.device.name}.",
                "transaction_id": arguments.get("transaction_id")}
        return response


class LoadHoursExternalStrategy(LoadExternalMixin, LoadHoursStrategy):
    pass


class LoadProfileExternalStrategy(LoadExternalMixin, DefinedLoadStrategy):
    pass


class LoadForecastExternalStrategy(LoadProfileExternalStrategy):
    """
        Strategy responsible for reading forecast and measurement consumption data via hardware API
    """
    parameters = ("energy_forecast_Wh", "fit_to_limit", "energy_rate_increase_per_update",
                  "update_interval", "initial_buying_rate", "final_buying_rate",
                  "balancing_energy_ratio", "use_market_maker_rate")

    def __init__(self, fit_to_limit=True, energy_rate_increase_per_update=None,
                 update_interval=None,
                 initial_buying_rate: Union[float, dict, str] =
                 ConstSettings.LoadSettings.BUYING_RATE_RANGE.initial,
                 final_buying_rate: Union[float, dict, str] =
                 ConstSettings.LoadSettings.BUYING_RATE_RANGE.final,
                 balancing_energy_ratio: tuple =
                 (ConstSettings.BalancingSettings.OFFER_DEMAND_RATIO,
                  ConstSettings.BalancingSettings.OFFER_SUPPLY_RATIO),
                 use_market_maker_rate: bool = False):
        """
        Constructor of LoadForecastStrategy
        """
        if update_interval is None:
            update_interval = duration(
                minutes=ConstSettings.GeneralSettings.DEFAULT_UPDATE_INTERVAL)

        super().__init__(daily_load_profile=None,
                         fit_to_limit=fit_to_limit,
                         energy_rate_increase_per_update=energy_rate_increase_per_update,
                         update_interval=update_interval,
                         final_buying_rate=final_buying_rate,
                         initial_buying_rate=initial_buying_rate,
                         balancing_energy_ratio=balancing_energy_ratio,
                         use_market_maker_rate=use_market_maker_rate)

        # Buffers for energy forecast and measurement values,
        # that have been sent by the d3a-api-client in the duration of one market slot
        self.energy_forecast_buffer = {}  # Dict[DateTime, float]
        self.energy_measurement_buffer = {}  # Dict[DateTime, float]

    @property
    def channel_dict(self):
        """Extend channel_dict property with forecast related channels."""
        return {**super().channel_dict,
                f"{self.channel_prefix}/set_energy_forecast": self._set_energy_forecast,
                f"{self.channel_prefix}/set_energy_measurement": self._set_energy_measurement}

    def event_tick(self):
        """Set the energy forecast using pending requests. Extends super implementation.

        This method is triggered by the TICK event.
        """
        # Need to repeat he pending request parsing in order to handle power forecasts
        # from the MQTT subscriber (non-connected admin)
        for req in self.pending_requests:
            if req.request_type == "set_energy_forecast":
                self._set_energy_forecast_impl(req.arguments, req.response_channel)
            elif req.request_type == "set_energy_measurement":
                self._set_energy_measurement_impl(req.arguments, req.response_channel)

        self.pending_requests = deque(
            req for req in self.pending_requests
            if req.request_type not in ["set_energy_forecast", "set_energy_measurement"])

        super().event_tick()

    def _incoming_commands_callback_selection(self, req):
        """Map commands to callbacks for forecast and measurement reading."""
        if req.request_type == "set_energy_forecast":
            self._set_energy_forecast_impl(req.arguments, req.response_channel)
        elif req.request_type == "set_energy_measurement":
            self._set_energy_measurement_impl(req.arguments, req.response_channel)
        else:
            super()._incoming_commands_callback_selection(req)

    def event_market_cycle(self):
        """Update forecast and measurement in state by reading from buffers."""
        self.update_energy_forecast()
        self.update_energy_measurement()
        self._clear_energy_buffers()
        super().event_market_cycle()

    def event_activate_energy(self):
        """This strategy does not need to initiate energy values as they are sent via the API."""
        self._clear_energy_buffers()

    def _clear_energy_buffers(self):
        """Clear forecast and measurement buffers."""
        self.energy_forecast_buffer = {}
        self.energy_measurement_buffer = {}

    def update_energy_forecast(self) -> None:
        """Set energy forecast for future markets."""
        for slot_time, energy_kWh in self.energy_forecast_buffer.items():
            if slot_time >= self.area.spot_market.time_slot:
                self.state.set_desired_energy(energy_kWh * 1000, slot_time, overwrite=True)
                self.state.update_total_demanded_energy(slot_time)

    def update_energy_measurement(self) -> None:
        """Set energy measurement for past markets."""
        for slot_time, energy_kWh in self.energy_measurement_buffer.items():
            if slot_time < self.area.spot_market.time_slot:
                self.state.set_energy_measurement_kWh(energy_kWh, slot_time)

    def _update_energy_requirement_future_markets(self):
        """
        Setting demanded energy for the next slot is already done by update_energy_forecast
        """

    def _read_or_rotate_profiles(self, reconfigure=False):
        """Overridden with empty implementation to disable reading profile from DB."""<|MERGE_RESOLUTION|>--- conflicted
+++ resolved
@@ -193,12 +193,8 @@
             response = {
                     "command": "bid", "status": "ready",
                     "bid": bid.to_json_string(replace_existing=replace_existing),
-<<<<<<< HEAD
                     "transaction_id": arguments.get("transaction_id"),
-                    "message": response_message})
-=======
-                    "transaction_id": arguments.get("transaction_id")}
->>>>>>> 07a44e1c
+                    "message": response_message}
         except Exception:
             error_message = (f"Error when handling bid create on area {self.device.name}: "
                              f"Bid Arguments: {arguments}")
@@ -279,8 +275,8 @@
         if self.should_use_default_strategy:
             super().event_offer(market_id=market_id, offer=offer)
 
-<<<<<<< HEAD
-    def _bid_aggregator(self, arguments):
+    def _bid_aggregator(self, arguments: Dict) -> Dict:
+        """Callback for the bid endpoint when sent by aggregator."""
         response_message = ""
         arguments, filtered_fields = self.filter_degrees_of_freedom_arguments(arguments)
         if filtered_fields:
@@ -288,10 +284,6 @@
                 "The following arguments are not supported for this market and have been "
                 f"removed from your order: {filtered_fields}.")
 
-=======
-    def _bid_aggregator(self, arguments: Dict) -> Dict:
-        """Callback for the bid endpoint when sent by aggregator."""
->>>>>>> 07a44e1c
         required_args = {"price", "energy", "type", "transaction_id"}
         allowed_args = required_args.union({"replace_existing",
                                             "time_slot",
