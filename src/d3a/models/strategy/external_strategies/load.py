import json
import logging
from d3a.models.strategy.external_strategies import IncomingRequest
from d3a.models.strategy.load_hours import LoadHoursStrategy
from d3a.models.strategy.predefined_load import DefinedLoadStrategy
from d3a.models.strategy.external_strategies import ExternalMixin, check_for_connected_and_reply


class LoadExternalMixin(ExternalMixin):
    """
    Mixin for enabling an external api for the load strategies.
    Should always be inherited together with a superclass of LoadHoursStrategy.
    """
    def __init__(self, *args, **kwargs):
        super().__init__(*args, **kwargs)

    def event_activate(self):
        super().event_activate()
        self.redis.sub_to_multiple_channels({
            f'{self.channel_prefix}/register_participant': self._register,
            f'{self.channel_prefix}/unregister_participant': self._unregister,
            f'{self.channel_prefix}/bid': self._bid,
            f'{self.channel_prefix}/delete_bid': self._delete_bid,
            f'{self.channel_prefix}/list_bids': self._list_bids,
        })

<<<<<<< HEAD
    def _list_bids(self, _):
        list_bids_response_channel = f'{self.channel_prefix}/response/bids'
=======
    def _list_bids(self, payload):
        list_bids_response_channel = f'{self.channel_prefix}/response/list_bids'
>>>>>>> fe8c4346
        if not check_for_connected_and_reply(self.redis, list_bids_response_channel,
                                             self.connected):
            return
        self.pending_requests.append(
            IncomingRequest("list_bids", None, list_bids_response_channel))

    def _list_bids_impl(self, _, response_channel):
        try:
            filtered_bids = [{"id": v.id, "price": v.price, "energy": v.energy}
                             for _, v in self.market.get_bids().items()
                             if v.buyer == self.device.name]
            self.redis.publish_json(
<<<<<<< HEAD
                response_channel,
                {"command": "bids", "status": "ready", "bid_list": filtered_bids})
=======
                list_bids_response_channel,
                {"command": "list_bids", "status": "ready", "bid_list": filtered_bids})
>>>>>>> fe8c4346
        except Exception as e:
            logging.error(f"Error when handling list bids on area {self.device.name}: "
                          f"Exception: {str(e)}")
            self.redis.publish_json(
<<<<<<< HEAD
                response_channel,
                {"command": "bids", "status": "error",
=======
                list_bids_response_channel,
                {"command": "list_bids", "status": "error",
>>>>>>> fe8c4346
                 "error_message": f"Error when listing bids on area {self.device.name}."})

    def _delete_bid(self, payload):
        delete_bid_response_channel = f'{self.channel_prefix}/response/delete_bid'
        if not check_for_connected_and_reply(self.redis,
                                             delete_bid_response_channel, self.connected):
            return
        try:
            arguments = json.loads(payload["data"])
            assert set(arguments.keys()) == {'bid'}
        except Exception:
            self.redis.publish_json(
                delete_bid_response_channel,
                {"command": "bid_delete",
                 "error": "Incorrect delete bid request. Available parameters: (bid)."}
            )
        else:
            self.pending_requests.append(
                IncomingRequest("delete_bid", arguments, delete_bid_response_channel))

    def _delete_bid_impl(self, arguments, response_channel):
        try:
            self.remove_bid_from_pending(arguments["bid"], self.market.id)
            self.redis.publish_json(
                response_channel,
                {"command": "bid_delete", "status": "ready", "bid_deleted": arguments["bid"]}
            )
        except Exception as e:
            logging.error(f"Error when handling bid delete on area {self.device.name}: "
                          f"Exception: {str(e)}, Bid Arguments: {arguments}")
            self.redis.publish_json(
                response_channel,
                {"command": "bid_delete", "status": "error",
                 "error_message": f"Error when handling bid delete "
                                  f"on area {self.device.name} with arguments {arguments}. "
                                  f"Bid does not exist on the current market."})

    def _bid(self, payload):
        bid_response_channel = f'{self.channel_prefix}/response/bid'
        if not check_for_connected_and_reply(self.redis, bid_response_channel, self.connected):
            return
        try:
            arguments = json.loads(payload["data"])
            assert set(arguments.keys()) == {'price', 'energy'}
            arguments['buyer_origin'] = self.device.name
            if not self.can_bid_be_posted(
                    arguments["energy"],
                    self.energy_requirement_Wh.get(self.market.time_slot, 0.0) / 1000.0,
                    self.market):
                self.redis.publish_json(
                    bid_response_channel,
                    {"command": "bid",
                     "error": "Bid cannot be posted. Required energy has been reached with "
                              "existing bids."}
                )
                return
        except Exception:
            self.redis.publish_json(
                bid_response_channel,
                {"command": "bid",
                 "error": "Incorrect bid request. Available parameters: (price, energy)."}
            )
        else:
            self.pending_requests.append(
                IncomingRequest("bid", arguments, bid_response_channel))

    def _bid_impl(self, arguments, bid_response_channel):
        try:
            bid = self.post_bid(
                self.market,
                arguments["price"],
                arguments["energy"],
                buyer_origin=arguments["buyer_origin"]
            )
            self.redis.publish_json(
                bid_response_channel,
                {"command": "bid", "status": "ready", "bid": bid.to_JSON_string()})
        except Exception as e:
            logging.error(f"Error when handling bid create on area {self.device.name}: "
                          f"Exception: {str(e)}, Bid Arguments: {arguments}")
            self.redis.publish_json(
                bid_response_channel,
                {"command": "bid", "status": "error",
                 "error_message": f"Error when handling bid create "
                                  f"on area {self.device.name} with arguments {arguments}."})

    @property
    def _device_info_dict(self):
        return {
            'energy_requirement_kWh':
                self.energy_requirement_Wh.get(self.market.time_slot, 0.0) / 1000.0
        }

    def event_market_cycle(self):
        self._reject_all_pending_requests()
        super().event_market_cycle()
        self.register_on_market_cycle()
        if not self.connected:
            return
        self._reset_event_tick_counter()
        market_event_channel = f"{self.channel_prefix}/events/market"
        current_market_info = self.market.info
        current_market_info['device_info'] = self._device_info_dict
        current_market_info["event"] = "market"
        current_market_info['device_bill'] = self.device.stats.aggregated_stats["bills"]
        current_market_info['last_market_stats'] = \
            self.market_area.stats.min_max_avg_rate_market(
                self.market_area.current_market.time_slot) \
            if self.market_area.current_market is not None else None
        self.redis.publish_json(market_event_channel, current_market_info)

    def _init_price_update(self, fit_to_limit, energy_rate_increase_per_update, update_interval,
                           use_market_maker_rate, initial_buying_rate, final_buying_rate):
        if not self.connected:
            super()._init_price_update(
                fit_to_limit, energy_rate_increase_per_update, update_interval,
                use_market_maker_rate, initial_buying_rate, final_buying_rate)

    def event_activate_price(self):
        if not self.connected:
            super().event_activate_price()

    def _area_reconfigure_prices(self, final_buying_rate):
        if not self.connected:
            super()._area_reconfigure_prices(final_buying_rate)

    def event_tick(self):
        if not self.connected:
            super().event_tick()
        else:
            while len(self.pending_requests) > 0:
                req = self.pending_requests.pop()
                if req.request_type == "bid":
                    self._bid_impl(req.arguments, req.response_channel)
                elif req.request_type == "delete_bid":
                    self._delete_bid_impl(req.arguments, req.response_channel)
                elif req.request_type == "list_bids":
                    self._list_bids_impl(req.arguments, req.response_channel)
                else:
                    assert False, f"Incorrect incoming request name: {req}"
            self._dispatch_event_tick_to_external_agent()

    def event_offer(self, *, market_id, offer):
        if not self.connected:
            super().event_offer(market_id=market_id, offer=offer)

    def event_market_cycle_prices(self):
        if not self.connected:
            super().event_market_cycle_prices()


class LoadHoursExternalStrategy(LoadExternalMixin, LoadHoursStrategy):
    pass


class LoadProfileExternalStrategy(LoadExternalMixin, DefinedLoadStrategy):
    pass<|MERGE_RESOLUTION|>--- conflicted
+++ resolved
@@ -24,13 +24,8 @@
             f'{self.channel_prefix}/list_bids': self._list_bids,
         })
 
-<<<<<<< HEAD
     def _list_bids(self, _):
-        list_bids_response_channel = f'{self.channel_prefix}/response/bids'
-=======
-    def _list_bids(self, payload):
         list_bids_response_channel = f'{self.channel_prefix}/response/list_bids'
->>>>>>> fe8c4346
         if not check_for_connected_and_reply(self.redis, list_bids_response_channel,
                                              self.connected):
             return
@@ -43,24 +38,14 @@
                              for _, v in self.market.get_bids().items()
                              if v.buyer == self.device.name]
             self.redis.publish_json(
-<<<<<<< HEAD
-                response_channel,
-                {"command": "bids", "status": "ready", "bid_list": filtered_bids})
-=======
-                list_bids_response_channel,
+                response_channel,
                 {"command": "list_bids", "status": "ready", "bid_list": filtered_bids})
->>>>>>> fe8c4346
         except Exception as e:
             logging.error(f"Error when handling list bids on area {self.device.name}: "
                           f"Exception: {str(e)}")
             self.redis.publish_json(
-<<<<<<< HEAD
-                response_channel,
-                {"command": "bids", "status": "error",
-=======
-                list_bids_response_channel,
+                response_channel,
                 {"command": "list_bids", "status": "error",
->>>>>>> fe8c4346
                  "error_message": f"Error when listing bids on area {self.device.name}."})
 
     def _delete_bid(self, payload):
