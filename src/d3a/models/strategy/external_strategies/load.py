import json
import logging
from d3a.models.strategy.external_strategies import IncomingRequest
from d3a.models.strategy.load_hours import LoadHoursStrategy
from d3a.models.strategy.predefined_load import DefinedLoadStrategy
from d3a.models.strategy.external_strategies import ExternalMixin, check_for_connected_and_reply


class LoadExternalMixin(ExternalMixin):
    """
    Mixin for enabling an external api for the load strategies.
    Should always be inherited together with a superclass of LoadHoursStrategy.
    """
    def __init__(self, *args, **kwargs):
        super().__init__(*args, **kwargs)
        self.pending_requests = []

    def event_activate(self):
        super().event_activate()
        self.redis.sub_to_multiple_channels({
            f'{self.channel_prefix}/register_participant': self._register,
            f'{self.channel_prefix}/unregister_participant': self._unregister,
            f'{self.channel_prefix}/bid': self._bid,
            f'{self.channel_prefix}/delete_bid': self._delete_bid,
            f'{self.channel_prefix}/bids': self._list_bids,
        })

    def _list_bids(self, payload):
        list_bids_response_channel = f'{self.channel_prefix}/response/bids'
        if not check_for_connected_and_reply(self.redis, list_bids_response_channel,
                                             self.connected):
            return
        try:
            filtered_bids = [{"id": v.id, "price": v.price, "energy": v.energy}
                             for _, v in self.market.get_bids().items()
                             if v.buyer == self.device.name]
            self.redis.publish_json(
                list_bids_response_channel,
                {"command": "bids", "status": "ready", "bid_list": filtered_bids})
        except Exception as e:
            logging.error(f"Error when handling list bids on area {self.device.name}: "
                          f"Exception: {str(e)}")
            self.redis.publish_json(
                list_bids_response_channel,
                {"command": "bids", "status": "error",
                 "error_message": f"Error when listing bids on area {self.device.name}."})

    def _delete_bid(self, payload):
        delete_bid_response_channel = f'{self.channel_prefix}/response/delete_bid'
        if not check_for_connected_and_reply(self.redis,
                                             delete_bid_response_channel, self.connected):
            return
        try:
            arguments = json.loads(payload["data"])
            assert set(arguments.keys()) == {'bid'}
        except Exception:
            self.redis.publish_json(
                delete_bid_response_channel,
                {"command": "bid_delete",
                 "error": "Incorrect delete bid request. Available parameters: (bid)."}
            )
        else:
            self.pending_requests.append(
                IncomingRequest("delete_bid", arguments, delete_bid_response_channel))

    def _delete_bid_impl(self, arguments, response_channel):
        try:
            self.remove_bid_from_pending(arguments["bid"], self.market.id)
            self.redis.publish_json(
                response_channel,
                {"command": "bid_delete", "status": "ready", "bid_deleted": arguments["bid"]}
            )
        except Exception as e:
            logging.error(f"Error when handling bid delete on area {self.device.name}: "
                          f"Exception: {str(e)}, Bid Arguments: {arguments}")
            self.redis.publish_json(
                response_channel,
                {"command": "bid_delete", "status": "error",
                 "error_message": f"Error when handling bid delete "
                                  f"on area {self.device.name} with arguments {arguments}."})

    def _bid(self, payload):
        bid_response_channel = f'{self.channel_prefix}/response/bid'
        if not check_for_connected_and_reply(self.redis, bid_response_channel, self.connected):
            return
        try:
            arguments = json.loads(payload["data"])
            assert set(arguments.keys()) == {'price', 'energy'}
            arguments['buyer_origin'] = self.device.name
        except Exception:
            self.redis.publish_json(
                bid_response_channel,
                {"command": "bid",
                 "error": "Incorrect bid request. Available parameters: (price, energy)."}
            )
        else:
            self.pending_requests.append(
                IncomingRequest("bid", arguments, bid_response_channel))

    def _bid_impl(self, arguments, bid_response_channel):
        try:
            bid = self.post_bid(
                self.market,
                arguments["price"],
                arguments["energy"],
                buyer_origin=arguments["buyer_origin"]
            )
            self.redis.publish_json(
                bid_response_channel,
                {"command": "bid", "status": "ready", "bid": bid.to_JSON_string()})
        except Exception as e:
            logging.error(f"Error when handling bid create on area {self.device.name}: "
                          f"Exception: {str(e)}, Bid Arguments: {arguments}")
            self.redis.publish_json(
                bid_response_channel,
                {"command": "bid", "status": "error",
                 "error_message": f"Error when handling bid create "
                                  f"on area {self.device.name} with arguments {arguments}."})

    @property
    def _device_info_dict(self):
        return {
            'energy_requirement_kWh':
                self.energy_requirement_Wh.get(self.market.time_slot, 0.0) / 1000.0
        }

    def event_market_cycle(self):
        self.register_on_market_cycle()
        super().event_market_cycle()
        if not self.connected:
            return
        self._reset_event_tick_counter()
        market_event_channel = f"{self.channel_prefix}/events/market"
        current_market_info = self.market.info
        current_market_info['device_info'] = self._device_info_dict
        current_market_info["event"] = "market"
<<<<<<< HEAD
=======
        current_market_info['energy_requirement_kWh'] = \
            self.energy_requirement_Wh.get(self.market.time_slot, 0.0) / 1000.0
        current_market_info['device_bill'] = self.device.stats.aggregated_stats["bills"]
        current_market_info['last_market_stats'] = \
            self.market_area.stats.min_max_avg_rate_market(
                self.market_area.current_market.time_slot) \
            if self.market_area.current_market is not None else None
>>>>>>> 0a13f334
        self.redis.publish_json(market_event_channel, current_market_info)

    def _init_price_update(self, fit_to_limit, energy_rate_increase_per_update, update_interval,
                           use_market_maker_rate, initial_buying_rate, final_buying_rate):
        if not self.connected:
            super()._init_price_update(
                fit_to_limit, energy_rate_increase_per_update, update_interval,
                use_market_maker_rate, initial_buying_rate, final_buying_rate)

    def event_activate_price(self):
        if not self.connected:
            super().event_activate_price()

    def _area_reconfigure_prices(self, final_buying_rate):
        if not self.connected:
            super()._area_reconfigure_prices(final_buying_rate)

    def event_tick(self):
        if not self.connected:
            super().event_tick()
        else:
            while len(self.pending_requests) > 0:
                req = self.pending_requests.pop()
                if req.request_type == "bid":
                    self._bid_impl(req.arguments, req.response_channel)
                elif req.request_type == "delete_bid":
                    self._delete_bid_impl(req.arguments, req.response_channel)
                else:
                    assert False, f"Incorrect incoming request name: {req}"
            self._dispatch_event_tick_to_external_agent()

    def event_offer(self, *, market_id, offer):
        if not self.connected:
            super().event_offer(market_id=market_id, offer=offer)

    def event_market_cycle_prices(self):
        if not self.connected:
            super().event_market_cycle_prices()


class LoadHoursExternalStrategy(LoadExternalMixin, LoadHoursStrategy):
    pass


class LoadProfileExternalStrategy(LoadExternalMixin, DefinedLoadStrategy):
    pass<|MERGE_RESOLUTION|>--- conflicted
+++ resolved
@@ -134,16 +134,11 @@
         current_market_info = self.market.info
         current_market_info['device_info'] = self._device_info_dict
         current_market_info["event"] = "market"
-<<<<<<< HEAD
-=======
-        current_market_info['energy_requirement_kWh'] = \
-            self.energy_requirement_Wh.get(self.market.time_slot, 0.0) / 1000.0
         current_market_info['device_bill'] = self.device.stats.aggregated_stats["bills"]
         current_market_info['last_market_stats'] = \
             self.market_area.stats.min_max_avg_rate_market(
                 self.market_area.current_market.time_slot) \
             if self.market_area.current_market is not None else None
->>>>>>> 0a13f334
         self.redis.publish_json(market_event_channel, current_market_info)
 
     def _init_price_update(self, fit_to_limit, energy_rate_increase_per_update, update_interval,
