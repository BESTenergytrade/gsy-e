--- conflicted
+++ resolved
@@ -19,8 +19,7 @@
 from datetime import timedelta
 
 from d3a.d3a_core.exceptions import MarketException
-<<<<<<< HEAD
-from d3a.models.const import ConstSettings
+from d3a_interface.constants_limits import ConstSettings
 from d3a.models.read_user_profile import read_arbitrary_profile, InputProfileTypes
 from d3a.d3a_core.util import generate_market_slot_list
 
@@ -44,52 +43,6 @@
                                  update_interval=None):
         if initial_rate is not None:
             self.initial_rate[market.time_slot] = initial_rate
-=======
-from d3a_interface.constants_limits import ConstSettings
-
-
-class InitialRateOptions(Enum):
-    HISTORICAL_AVG_RATE = 1
-    MARKET_MAKER_RATE = 2
-    CUSTOM_RATE = 3
-
-
-class RateDecreaseOption(Enum):
-    PERCENTAGE_BASED_ENERGY_RATE_DECREASE = 1
-    CONST_ENERGY_RATE_DECREASE_PER_UPDATE = 2
-
-
-class BidUpdateFrequencyMixin:
-    def __init__(self,
-                 initial_rate_profile,
-                 final_rate_profile):
-        self._initial_rate_profile = initial_rate_profile
-        self._final_rate_profile = final_rate_profile
-        self._increase_rate_timepoint_s = {}
-
-    @cached_property
-    def _increase_frequency_s(self):
-        return self.area.config.tick_length.seconds * \
-               ConstSettings.GeneralSettings.MAX_OFFER_TRAVERSAL_LENGTH
-
-    def post_first_bid(self, market, energy_Wh):
-        # TODO: It will be safe to remove this check once we remove the event_market_cycle being
-        # called twice, but still it is nice to have it here as a precaution. In general, there
-        # should be only bid from a device to a market at all times, which will be replaced if
-        # it needs to be updated. If this check is not there, the market cycle event will post
-        # one bid twice, which actually happens on the very first market slot cycle.
-        if not all(bid.buyer != self.owner.name for bid in market.bids.values()):
-            self.owner.log.warning(f"There is already another bid posted on the market, therefore"
-                                   f" do not repost another first bid.")
-            return None
-        return self.post_bid(
-            market,
-            energy_Wh * self._initial_rate_profile[market.time_slot] / 1000.0,
-            energy_Wh / 1000.0
-        )
-
-    def update_market_cycle_bids(self, final_rate=None):
->>>>>>> 530e96f9
         if final_rate is not None:
             self.final_rate[market.time_slot] = final_rate
         if fit_to_limit is not None:
