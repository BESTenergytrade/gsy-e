--- conflicted
+++ resolved
@@ -148,7 +148,7 @@
         if notification_listener:
             self.notification_listeners.append(notification_listener)
         self.bc_contract = None
-        if self.area.bc:
+        if self.area and self.area.bc:
             self._instantiate_market_smart_contract()
         self.device_registry = DeviceRegistry.REGISTRY
 
@@ -206,7 +206,7 @@
             raise MarketReadOnlyException()
         if energy <= 0:
             raise InvalidOffer()
-<<<<<<< HEAD
+
         if self.bc_contract:
             tx_hash = self.bc_contract.functions.offer(
                 int(energy * BC_NUM_FACTOR),
@@ -218,19 +218,10 @@
         else:
             offer_id = str(uuid.uuid4())
         offer = Offer(offer_id, price, energy, seller, self)
-        with self.offer_lock:
-            self.offers[offer.id] = offer
-            self._sorted_offers = sorted(self.offers.values(), key=lambda o: o.price / o.energy)
-            log.info("[OFFER][NEW] %s", offer)
-            self._update_min_max_avg_offer_prices()
-        # TODO: Once we add event-driven blockchain, this should be asynchronous
-=======
-        offer = Offer(str(uuid.uuid4()), price, energy, seller, self)
         self.offers[offer.id] = offer
         self._sorted_offers = sorted(self.offers.values(), key=lambda o: o.price / o.energy)
         log.info("[OFFER][NEW] %s", offer)
         self._update_min_max_avg_offer_prices()
->>>>>>> ad121379
         self._notify_listeners(MarketEvent.OFFER, offer=offer)
         return offer
 
@@ -248,34 +239,25 @@
             raise MarketReadOnlyException()
         if isinstance(offer_or_id, Offer):
             offer_or_id = offer_or_id.id
-<<<<<<< HEAD
-        with self.offer_lock:
-            offer = self.offers.pop(offer_or_id, None)
-
-            if self.bc_contract:
-                if offer is not None:
-                    self.area.bc.chain.eth.waitForTransactionReceipt(
-                        self.bc_contract.functions.cancel(offer.real_id).transact(
-                            {"from": self.area.bc.users[offer.seller].address}
-                        )
+
+        offer = self.offers.pop(offer_or_id, None)
+
+        if self.bc_contract:
+            if offer is not None:
+                self.area.bc.chain.eth.waitForTransactionReceipt(
+                    self.bc_contract.functions.cancel(offer.real_id).transact(
+                        {"from": self.area.bc.users[offer.seller].address}
                     )
-            self._sorted_offers = sorted(self.offers.values(), key=lambda o: o.price / o.energy)
-            self._update_min_max_avg_offer_prices()
-            if not offer:
-                raise OfferNotFoundException()
-            log.info("[OFFER][DEL] %s", offer)
-            if self.bc_contract:
-                # Hold on to deleted offer until bc event is processed
-                self.offers_deleted[offer_or_id] = offer
-        # TODO: Once we add event-driven blockchain, this should be asynchronous
-=======
-        offer = self.offers.pop(offer_or_id, None)
+                )
         self._sorted_offers = sorted(self.offers.values(), key=lambda o: o.price / o.energy)
         self._update_min_max_avg_offer_prices()
         if not offer:
             raise OfferNotFoundException()
         log.info("[OFFER][DEL] %s", offer)
->>>>>>> ad121379
+        if self.bc_contract:
+            # Hold on to deleted offer until bc event is processed
+            self.offers_deleted[offer_or_id] = offer
+        # TODO: Once we add event-driven blockchain, this should be asynchronous
         self._notify_listeners(MarketEvent.OFFER_DELETED, offer=offer)
 
     def delete_bid(self, bid_or_id: Union[str, Bid]):
@@ -333,117 +315,9 @@
             raise MarketReadOnlyException()
         if isinstance(offer_or_id, Offer):
             offer_or_id = offer_or_id.id
-<<<<<<< HEAD
-        with self.offer_lock, self.trade_lock:
-            offer = self.offers.pop(offer_or_id, None)
-            self._sorted_offers = sorted(self.offers.values(),
-                                         key=lambda o: o.price / o.energy)
-            if offer is None:
-                raise OfferNotFoundException()
-
-            original_offer = offer
-            residual_offer = None
-            try:
-                if time is None:
-                    time = self._now
-                if energy is not None:
-                    # Partial trade
-                    if energy == 0:
-                        raise InvalidTrade("Energy can not be zero.")
-                    elif energy < offer.energy:
-                        accepted_offer = Offer(
-                            offer.id if self.area.bc is None else offer.real_id,
-                            offer.price / offer.energy * energy,
-                            energy,
-                            offer.seller,
-                            offer.market
-                        )
-                        residual_offer = Offer(
-                            str(uuid.uuid4()),
-                            offer.price / offer.energy * (offer.energy - energy),
-                            offer.energy - energy,
-                            offer.seller,
-                            offer.market
-                        )
-                        self.offers[residual_offer.id] = residual_offer
-                        log.info("[OFFER][CHANGED] %s -> %s", original_offer, residual_offer)
-                        offer = accepted_offer
-                        if self.area.bc:
-                            self.offers_changed[offer.id] = (original_offer, residual_offer)
-                        else:
-                            self._sorted_offers = sorted(self.offers.values(),
-                                                         key=lambda o: o.price / o.energy)
-                            if not self.area.bc:
-                                self._notify_listeners(
-                                    MarketEvent.OFFER_CHANGED,
-                                    existing_offer=original_offer,
-                                    new_offer=residual_offer
-                                )
-                    elif energy > offer.energy:
-                        raise InvalidTrade("Energy can't be greater than offered energy")
-                    else:
-                        # Requested partial is equal to offered energy - just proceed normally
-                        pass
-            except Exception:
-                # Exception happened - restore offer
-                self.offers[offer.id] = offer
-                self._sorted_offers = sorted(self.offers.values(),
-                                             key=lambda o: o.price / o.energy)
-                raise
-
-            if self.bc_contract:
-                tx_hash = self.bc_contract.functions.trade(
-                    offer.real_id,
-                    int(offer.energy * BC_NUM_FACTOR),
-                    self.area.now
-                ).transact({"from": self.area.bc.users[buyer].address})
-                tx_receipt = self.area.bc.chain.eth.waitForTransactionReceipt(tx_hash)
-                new_trade_retval = self.bc_contract.events.NewTrade().processReceipt(tx_receipt)
-                offer_changed_retval = self.bc_contract.events\
-                    .OfferChanged()\
-                    .processReceipt(tx_receipt)
-
-                if len(offer_changed_retval) > 0 and \
-                        not offer_changed_retval[0]['args']['success']:
-                    raise InvalidOffer(f"Invalid blockchain offer changed. Transaction return "
-                                       f"value {offer_changed_retval}")
-
-                if not new_trade_retval[0]['args']['success']:
-                    raise InvalidTrade(f"Invalid blockchain trade. Transaction return "
-                                       f"value {new_trade_retval}")
-
-                trade_id = new_trade_retval[0]['args']['tradeId']
-                if residual_offer is not None:
-                    residual_offer.id = str(offer_changed_retval[0]["args"]["newOfferId"])
-                    residual_offer.real_id = offer_changed_retval[0]["args"]["newOfferId"]
-                    self._notify_listeners(
-                        MarketEvent.OFFER_CHANGED,
-                        existing_offer=original_offer,
-                        new_offer=residual_offer
-                    )
-            else:
-                trade_id = str(uuid.uuid4())
-            trade = Trade(trade_id, time, offer, offer.seller, buyer, residual_offer, price_drop)
-            self.trades.append(trade)
-            self._update_accumulated_trade_price_energy(trade)
-            if self.bc_contract:
-                self._trades_by_id[trade_id] = trade
-
-            log.warning("[TRADE] %s", trade)
-            # FIXME: The following updates need to be done in response to the BC event
-            # TODO: For now event driven blockchain updates have been disabled in favor of a
-            # sequential approach, but once event handling is enabled this needs to be handled
-            self.traded_energy[offer.seller] += offer.energy
-            self.traded_energy[buyer] -= offer.energy
-            self.ious[buyer][offer.seller] += offer.price
-            self._update_min_max_avg_trade_prices(offer.price / offer.energy)
-            # Recalculate offer min/max price since offer was removed
-            self._update_min_max_avg_offer_prices()
-        # FIXME: Needs to be triggered by blockchain event
-        # TODO: Same as above, should be modified when event-driven blockchain is introduced
-=======
+        offer = self.offers.pop(offer_or_id, None)
+        original_offer = offer
         residual_offer = None
-        offer = self.offers.pop(offer_or_id, None)
         self._sorted_offers = sorted(self.offers.values(),
                                      key=lambda o: o.price / o.energy)
         if offer is None:
@@ -457,8 +331,11 @@
                     raise InvalidTrade("Energy can not be zero.")
                 elif energy < offer.energy:
                     original_offer = offer
+                    accepted_offer_id = offer.id \
+                        if self.area is None or self.area.bc is None \
+                        else offer.real_id
                     accepted_offer = Offer(
-                        offer.id,
+                        accepted_offer_id,
                         offer.price / offer.energy * energy,
                         energy,
                         offer.seller,
@@ -474,13 +351,16 @@
                     self.offers[residual_offer.id] = residual_offer
                     log.info("[OFFER][CHANGED] %s -> %s", original_offer, residual_offer)
                     offer = accepted_offer
-                    self._sorted_offers = sorted(self.offers.values(),
-                                                 key=lambda o: o.price / o.energy)
-                    self._notify_listeners(
-                        MarketEvent.OFFER_CHANGED,
-                        existing_offer=original_offer,
-                        new_offer=residual_offer
-                    )
+                    if self.area and self.area.bc:
+                        self.offers_changed[offer.id] = (original_offer, residual_offer)
+                    else:
+                        self._sorted_offers = sorted(self.offers.values(),
+                                                     key=lambda o: o.price / o.energy)
+                        self._notify_listeners(
+                            MarketEvent.OFFER_CHANGED,
+                            existing_offer=original_offer,
+                            new_offer=residual_offer
+                        )
                 elif energy > offer.energy:
                     raise InvalidTrade("Energy can't be greater than offered energy")
                 else:
@@ -493,12 +373,20 @@
                                          key=lambda o: o.price / o.energy)
             raise
 
-        trade = Trade(str(uuid.uuid4()), time, offer, offer.seller, buyer,
+        trade_id = self._handle_blockchain_trade_event(offer, buyer,
+                                                       original_offer, residual_offer)
+        trade = Trade(trade_id, time, offer, offer.seller, buyer,
                       residual_offer, price_drop)
+        if self.area and self.area.bc:
+            self._trades_by_id[trade_id] = trade
+
         self._update_stats_after_trade(trade, offer, buyer)
+
+        trade = Trade(trade_id, time, offer, offer.seller, buyer, residual_offer, price_drop)
         log.warning("[TRADE] %s", trade)
 
->>>>>>> ad121379
+        # FIXME: Needs to be triggered by blockchain event
+        # TODO: Same as above, should be modified when event-driven blockchain is introduced
         offer._traded(trade, self)
 
         # TODO: Use non-blockchain non-event-driven version for now for both blockchain and
@@ -506,7 +394,44 @@
         self._notify_listeners(MarketEvent.TRADE, trade=trade)
         return trade
 
+    def _handle_blockchain_trade_event(self, offer, buyer, original_offer, residual_offer):
+        if self.bc_contract:
+            tx_hash = self.bc_contract.functions.trade(
+                offer.real_id,
+                int(offer.energy * BC_NUM_FACTOR)
+            ).transact({"from": self.area.bc.users[buyer].address})
+            tx_receipt = self.area.bc.chain.eth.waitForTransactionReceipt(tx_hash)
+            new_trade_retval = self.bc_contract.events.NewTrade().processReceipt(tx_receipt)
+            offer_changed_retval = self.bc_contract.events\
+                .OfferChanged()\
+                .processReceipt(tx_receipt)
+
+            if len(offer_changed_retval) > 0 and \
+                    not offer_changed_retval[0]['args']['success']:
+                raise InvalidOffer(f"Invalid blockchain offer changed. Transaction return "
+                                   f"value {offer_changed_retval}")
+
+            if not new_trade_retval[0]['args']['success']:
+                raise InvalidTrade(f"Invalid blockchain trade. Transaction return "
+                                   f"value {new_trade_retval}")
+
+            trade_id = new_trade_retval[0]['args']['tradeId']
+            if residual_offer is not None:
+                residual_offer.id = str(offer_changed_retval[0]["args"]["newOfferId"])
+                residual_offer.real_id = offer_changed_retval[0]["args"]["newOfferId"]
+                self._notify_listeners(
+                    MarketEvent.OFFER_CHANGED,
+                    existing_offer=original_offer,
+                    new_offer=residual_offer
+                )
+        else:
+            trade_id = str(uuid.uuid4())
+        return trade_id
+
     def _update_stats_after_trade(self, trade, offer, buyer, track_trade=True):
+        # FIXME: The following updates need to be done in response to the BC event
+        # TODO: For now event driven blockchain updates have been disabled in favor of a
+        # sequential approach, but once event handling is enabled this needs to be handled
         if track_trade:
             self.trades.append(trade)
         self._update_accumulated_trade_price_energy(trade)
