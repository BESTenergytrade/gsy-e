--- conflicted
+++ resolved
@@ -688,8 +688,7 @@
         self._update_min_max_avg_offer_prices()
         if not offer:
             raise OfferNotFoundException()
-<<<<<<< HEAD
-        log.info("[BALANCING_OFFER][DEL] %s", offer)
+        log.info(f"[BALANCING_OFFER][DEL][{self.time_slot_str}] {offer}")
         self._notify_listeners(MarketEvent.BALANCING_OFFER_DELETED, offer=offer)
 
     def _update_accumulated_trade_price_energy(self, trade):
@@ -718,8 +717,4 @@
               str(self.accumulated_demand_balancing_trade_energy))
         price = self.accumulated_demand_balancing_trade_price
         energy = self.accumulated_demand_balancing_trade_energy
-        return round(price / energy, 4) if energy else 0
-=======
-        log.info(f"[BALANCING_OFFER][DEL][{self.time_slot_str}] {offer}")
-        self._notify_listeners(MarketEvent.BALANCING_OFFER_DELETED, offer=offer)
->>>>>>> 0d950c6b
+        return round(price / energy, 4) if energy else 0