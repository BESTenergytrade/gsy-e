--- conflicted
+++ resolved
@@ -188,11 +188,7 @@
                     else:
                         # Requested partial is equal to offered energy - just proceed normally
                         pass
-<<<<<<< HEAD
-            except:  # noqa
-=======
             except Exception:
->>>>>>> 4514a5c9
                 # Exception happened - restore offer
                 self.offers[offer.id] = offer
                 raise
@@ -291,11 +287,7 @@
             ]
             try:
                 out.append(SingleTable(offer_table).table)
-<<<<<<< HEAD
-            except:  # noqa
-=======
             except UnicodeError:
->>>>>>> 4514a5c9
                 # Could blow up with certain unicode characters
                 pass
         if self.trades:
@@ -306,11 +298,7 @@
             ]
             try:
                 out.append(SingleTable(trade_table).table)
-<<<<<<< HEAD
-            except:  # noqa
-=======
             except UnicodeError:
->>>>>>> 4514a5c9
                 # Could blow up with certain unicode characters
                 pass
         if self.traded_energy:
@@ -321,11 +309,7 @@
             ]
             try:
                 out.append(SingleTable(acct_table).table)
-<<<<<<< HEAD
-            except:  # noqa
-=======
             except UnicodeError:
->>>>>>> 4514a5c9
                 # Could blow up with certain unicode characters
                 pass
         return "\n".join(out)
