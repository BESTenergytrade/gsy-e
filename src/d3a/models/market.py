--- conflicted
+++ resolved
@@ -103,6 +103,7 @@
         # offer-id -> Offer
         self.offers = {}  # type: Dict[str, Offer]
         self.offers_deleted = {}  # type: Dict[str, Offer]
+        self.offers_changed = {}  # type: Dict[str, (Offer, Offer)]
         self.notification_listeners = []
         self.trades = []  # type: List[Trade]
         # Store trades temporarily until bc event has fired
@@ -145,7 +146,9 @@
         elif event_type is MarketEvent.OFFER_DELETED:
             kwargs['offer'] = self.offers_deleted.pop(encode_hex(event['offerId']))
         elif event_type is MarketEvent.OFFER_CHANGED:
-            raise NotImplementedError("Partial trades not yet supported when using blockchain")
+            existing_offer, new_offer = self.offers_changed.pop(encode_hex(event['offerId']))
+            kwargs['existing_offer'] = existing_offer
+            kwargs['new_offer'] = new_offer
         elif event_type is MarketEvent.TRADE:
             kwargs['trade'] = self._trades_by_id.pop(encode_hex(event['tradeId']))
         self._notify_listeners(event_type, **kwargs)
@@ -188,7 +191,7 @@
             offer_or_id = offer_or_id.id
         with self.offer_lock:
             if self.bc_contract:
-                self.bc_contract.cancel(offer_or_id)
+                self.bc_contract.cancel(decode_hex(offer_or_id))
             offer = self.offers.pop(offer_or_id, None)
             self._update_min_max_avg_offer_prices()
             if not offer:
@@ -239,7 +242,9 @@
                         self.offers[residual_offer.id] = residual_offer
                         log.info("[OFFER][CHANGED] %s -> %s", original_offer, residual_offer)
                         offer = accepted_offer
-                        if not self.area.bc:
+                        if self.area.bc:
+                            self.offers_changed[offer.id] = (original_offer, residual_offer)
+                        else:
                             self._notify_listeners(
                                 MarketEvent.OFFER_CHANGED,
                                 existing_offer=original_offer,
@@ -250,16 +255,11 @@
                     else:
                         # Requested partial is equal to offered energy - just proceed normally
                         pass
-<<<<<<< HEAD
-            except:  # noqa
-=======
             except Exception:
->>>>>>> 0a0c853d
                 # Exception happened - restore offer
                 self.offers[offer.id] = offer
                 raise
 
-<<<<<<< HEAD
             if self.bc_contract:
                 success, _, trade_id = self.bc_contract.trade(
                     decode_hex(offer.id),
@@ -268,11 +268,8 @@
                 )
                 trade_id = encode_hex(trade_id)
             else:
-                trade_id = uuid.uuid4()
-            trade = Trade(trade_id, time, offer, offer.seller, buyer)
-=======
-            trade = Trade(str(uuid.uuid4()), time, offer, offer.seller, buyer, residual_offer)
->>>>>>> 0a0c853d
+                trade_id = str(uuid.uuid4())
+            trade = Trade(trade_id, time, offer, offer.seller, buyer, residual_offer)
             self.trades.append(trade)
             if self.bc_contract:
                 self._trades_by_id[trade_id] = trade
@@ -380,11 +377,7 @@
             ]
             try:
                 out.append(SingleTable(offer_table).table)
-<<<<<<< HEAD
-            except:  # noqa
-=======
             except UnicodeError:
->>>>>>> 0a0c853d
                 # Could blow up with certain unicode characters
                 pass
         if self.trades:
@@ -395,11 +388,7 @@
             ]
             try:
                 out.append(SingleTable(trade_table).table)
-<<<<<<< HEAD
-            except:  # noqa
-=======
             except UnicodeError:
->>>>>>> 0a0c853d
                 # Could blow up with certain unicode characters
                 pass
         if self.traded_energy:
@@ -410,11 +399,7 @@
             ]
             try:
                 out.append(SingleTable(acct_table).table)
-<<<<<<< HEAD
-            except:  # noqa
-=======
             except UnicodeError:
->>>>>>> 0a0c853d
                 # Could blow up with certain unicode characters
                 pass
         return "\n".join(out)
