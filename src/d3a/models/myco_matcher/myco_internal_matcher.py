--- conflicted
+++ resolved
@@ -58,41 +58,12 @@
     def match_recommendations(self, **kwargs):
         """Request trade recommendations and match them in the relevant market."""
         for area_uuid, area_data in self.area_uuid_markets_mapping.items():
-<<<<<<< HEAD
             # TODO: we don't always want to clear future markets
             markets = [*area_data["markets"], *area_data["settlement_markets"],
                        area_data["future_markets"]]
             for market in markets:
-=======
-            for market_type in ["markets", "settlement_markets"]:
-                for market in area_data[market_type]:
-                    if not market:
-                        continue
-                    while True:
-                        bids, offers = market.open_bids_and_offers()
-                        data = {
-                            area_uuid: {
-                                market.time_slot_str:
-                                    {"bids": [bid.serializable_dict() for bid in bids],
-                                     "offers": [offer.serializable_dict() for offer in offers],
-                                     "current_time": area_data["current_time"]}}}
-                        bid_offer_pairs = self._get_matches_recommendations(data)
-                        if not bid_offer_pairs:
-                            break
-                        market.match_recommendations(bid_offer_pairs)
-
-        self._match_recommendations_future_markets()
-
-        self.area_uuid_markets_mapping = {}
-
-    def _match_recommendations_future_markets(self):
-        """Loop over all future markets and match bids and offers."""
-        for area_uuid, area_data in self.area_uuid_markets_mapping.items():
-            future_markets = area_data["future_markets"]
-            if not future_markets:
-                continue
-            for time_slot in future_markets.market_time_slots:
->>>>>>> 86c35c64
+                if not market:
+                    continue
                 while True:
                     orders = market.orders_per_slot()
                     # Format should be: {area_uuid: {time_slot: {"bids": [], "offers": [], ...}}}
