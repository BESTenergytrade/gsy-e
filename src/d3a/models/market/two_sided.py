"""
Copyright 2018 Grid Singularity
This file is part of D3A.

This program is free software: you can redistribute it and/or modify
it under the terms of the GNU General Public License as published by
the Free Software Foundation, either version 3 of the License, or
(at your option) any later version.

This program is distributed in the hope that it will be useful,
but WITHOUT ANY WARRANTY; without even the implied warranty of
MERCHANTABILITY or FITNESS FOR A PARTICULAR PURPOSE.  See the
GNU General Public License for more details.

You should have received a copy of the GNU General Public License
along with this program.  If not, see <http://www.gnu.org/licenses/>.
"""
import itertools
import uuid
from logging import getLogger
from math import isclose
from typing import Dict, List, Union  # noqa

from d3a.constants import FLOATING_POINT_TOLERANCE
from d3a.d3a_core.exceptions import (BidNotFoundException, InvalidBid,
                                     InvalidBidOfferPairException, InvalidTrade, MarketException)
from d3a.d3a_core.util import short_offer_bid_log_str
from d3a.events.event_structures import MarketEvent
from d3a.models.market import lock_market_action
from d3a.models.market.market_structures import Bid, Offer, Trade, TradeBidOfferInfo
from d3a.models.market.market_validators import RequirementsSatisfiedChecker
from d3a.models.market.one_sided import OneSidedMarket
from d3a_interface.constants_limits import ConstSettings
from d3a_interface.dataclasses import BidOfferMatch

log = getLogger(__name__)


class TwoSidedMarket(OneSidedMarket):
    """Extends One sided market class and adds support for bidding functionality.

    A market type that allows producers to place energy offers to the markets
    (exactly the same way as on the one-sided market case), but also allows the consumers
    to place energy bids on their respective markets.
    Contrary to the one sided market, where the offers are selected directly by the consumers,
    the offers and bids are being matched via some matching algorithm.
    """

    def __init__(self, time_slot=None, bc=None, notification_listener=None, readonly=False,
                 grid_fee_type=ConstSettings.IAASettings.GRID_FEE_TYPE,
                 grid_fees=None, name=None, in_sim_duration=True):
        super().__init__(time_slot, bc, notification_listener, readonly, grid_fee_type,
                         grid_fees, name, in_sim_duration=in_sim_duration)

    def __repr__(self):  # pragma: no cover
        return "<TwoSidedPayAsBid{} bids: {} (E: {} kWh V:{}) " \
               "offers: {} (E: {} kWh V: {}) trades: {} (E: {} kWh, V: {})>"\
            .format(" {}".format(self.time_slot_str),
                    len(self.bids),
                    sum(b.energy for b in self.bids.values()),
                    sum(b.price for b in self.bids.values()),
                    len(self.offers),
                    sum(o.energy for o in self.offers.values()),
                    sum(o.price for o in self.offers.values()),
                    len(self.trades),
                    self.accumulated_trade_energy,
                    self.accumulated_trade_price
                    )

    def _update_new_bid_price_with_fee(self, bid_price, original_bid_price):
        return self.fee_class.update_incoming_bid_with_fee(bid_price, original_bid_price)

    @lock_market_action
    def get_bids(self):
        return self.bids

    @lock_market_action
    def bid(self, price: float, energy: float, buyer: str, buyer_origin: str,
            bid_id: str = None, original_bid_price=None, adapt_price_with_fees=True,
            add_to_history=True, buyer_origin_id=None, buyer_id=None,
            attributes: Dict = None, requirements: List[Dict] = None) -> Bid:
        if energy <= 0:
            raise InvalidBid()

        if original_bid_price is None:
            original_bid_price = price

        if adapt_price_with_fees:
            price = self._update_new_bid_price_with_fee(price, original_bid_price)

        if price < 0.0:
            raise MarketException("Negative price after taxes, bid cannot be posted.")

        bid = Bid(str(uuid.uuid4()) if bid_id is None else bid_id,
                  self.now, price, energy, buyer, original_bid_price, buyer_origin,
                  buyer_origin_id=buyer_origin_id, buyer_id=buyer_id,
                  attributes=attributes, requirements=requirements)

        self.bids[bid.id] = bid
        if add_to_history is True:
            self.bid_history.append(bid)
        log.debug(f"[BID][NEW][{self.time_slot_str}] {bid}")
        return bid

    @lock_market_action
    def delete_bid(self, bid_or_id: Union[str, Bid]):
        if isinstance(bid_or_id, Bid):
            bid_or_id = bid_or_id.id
        bid = self.bids.pop(bid_or_id, None)
        if not bid:
            raise BidNotFoundException(bid_or_id)
        log.debug(f"[BID][DEL][{self.time_slot_str}] {bid}")
        self._notify_listeners(MarketEvent.BID_DELETED, bid=bid)

    def split_bid(self, original_bid, energy, orig_bid_price):

        self.bids.pop(original_bid.id, None)
        # same bid id is used for the new accepted_bid
        original_accepted_price = energy / original_bid.energy * orig_bid_price
        accepted_bid = self.bid(bid_id=original_bid.id,
                                price=original_bid.price * (energy / original_bid.energy),
                                energy=energy,
                                buyer=original_bid.buyer,
                                original_bid_price=original_accepted_price,
                                buyer_origin=original_bid.buyer_origin,
                                buyer_origin_id=original_bid.buyer_origin_id,
                                buyer_id=original_bid.buyer_id,
                                adapt_price_with_fees=False,
                                add_to_history=False,
                                attributes=original_bid.attributes,
                                requirements=original_bid.requirements)

        residual_price = (1 - energy / original_bid.energy) * original_bid.price
        residual_energy = original_bid.energy - energy

        original_residual_price = \
            ((original_bid.energy - energy) / original_bid.energy) * orig_bid_price

        residual_bid = self.bid(price=residual_price,
                                energy=residual_energy,
                                buyer=original_bid.buyer,
                                original_bid_price=original_residual_price,
                                buyer_origin=original_bid.buyer_origin,
                                buyer_origin_id=original_bid.buyer_origin_id,
                                buyer_id=original_bid.buyer_id,
                                adapt_price_with_fees=False,
                                add_to_history=True,
                                attributes=original_bid.attributes,
                                requirements=original_bid.requirements)

        log.debug(f"[BID][SPLIT][{self.time_slot_str}, {self.name}] "
                  f"({short_offer_bid_log_str(original_bid)} into "
                  f"{short_offer_bid_log_str(accepted_bid)} and "
                  f"{short_offer_bid_log_str(residual_bid)}")

        self._notify_listeners(MarketEvent.BID_SPLIT,
                               original_bid=original_bid,
                               accepted_bid=accepted_bid,
                               residual_bid=residual_bid)

        return accepted_bid, residual_bid

    def determine_bid_price(self, trade_offer_info, energy):
        revenue, grid_fee_rate, final_trade_rate = \
            self.fee_class.calculate_trade_price_and_fees(trade_offer_info)
        return grid_fee_rate * energy, energy * final_trade_rate

    @lock_market_action
    def accept_bid(self, bid: Bid, energy: float = None,
                   seller: str = None, buyer: str = None, already_tracked: bool = False,
                   trade_rate: float = None, trade_offer_info=None, seller_origin=None,
                   seller_origin_id=None, seller_id=None):
        market_bid = self.bids.pop(bid.id, None)
        if market_bid is None:
            raise BidNotFoundException("During accept bid: " + str(bid))

        buyer = market_bid.buyer if buyer is None else buyer

        if energy is None or isclose(energy, market_bid.energy, abs_tol=1e-8):
            energy = market_bid.energy

        orig_price = bid.original_bid_price if bid.original_bid_price is not None else bid.price
        residual_bid = None

        if energy <= 0:
            raise InvalidTrade("Energy cannot be negative or zero.")
        elif energy > market_bid.energy:
            raise InvalidTrade(f"Traded energy ({energy}) cannot be more than the "
                               f"bid energy ({market_bid.energy}).")
        elif energy < market_bid.energy:
            # partial bid trade
            accepted_bid, residual_bid = self.split_bid(market_bid, energy, orig_price)
            bid = accepted_bid

            # Delete the accepted bid from self.bids:
            try:
                self.bids.pop(accepted_bid.id)
            except KeyError:
                raise BidNotFoundException(
                    f"Bid {accepted_bid.id} not found in self.bids ({self.name}).")
        else:
            # full bid trade, nothing further to do here
            pass

        fee_price, trade_price = self.determine_bid_price(trade_offer_info, energy)
        bid.update_price(trade_price)

        # Do not adapt grid fees when creating the bid_trade_info structure, to mimic
        # the behavior of the forwarded bids which use the source market fee.
        updated_bid_trade_info = self.fee_class.propagate_original_offer_info_on_bid_trade(
            trade_offer_info, ignore_fees=True
        )

        trade = Trade(str(uuid.uuid4()), self.now, bid, seller,
                      buyer, residual_bid, already_tracked=already_tracked,
                      offer_bid_trade_info=updated_bid_trade_info,
                      buyer_origin=bid.buyer_origin, seller_origin=seller_origin,
                      fee_price=fee_price, seller_origin_id=seller_origin_id,
                      buyer_origin_id=bid.buyer_origin_id, seller_id=seller_id,
                      buyer_id=bid.buyer_id
                      )

        if already_tracked is False:
            self._update_stats_after_trade(trade, bid, already_tracked)
            log.info(f"[TRADE][BID] [{self.name}] [{self.time_slot_str}] {trade}")

        self._notify_listeners(MarketEvent.BID_TRADED, bid_trade=trade)
        return trade

    def accept_bid_offer_pair(self, bid, offer, clearing_rate, trade_bid_info, selected_energy):
        already_tracked = bid.buyer == offer.seller
        trade = self.accept_offer(offer_or_id=offer,
                                  buyer=bid.buyer,
                                  energy=selected_energy,
                                  trade_rate=clearing_rate,
                                  already_tracked=already_tracked,
                                  trade_bid_info=trade_bid_info,
                                  buyer_origin=bid.buyer_origin,
                                  buyer_origin_id=bid.buyer_origin_id,
                                  buyer_id=bid.buyer_id)

        bid_trade = self.accept_bid(bid=bid,
                                    energy=selected_energy,
                                    seller=offer.seller,
                                    buyer=bid.buyer,
                                    already_tracked=True,
                                    trade_rate=clearing_rate,
                                    trade_offer_info=trade_bid_info,
                                    seller_origin=offer.seller_origin,
                                    seller_origin_id=offer.seller_origin_id,
                                    seller_id=offer.seller_id)
        return bid_trade, trade

    def match_recommendations(
            self, recommendations: List[BidOfferMatch.serializable_dict]) -> None:
        """Match a list of bid/offer pairs, create trades and residual offers/bids."""

        while recommendations:
            recommended_pair = recommendations.pop(0)
            selected_energy = recommended_pair["selected_energy"]
            clearing_rate = recommended_pair["trade_rate"]
            market_offers = [
                self.offers.get(offer["id"]) for offer in recommended_pair["offers"]]
            market_bids = [self.bids.get(bid["id"]) for bid in recommended_pair["bids"]]

            if not all(market_offers):
                # If not all received offers exist in the market, skip the current recommendation
                continue
            if not all(market_bids):
                # If not all received bids exist in the market, skip the current recommendation
                continue

            self.validate_bid_offer_match(
                market_bids, market_offers,
                clearing_rate, selected_energy)

            market_offers = iter(market_offers)
            market_bids = iter(market_bids)
            market_offer = next(market_offers)
            market_bid = next(market_bids)
            while True:
                original_bid_rate = market_bid.original_bid_price / market_bid.energy
                trade_bid_info = TradeBidOfferInfo(
                    original_bid_rate=original_bid_rate,
                    propagated_bid_rate=market_bid.energy_rate,
                    original_offer_rate=market_offer.original_offer_price / market_offer.energy,
                    propagated_offer_rate=market_offer.energy_rate,
                    trade_rate=original_bid_rate)

                bid_trade, offer_trade = self.accept_bid_offer_pair(
                    market_bid, market_offer, clearing_rate,
                    trade_bid_info, min(selected_energy, market_offer.energy, market_bid.energy))
                if offer_trade.residual:
                    market_offer = offer_trade.residual
                else:
                    market_offer = next(market_offers, None)
                if bid_trade.residual:
                    market_bid = bid_trade.residual
                else:
                    market_bid = next(market_bids, None)
                recommendations = (
                    self._replace_offers_bids_with_residual_in_recommendations_list(
                        recommendations, offer_trade, bid_trade)
                )
                if not (market_bid and market_offer):
                    # If we reach the end of the offers/bids lists, break
                    break

    @staticmethod
    def _validate_requirements_satisfied(
            bid: Bid, offer: Offer, clearing_rate: float = None,
            selected_energy: float = None) -> None:
        """Validate if both trade parties satisfy each other's requirements.

        :raises:
            InvalidBidOfferPairException: Bid offer pair failed the validation
        """
        if ((offer.requirements or bid.requirements) and
                not RequirementsSatisfiedChecker.is_satisfied(
                    offer=offer, bid=bid, clearing_rate=clearing_rate,
                    selected_energy=selected_energy)):
            # If no requirement dict is satisfied
            raise InvalidBidOfferPairException(
                f"OFFER: {offer} & BID: {bid} requirements failed the validation.")

    @classmethod
    def validate_bid_offer_match(
            cls, bids: List[Bid], offers: List[Offer],
            clearing_rate: float, selected_energy: float) -> None:
        """Basic validation function for bids against offers.

        Raises:
            InvalidBidOfferPairException: Bid offer pair failed the validation
        """
        bids_total_energy = sum([bid.energy for bid in bids])
        offers_total_energy = sum([offer.energy for offer in offers])
        # All combinations of bids and offers [(bid, offer), (bid, offer)...]
        # Example List1: [A, B], List2: [C, D] -> combinations: [(A, C), (A, D), (B, C), (B, D)]
        bids_offers_combinations = itertools.product(bids, offers)
        if not (
                bids_total_energy >= selected_energy and
                offers_total_energy >= selected_energy
                and all(
                    (bid.energy_rate + FLOATING_POINT_TOLERANCE) >= clearing_rate for bid in bids)
                and all(
                    (offer.energy_rate <= clearing_rate + FLOATING_POINT_TOLERANCE
                        for offer in offers))):
            raise InvalidBidOfferPairException
        for combination in bids_offers_combinations:
            cls._validate_requirements_satisfied(
                bid=combination[0], offer=combination[1], clearing_rate=clearing_rate,
                selected_energy=selected_energy)

    @classmethod
    def _replace_offers_bids_with_residual_in_recommendations_list(
            cls, recommendations: List[Dict], offer_trade: Trade, bid_trade: Trade
    ) -> List[BidOfferMatch.serializable_dict]:
        """
        If a trade resulted in a residual offer/bid, upcoming matching list with same offer/bid
        needs to be replaced with residual offer/bid.
        :param recommendations: Recommended list of offer/bid matches
        :param offer_trade: Trade info of the successful offer
        :param bid_trade: Trade info of the successful bid
        :return: The updated matching offer/bid pair list with existing offer/bid
        replaced with corresponding residual offer/bid
        """

<<<<<<< HEAD
        def _convert_match_to_residual(match):
            if match["offer"]["id"] == offer_trade.offer_bid.id:
                assert offer_trade.residual is not None
                match["offer"] = offer_trade.residual.serializable_dict()
            if match["bid"]["id"] == bid_trade.offer_bid.id:
                assert bid_trade.residual is not None
                match["bid"] = bid_trade.residual.serializable_dict()
            return match

        matches[start_index:] = [_convert_match_to_residual(match)
                                 for match in matches[start_index:]]
        return matches
=======
        def replace_recommendations_with_residuals(recommendation: Dict):
            for index, offer in enumerate(recommendation["offers"]):
                if offer["id"] == offer_trade.offer.id:
                    recommendation["offers"][index] = offer_trade.residual.serializable_dict()
            for index, bid in enumerate(recommendation["bids"]):
                if bid["id"] == bid_trade.offer.id:
                    recommendation["bids"][index] = bid_trade.residual.serializable_dict()
            return recommendation

        if offer_trade.residual or bid_trade.residual:
            recommendations = [replace_recommendations_with_residuals(recommendation)
                               for recommendation in recommendations]
        return recommendations
>>>>>>> ca90f4b7
<|MERGE_RESOLUTION|>--- conflicted
+++ resolved
@@ -365,20 +365,6 @@
         replaced with corresponding residual offer/bid
         """
 
-<<<<<<< HEAD
-        def _convert_match_to_residual(match):
-            if match["offer"]["id"] == offer_trade.offer_bid.id:
-                assert offer_trade.residual is not None
-                match["offer"] = offer_trade.residual.serializable_dict()
-            if match["bid"]["id"] == bid_trade.offer_bid.id:
-                assert bid_trade.residual is not None
-                match["bid"] = bid_trade.residual.serializable_dict()
-            return match
-
-        matches[start_index:] = [_convert_match_to_residual(match)
-                                 for match in matches[start_index:]]
-        return matches
-=======
         def replace_recommendations_with_residuals(recommendation: Dict):
             for index, offer in enumerate(recommendation["offers"]):
                 if offer["id"] == offer_trade.offer.id:
@@ -391,5 +377,4 @@
         if offer_trade.residual or bid_trade.residual:
             recommendations = [replace_recommendations_with_residuals(recommendation)
                                for recommendation in recommendations]
-        return recommendations
->>>>>>> ca90f4b7
+        return recommendations