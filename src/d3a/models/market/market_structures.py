"""
Copyright 2018 Grid Singularity
This file is part of D3A.

This program is free software: you can redistribute it and/or modify
it under the terms of the GNU General Public License as published by
the Free Software Foundation, either version 3 of the License, or
(at your option) any later version.

This program is distributed in the hope that it will be useful,
but WITHOUT ANY WARRANTY; without even the implied warranty of
MERCHANTABILITY or FITNESS FOR A PARTICULAR PURPOSE.  See the
GNU General Public License for more details.

You should have received a copy of the GNU General Public License
along with this program.  If not, see <http://www.gnu.org/licenses/>.
"""
from collections import namedtuple
from typing import Dict  # noqa
from copy import deepcopy
import json
from pendulum import DateTime, parse
from d3a.events import MarketEvent
from d3a_interface.utils import datetime_to_string_incl_seconds, key_in_dict_and_not_none

Clearing = namedtuple('Clearing', ('rate', 'energy'))


def my_converter(o):
    if isinstance(o, DateTime):
        return o.isoformat()


class Offer:
    def __init__(self, id, time, price, energy, seller,
                 original_offer_price=None, seller_origin=None, seller_origin_id=None,
                 seller_id=None):
        self.id = str(id)
        self.real_id = id
        self.price = price
        self.original_offer_price = original_offer_price
        self.energy = energy
        self.seller = seller
        self.seller_origin = seller_origin
        self.seller_origin_id = seller_origin_id
        self.seller_id = seller_id
        self.energy_rate = price / energy
        self.time = time

    def update_price(self, price):
        self.price = price
        self.energy_rate = self.price / self.energy

    def __repr__(self):
        return "<Offer('{s.id!s:.6s}', '{s.energy} kWh@{s.price}', '{s.seller} {rate}'>"\
            .format(s=self, rate=self.energy_rate)

    def __str__(self):
        return "{{{s.id!s:.6s}}} [origin: {s.seller_origin}] " \
               "[{s.seller}]: {s.energy} kWh @ {s.price} @ {rate}"\
            .format(s=self, rate=self.energy_rate)

    def to_JSON_string(self, **kwargs):
        """Convert the Offer object into its JSON representation.

        Args:
            **kwargs: additional key-value pairs to be added to the JSON representation.
        """
        offer_dict = deepcopy(self.__dict__)
        if kwargs:
            offer_dict = {**offer_dict, **kwargs}

        offer_dict["type"] = "Offer"
        offer_dict.pop('energy_rate', None)

        return json.dumps(offer_dict, default=my_converter)

    def serializable_dict(self):
        return {
            "type": "Offer",
            "id": self.id,
            "energy": self.energy,
            "energy_rate": self.energy_rate,
            "seller": self.seller,
            "seller_origin": self.seller_origin,
            "seller_origin_id": self.seller_origin_id,
            "seller_id": self.seller_id,
            "time": datetime_to_string_incl_seconds(self.time)
        }

    def __hash__(self):
        return hash(self.id)

    def __eq__(self, other):
        return self.id == other.id and \
            self.price == other.price and \
            self.original_offer_price == other.original_offer_price and \
            self.energy == other.energy and \
            self.seller == other.seller

    @classmethod
    def _csv_fields(cls):
        return 'rate [ct./kWh]', 'energy [kWh]', 'price [ct.]', 'seller'

    def _to_csv(self):
        rate = round(self.energy_rate, 4)
        return rate, self.energy, self.price, self.seller


def copy_offer(offer):
    return Offer(offer.id, offer.time, offer.price, offer.energy, offer.seller,
                 offer.original_offer_price, offer.seller_origin, offer.seller_origin_id,
                 offer.seller_id)


def offer_from_JSON_string(offer_string, current_time):
    offer_dict = json.loads(offer_string)
    object_type = offer_dict.pop("type")
    assert object_type == "Offer"
    real_id = offer_dict.pop('real_id')
    offer_dict.pop('energy_rate', None)
    offer_dict['time'] = current_time
    offer = Offer(**offer_dict)
    offer.real_id = real_id
    return offer


<<<<<<< HEAD
class Bid(namedtuple('Bid', ('id', 'time', 'price', 'energy', 'buyer',
                             'original_bid_price', 'buyer_origin', 'energy_rate',
                             'buyer_origin_id', 'buyer_id'))):
=======
class Bid(namedtuple('Bid', (
        'id', 'time', 'price', 'energy', 'buyer', 'original_bid_price', 'buyer_origin',
        'energy_rate'))):

>>>>>>> f73ffec6
    def __new__(cls, id, time, price, energy, buyer, original_bid_price=None,
                buyer_origin=None, energy_rate=None, buyer_origin_id=None, buyer_id=None):
        if energy_rate is None:
            energy_rate = price / energy
        # overridden to give the residual field a default value
<<<<<<< HEAD
        return super(Bid, cls).__new__(cls, str(id), time, price, energy, buyer,
                                       original_bid_price, buyer_origin, energy_rate,
                                       buyer_origin_id, buyer_id)
=======

        return super(Bid, cls).__new__(
            cls, str(id), time, price, energy, buyer, original_bid_price, buyer_origin,
            energy_rate)
>>>>>>> f73ffec6

    def __repr__(self):
        return (
            "<Bid {{{s.id!s:.6s}}} [{s.buyer}] "
            "{s.energy} kWh @ {s.price} {rate}>".format(s=self, rate=self.energy_rate)
        )

    def __str__(self):
        return (
            "{{{s.id!s:.6s}}} [origin: {s.buyer_origin}] [{s.buyer}] "
            "{s.energy} kWh @ {s.price} {rate}".format(s=self, rate=self.energy_rate)
        )

    @classmethod
    def _csv_fields(cls):
        return 'rate [ct./kWh]', 'energy [kWh]', 'price [ct.]', 'buyer'

    def _to_csv(self):
        rate = round(self.energy_rate, 4)
        return rate, self.energy, self.price, self.buyer

    def to_JSON_string(self, **kwargs):
        """Convert the Bid object to its JSON representation. Additional elements can be added.

        Args:
            **kwargs: additional key-value pairs to be added to the JSON representation.
        """
        bid_dict = self._asdict()
        if kwargs:
            bid_dict = {**bid_dict, **kwargs}

        bid_dict["type"] = "Bid"

        return json.dumps(bid_dict, default=my_converter)

    def serializable_dict(self):
        return {
            "type": "Bid",
            "id": self.id,
            "energy": self.energy,
            "energy_rate": self.energy_rate,
            "buyer_origin": self.buyer_origin,
            "buyer_origin_id": self.buyer_origin_id,
            "buyer_id": self.buyer_id,
            "buyer": self.buyer,
            "time": datetime_to_string_incl_seconds(self.time)
        }


def bid_from_JSON_string(bid_string):
    bid_dict = json.loads(bid_string)
    object_type = bid_dict.pop("type")
    assert object_type == "Bid"
    return Bid(**bid_dict)


def offer_or_bid_from_JSON_string(offer_or_bid, current_time):
    offer_bid_dict = json.loads(offer_or_bid)
    object_type = offer_bid_dict.pop("type")
    offer_bid_dict['time'] = current_time
    if object_type == "Offer":
        real_id = offer_bid_dict.pop('real_id')
        offer = Offer(**offer_bid_dict)
        offer.real_id = real_id
        return offer
    elif object_type == "Bid":
        return Bid(**offer_bid_dict)


class TradeBidOfferInfo(namedtuple('TradeBidOfferInfo', ('original_bid_rate',
                                                         'propagated_bid_rate',
                                                         'original_offer_rate',
                                                         'propagated_offer_rate',
                                                         'trade_rate'))):
    def to_JSON_string(self):
        return json.dumps(self._asdict(), default=my_converter)

    @classmethod
    def len(cls):
        return len(cls._fields)


def trade_bid_info_from_JSON_string(info_string):
    info_dict = json.loads(info_string)
    return TradeBidOfferInfo(**info_dict)


class Trade(namedtuple('Trade', ('id', 'time', 'offer', 'seller', 'buyer', 'residual',
                                 'already_tracked', 'offer_bid_trade_info', 'seller_origin',
                                 'buyer_origin', 'fee_price', 'seller_origin_id',
                                 'buyer_origin_id', 'seller_id', 'buyer_id'))):
    def __new__(cls, id, time, offer, seller, buyer, residual=None,
                already_tracked=False, offer_bid_trade_info=None,
                seller_origin=None, buyer_origin=None, fee_price=None,
                seller_origin_id=None, buyer_origin_id=None, seller_id=None, buyer_id=None):
        # overridden to give the residual field a default value
        return super(Trade, cls).__new__(cls, id, time, offer, seller, buyer, residual,
                                         already_tracked, offer_bid_trade_info, seller_origin,
                                         buyer_origin, fee_price,
                                         seller_origin_id, buyer_origin_id,
                                         seller_id, buyer_id)

    def __str__(self):
        return (
            "{{{s.id!s:.6s}}} [origin: {s.seller_origin} -> {s.buyer_origin}] "
            "[{s.seller} -> {s.buyer}] {s.offer.energy} kWh @ {s.offer.price} {rate} "
            "{s.offer.id} [fee: {s.fee_price} cts.]".
            format(s=self, rate=round(self.offer.energy_rate, 8))
        )

    @classmethod
    def _csv_fields(cls):
        return (cls._fields[1:2] + ('rate [ct./kWh]', 'energy [kWh]') +
                cls._fields[3:5])

    def _to_csv(self):
        rate = round(self.offer.energy_rate, 4)
        return self[1:2] + (rate, self.offer.energy) + self[3:5]

    def to_JSON_string(self):
        trade_dict = self._asdict()
        trade_dict['offer'] = trade_dict['offer'].to_JSON_string()
        trade_dict['residual'] = trade_dict['residual'].to_JSON_string() \
            if trade_dict['residual'] is not None else None
        trade_dict['time'] = trade_dict['time'].isoformat()
        return json.dumps(trade_dict)

    def serializable_dict(self):
        return {
            "type": "Trade",
            "match_type": "Offer" if isinstance(self.offer, Offer) else "Bid",
            "id": self.id,
            "offer_bid_id": self.offer.id,
            "residual_id": self.residual.id if self.residual is not None else None,
            "energy": self.offer.energy,
            "energy_rate": self.offer.energy_rate,
            "price": self.offer.energy * self.offer.energy_rate,
            "buyer": self.buyer,
            "buyer_origin": self.buyer_origin,
            "seller_origin": self.seller_origin,
            "seller_origin_id": self.seller_origin_id,
            "buyer_origin_id": self.buyer_origin_id,
            "seller_id": self.seller_id,
            "buyer_id": self.buyer_id,
            "seller": self.seller,
            "fee_price": self.fee_price,
            "time": datetime_to_string_incl_seconds(self.time)
        }


def trade_from_JSON_string(trade_string, current_time):
    trade_dict = json.loads(trade_string)
    trade_dict['offer'] = offer_or_bid_from_JSON_string(trade_dict['offer'], current_time)
    if 'residual' in trade_dict and trade_dict['residual'] is not None:
        trade_dict['residual'] = offer_or_bid_from_JSON_string(trade_dict['residual'],
                                                               current_time)
    trade_dict['time'] = parse(trade_dict['time'])
    if key_in_dict_and_not_none(trade_dict, 'offer_bid_trade_info'):
        keys = ['original_bid_rate',
                'propagated_bid_rate',
                'original_offer_rate',
                'propagated_offer_rate',
                'trade_rate']
        values = trade_dict['offer_bid_trade_info']
        trade_dict['offer_bid_trade_info'] = dict(zip(keys, values))
        trade_dict['offer_bid_trade_info'] = TradeBidOfferInfo(
            **trade_dict['offer_bid_trade_info'])
    return Trade(**trade_dict)


class BalancingOffer(Offer):

    def __repr__(self):
        return "<BalancingOffer('{s.id!s:.6s}', '{s.energy} kWh@{s.price}', '{s.seller} {rate}'>"\
            .format(s=self, rate=self.energy_rate)

    def __str__(self):
        return "<BalancingOffer{{{s.id!s:.6s}}} [{s.seller}]: " \
               "{s.energy} kWh @ {s.price} @ {rate}>".format(s=self,
                                                             rate=self.energy_rate)


class BalancingTrade(namedtuple('BalancingTrade', ('id', 'time', 'offer', 'seller',
                                                   'buyer', 'residual', 'offer_bid_trade_info',
                                                   'seller_origin', 'buyer_origin', 'fee_price',
                                                   'seller_origin_id', 'buyer_origin_id',
                                                   'seller_id', 'buyer_id'))):
    def __new__(cls, id, time, offer, seller, buyer, residual=None, offer_bid_trade_info=None,
                seller_origin=None, buyer_origin=None, fee_price=None,
                seller_origin_id=None, buyer_origin_id=None, seller_id=None, buyer_id=None):
        # overridden to give the residual field a default value
        return super(BalancingTrade, cls).__new__(cls, id, time, offer, seller,
                                                  buyer, residual, offer_bid_trade_info,
                                                  seller_origin, buyer_origin, fee_price,
                                                  seller_origin_id, buyer_origin_id,
                                                  seller_id, buyer_id)

    def __str__(self):
        return (
            "{{{s.id!s:.6s}}} [{s.seller} -> {s.buyer}] "
            "{s.offer.energy} kWh @ {s.offer.price} {rate} {s.offer.id}".
            format(s=self, rate=self.offer.energy_rate)
        )

    @classmethod
    def _csv_fields(cls):
        return (cls._fields[1:2] + ('rate [ct./kWh]', 'energy [kWh]') +
                cls._fields[3:5])

    def _to_csv(self):
        rate = round(self.offer.energy_rate, 4)
        return self[1:2] + (rate, self.offer.energy) + self[3:5]


class MarketClearingState:
    def __init__(self):
        self.cumulative_offers = dict()  # type: Dict[DateTime, dict()]
        self.cumulative_bids = dict()  # type: Dict[DateTime, dict()]
        self.clearing = {}  # type: Dict[DateTime, tuple()]

    @classmethod
    def _csv_fields(cls):
        return 'time', 'rate [ct./kWh]'


BidOfferMatch = namedtuple('BidOfferMatch', ['bid', 'bid_energy', 'offer', 'offer_energy'])


def parse_event_and_parameters_from_json_string(payload):
    data = json.loads(payload["data"])
    kwargs = data["kwargs"]
    for key in ["offer", "existing_offer", "new_offer"]:
        if key in kwargs:
            kwargs[key] = offer_from_JSON_string(kwargs[key])
    if "trade" in kwargs:
        kwargs["trade"] = trade_from_JSON_string(kwargs["trade"])
    for key in ["bid", "existing_bid", "new_bid"]:
        if key in kwargs:
            kwargs[key] = bid_from_JSON_string(kwargs[key])
    if "bid_trade" in kwargs:
        kwargs["bid_trade"] = trade_from_JSON_string(kwargs["bid_trade"])
    event_type = MarketEvent(data["event_type"])
    return event_type, kwargs<|MERGE_RESOLUTION|>--- conflicted
+++ resolved
@@ -125,31 +125,17 @@
     return offer
 
 
-<<<<<<< HEAD
 class Bid(namedtuple('Bid', ('id', 'time', 'price', 'energy', 'buyer',
                              'original_bid_price', 'buyer_origin', 'energy_rate',
                              'buyer_origin_id', 'buyer_id'))):
-=======
-class Bid(namedtuple('Bid', (
-        'id', 'time', 'price', 'energy', 'buyer', 'original_bid_price', 'buyer_origin',
-        'energy_rate'))):
-
->>>>>>> f73ffec6
     def __new__(cls, id, time, price, energy, buyer, original_bid_price=None,
                 buyer_origin=None, energy_rate=None, buyer_origin_id=None, buyer_id=None):
         if energy_rate is None:
             energy_rate = price / energy
         # overridden to give the residual field a default value
-<<<<<<< HEAD
         return super(Bid, cls).__new__(cls, str(id), time, price, energy, buyer,
                                        original_bid_price, buyer_origin, energy_rate,
                                        buyer_origin_id, buyer_id)
-=======
-
-        return super(Bid, cls).__new__(
-            cls, str(id), time, price, energy, buyer, original_bid_price, buyer_origin,
-            energy_rate)
->>>>>>> f73ffec6
 
     def __repr__(self):
         return (
