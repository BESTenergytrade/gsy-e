--- conflicted
+++ resolved
@@ -243,12 +243,9 @@
         return 'time', 'rate [ct./kWh]'
 
 
-<<<<<<< HEAD
 BidOfferMatch = namedtuple('BidOfferMatch', ['bid', 'bid_energy', 'offer', 'offer_energy'])
-TradeBidInfo = namedtuple('TradeBidInfo',
-                          ('original_bid_rate', 'propagated_bid_rate',
-                           'original_offer_rate', 'propagated_offer_rate', 'trade_rate'))
-=======
+
+
 def parse_event_and_parameters_from_json_string(payload):
     data = json.loads(payload["data"])
     kwargs = data["kwargs"]
@@ -263,5 +260,4 @@
     if "bid_trade" in kwargs:
         kwargs["bid_trade"] = trade_from_JSON_string(kwargs["bid_trade"])
     event_type = MarketEvent(data["event_type"])
-    return event_type, kwargs
->>>>>>> 5f29cd8b
+    return event_type, kwargs