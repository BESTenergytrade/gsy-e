--- conflicted
+++ resolved
@@ -36,16 +36,9 @@
     def __init__(self, simulation_id, market_id, time_slot=None, bc=None,
                  notification_listener=None, readonly=False,
                  grid_fee_type=ConstSettings.IAASettings.GRID_FEE_TYPE,
-<<<<<<< HEAD
-                 transfer_fees=None, name=None, in_sim_duration=True):
+                 grid_fees=None, name=None, in_sim_duration=True):
         super().__init__(simulation_id, market_id, time_slot, bc, notification_listener,
-                         readonly, grid_fee_type, transfer_fees, name,
-                         in_sim_duration=in_sim_duration)
-=======
-                 grid_fees=None, name=None, in_sim_duration=True):
-        super().__init__(time_slot, bc, notification_listener, readonly, grid_fee_type,
-                         grid_fees, name, in_sim_duration=in_sim_duration)
->>>>>>> 299c0435
+                         readonly, grid_fee_type, grid_fees, name, in_sim_duration=in_sim_duration)
 
     def __repr__(self):  # pragma: no cover
         return "<TwoSidedPayAsBid{} bids: {} (E: {} kWh V:{}) " \
