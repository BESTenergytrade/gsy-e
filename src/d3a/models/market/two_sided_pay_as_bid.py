--- conflicted
+++ resolved
@@ -52,19 +52,16 @@
             original_bid_price=None, source_market=None) -> Bid:
         if energy <= 0:
             raise InvalidBid()
-<<<<<<< HEAD
+
         if original_bid_price is None:
             original_bid_price = price
 
-        price = price - self.transfer_fee_ratio * original_bid_price - \
-            self.transfer_fee_const * energy \
-            if source_market is None \
-            else price - source_market.transfer_fee_ratio * original_bid_price - \
-            source_market.transfer_fee_const * energy
-=======
         if price != 0:
-            price = price * (1 - self.transfer_fee_ratio) - self.transfer_fee_const * energy
->>>>>>> b7f283a4
+            price = price - self.transfer_fee_ratio * original_bid_price - \
+                self.transfer_fee_const * energy \
+                if source_market is None \
+                else price - source_market.transfer_fee_ratio * original_bid_price - \
+                source_market.transfer_fee_const * energy
         bid = Bid(str(uuid.uuid4()) if bid_id is None else bid_id,
                   price, energy, buyer, seller, self, original_bid_price)
         self.bids[bid.id] = bid
