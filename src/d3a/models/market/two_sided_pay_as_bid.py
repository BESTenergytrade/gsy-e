"""
Copyright 2018 Grid Singularity
This file is part of D3A.

This program is free software: you can redistribute it and/or modify
it under the terms of the GNU General Public License as published by
the Free Software Foundation, either version 3 of the License, or
(at your option) any later version.

This program is distributed in the hope that it will be useful,
but WITHOUT ANY WARRANTY; without even the implied warranty of
MERCHANTABILITY or FITNESS FOR A PARTICULAR PURPOSE.  See the
GNU General Public License for more details.

You should have received a copy of the GNU General Public License
along with this program.  If not, see <http://www.gnu.org/licenses/>.
"""
import uuid
from typing import Union  # noqa
from logging import getLogger

from d3a.models.market import lock_market_action
from d3a.models.market.one_sided import OneSidedMarket
from d3a.d3a_core.exceptions import BidNotFound, InvalidBid, InvalidTrade
from d3a.models.market.market_structures import Bid, Trade, TradeBidInfo
from d3a.events.event_structures import MarketEvent
from d3a.constants import FLOATING_POINT_TOLERANCE
from d3a.models.market.grid_fees.base_model import GridFees
from d3a.d3a_core.util import short_offer_bid_log_str

log = getLogger(__name__)


class TwoSidedPayAsBid(OneSidedMarket):

    def __init__(self, time_slot=None, bc=None, notification_listener=None, readonly=False,
                 transfer_fees=None, name=None):
        super().__init__(time_slot, bc, notification_listener, readonly, transfer_fees, name)

    def __repr__(self):  # pragma: no cover
        return "<TwoSidedPayAsBid{} bids: {} (E: {} kWh V:{}) " \
               "offers: {} (E: {} kWh V: {}) trades: {} (E: {} kWh, V: {})>"\
            .format(" {}".format(self.time_slot_str),
                    len(self.bids),
                    sum(b.energy for b in self.bids.values()),
                    sum(b.price for b in self.bids.values()),
                    len(self.offers),
                    sum(o.energy for o in self.offers.values()),
                    sum(o.price for o in self.offers.values()),
                    len(self.trades),
                    self.accumulated_trade_energy,
                    self.accumulated_trade_price
                    )

    def _update_new_offer_price_with_fee(self, offer_price, original_offer_price, energy):
        """
        Override one sided market private method to abstract away the grid fee calculation
        when placing an offer to a market.
        :param offer_price: Price of the offer coming from the source market, in cents
        :param original_offer_price: Price of the original offer from the device
        :param energy: Not required here, added to comply with the one-sided market implementation
        :return: Updated price for the forwarded offer on this market
        """
        return GridFees.update_incoming_offer_with_fee(
            offer_price, original_offer_price, self.transfer_fee_ratio
        )

    def _update_new_bid_price_with_fee(self, bid_price, original_bid_price):
        return GridFees.update_incoming_bid_with_fee(bid_price, original_bid_price,
                                                     self.transfer_fee_ratio)

    @lock_market_action
<<<<<<< HEAD
    def get_bids(self):
        return self.bids

    @lock_market_action
    def bid(self, price: float, energy: float, buyer: str, seller: str, buyer_origin,
            bid_id: str = None, original_bid_price=None) -> Bid:
=======
    def bid(self, price: float, energy: float, buyer: str, seller: str,
            bid_id: str = None, original_bid_price=None, buyer_origin=None,
            adapt_price_with_fees=True) -> Bid:
>>>>>>> 1a42122f
        if energy <= 0:
            raise InvalidBid()

        if original_bid_price is None:
            original_bid_price = price

        if adapt_price_with_fees:
            price = self._update_new_bid_price_with_fee(price, original_bid_price)

        bid = Bid(str(uuid.uuid4()) if bid_id is None else bid_id,
                  price, energy, buyer, seller, original_bid_price, buyer_origin)
        self.bids[bid.id] = bid
        self.bid_history.append(bid)
        log.debug(f"[BID][NEW][{self.time_slot_str}] {bid}")
        return bid

    @lock_market_action
    def delete_bid(self, bid_or_id: Union[str, Bid]):
        if isinstance(bid_or_id, Bid):
            bid_or_id = bid_or_id.id
        bid = self.bids.pop(bid_or_id, None)
        if not bid:
            raise BidNotFound(bid_or_id)
        log.debug(f"[BID][DEL][{self.time_slot_str}] {bid}")
        self._notify_listeners(MarketEvent.BID_DELETED, bid=bid)

    def _update_bid_fee_and_calculate_final_price(self, energy, trade_rate,
                                                  energy_portion, original_price):
        fees = self.transfer_fee_ratio * original_price * energy_portion \
            + self.transfer_fee_const * energy
        self.market_fee += fees
        return energy * trade_rate + fees

    def split_bid(self, original_bid, energy, orig_bid_price):

        self.bids.pop(original_bid.id, None)
        # same bid id is used for the new accepted_bid
        original_accepted_price = energy / original_bid.energy * orig_bid_price
        accepted_bid = self.bid(bid_id=original_bid.id,
                                price=original_bid.price * (energy / original_bid.energy),
                                energy=energy,
                                buyer=original_bid.buyer,
                                seller=original_bid.seller,
                                original_bid_price=original_accepted_price,
                                buyer_origin=original_bid.buyer_origin,
                                adapt_price_with_fees=False)

        residual_price = (1 - energy / original_bid.energy) * original_bid.price
        residual_energy = original_bid.energy - energy

        original_residual_price = \
            ((original_bid.energy - energy) / original_bid.energy) * orig_bid_price

        residual_bid = self.bid(price=residual_price,
                                energy=residual_energy,
                                buyer=original_bid.buyer,
                                seller=original_bid.seller,
                                original_bid_price=original_residual_price,
                                buyer_origin=original_bid.buyer_origin,
                                adapt_price_with_fees=False)

        log.debug(f"[BID][SPLIT][{self.time_slot_str}, {self.name}] "
                  f"({short_offer_bid_log_str(original_bid)} into "
                  f"{short_offer_bid_log_str(accepted_bid)} and "
                  f"{short_offer_bid_log_str(residual_bid)}")

        self._notify_listeners(MarketEvent.BID_SPLIT,
                               original_bid=original_bid,
                               accepted_bid=accepted_bid,
                               residual_bid=residual_bid)

        return accepted_bid, residual_bid

    def determine_bid_price(self, trade_offer_info, energy):
        revenue, fees, final_trade_rate = GridFees.calculate_trade_price_and_fees(
            trade_offer_info, self.transfer_fee_ratio
        )
        self.market_fee += fees
        return energy * final_trade_rate

    @lock_market_action
    def accept_bid(self, bid: Bid, energy: float = None,
                   seller: str = None, buyer: str = None, already_tracked: bool = False,
                   trade_rate: float = None, trade_offer_info=None, seller_origin=None):
        market_bid = self.bids.pop(bid.id, None)
        if market_bid is None:
            raise BidNotFound("During accept bid: " + str(bid))

        seller = market_bid.seller if seller is None else seller
        buyer = market_bid.buyer if buyer is None else buyer
        energy = market_bid.energy if energy is None else energy
        if trade_rate is None:
            trade_rate = market_bid.price / market_bid.energy

        assert trade_rate <= (market_bid.price / market_bid.energy) + FLOATING_POINT_TOLERANCE, \
            f"trade rate: {trade_rate} market {market_bid.price / market_bid.energy}"

        orig_price = bid.original_bid_price if bid.original_bid_price is not None else bid.price
        residual_bid = None

        if energy <= 0:
            raise InvalidTrade("Energy cannot be negative or zero.")
        elif energy > market_bid.energy:
            raise InvalidTrade("Traded energy cannot be more than the bid energy.")
        elif energy < market_bid.energy:
            # partial bid trade
            accepted_bid, residual_bid = self.split_bid(market_bid, energy, orig_price)
            bid = accepted_bid

            # Delete the accepted bid from self.bids:
            try:
                self.bids.pop(accepted_bid.id)
            except KeyError:
                raise BidNotFound(f"Bid {accepted_bid.id} not found in self.bids ({self.name}).")
        else:
            # full bid trade, nothing further to do here
            pass

        trade_price = self.determine_bid_price(trade_offer_info, energy)
        bid = bid._replace(price=trade_price)

        # Do not adapt grid fees when creating the bid_trade_info structure, to mimic
        # the behavior of the forwarded bids which use the source market fee.
        updated_bid_trade_info = GridFees.propagate_original_offer_info_on_bid_trade(
                          trade_offer_info, 0.0)

        trade = Trade(str(uuid.uuid4()), self.now, bid, seller,
                      buyer, residual_bid, already_tracked=already_tracked,
                      offer_bid_trade_info=updated_bid_trade_info,
                      buyer_origin=bid.buyer_origin, seller_origin=seller_origin
                      )

        if already_tracked is False:
            self._update_stats_after_trade(trade, bid, bid.buyer, already_tracked)
            log.info(f"[TRADE][BID] [{self.time_slot_str}] {trade}")

        self._notify_listeners(MarketEvent.BID_TRADED, bid_trade=trade)
        return trade

    def _perform_pay_as_bid_matching(self):
        # Pay as bid first
        # There are 2 simplistic approaches to the problem
        # 1. Match the cheapest offer with the most expensive bid. This will favor the sellers
        # 2. Match the cheapest offer with the cheapest bid. This will favor the buyers,
        #    since the most affordable offers will be allocated for the most aggressive buyers.

        # Sorted bids in descending order
        sorted_bids = self.sorting(self.bids, True)

        # Sorted offers in descending order
        sorted_offers = self.sorting(self.offers, True)

        already_selected_bids = set()
        offer_bid_pairs = []
        for offer in sorted_offers:
            for bid in sorted_bids:
                if bid.id not in already_selected_bids and \
                        (offer.price / offer.energy - bid.price / bid.energy) <= \
                        FLOATING_POINT_TOLERANCE and offer.seller != bid.buyer:
                    already_selected_bids.add(bid.id)
                    offer_bid_pairs.append(tuple((bid, offer)))
                    break
        return offer_bid_pairs

    def accept_bid_offer_pair(self, bid, offer, clearing_rate, trade_bid_info, selected_energy):
        already_tracked = bid.buyer == offer.seller
        trade = self.accept_offer(offer_or_id=offer,
                                  buyer=bid.buyer,
                                  energy=selected_energy,
                                  trade_rate=clearing_rate,
                                  already_tracked=already_tracked,
                                  trade_bid_info=trade_bid_info,
                                  buyer_origin=bid.buyer_origin)

        bid_trade = self.accept_bid(bid=bid,
                                    energy=selected_energy,
                                    seller=offer.seller,
                                    buyer=bid.buyer,
                                    already_tracked=True,
                                    trade_rate=clearing_rate,
                                    trade_offer_info=trade_bid_info,
                                    seller_origin=offer.seller_origin)
        return bid_trade, trade

    def match_offers_bids(self):
        while len(self._perform_pay_as_bid_matching()) > 0:
            for bid, offer in self._perform_pay_as_bid_matching():
                selected_energy = bid.energy if bid.energy < offer.energy else offer.energy
                original_bid_rate = bid.original_bid_price / bid.energy
                matched_rate = bid.price / bid.energy

                trade_bid_info = TradeBidInfo(
                    original_bid_rate=original_bid_rate,
                    propagated_bid_rate=bid.price/bid.energy,
                    original_offer_rate=offer.original_offer_price/offer.energy,
                    propagated_offer_rate=offer.price/offer.energy,
                    trade_rate=original_bid_rate)
                self.accept_bid_offer_pair(bid, offer, matched_rate,
                                           trade_bid_info, selected_energy)<|MERGE_RESOLUTION|>--- conflicted
+++ resolved
@@ -70,18 +70,12 @@
                                                      self.transfer_fee_ratio)
 
     @lock_market_action
-<<<<<<< HEAD
     def get_bids(self):
         return self.bids
 
     @lock_market_action
     def bid(self, price: float, energy: float, buyer: str, seller: str, buyer_origin,
-            bid_id: str = None, original_bid_price=None) -> Bid:
-=======
-    def bid(self, price: float, energy: float, buyer: str, seller: str,
-            bid_id: str = None, original_bid_price=None, buyer_origin=None,
-            adapt_price_with_fees=True) -> Bid:
->>>>>>> 1a42122f
+            bid_id: str = None, original_bid_price=None, adapt_price_with_fees=True) -> Bid:
         if energy <= 0:
             raise InvalidBid()
 
