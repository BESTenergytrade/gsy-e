"""
Copyright 2018 Grid Singularity
This file is part of D3A.

This program is free software: you can redistribute it and/or modify
it under the terms of the GNU General Public License as published by
the Free Software Foundation, either version 3 of the License, or
(at your option) any later version.

This program is distributed in the hope that it will be useful,
but WITHOUT ANY WARRANTY; without even the implied warranty of
MERCHANTABILITY or FITNESS FOR A PARTICULAR PURPOSE.  See the
GNU General Public License for more details.

You should have received a copy of the GNU General Public License
along with this program.  If not, see <http://www.gnu.org/licenses/>.
"""
import uuid
from typing import Union  # noqa
from logging import getLogger

from d3a.models.market import lock_market_action
from d3a.models.market.one_sided import OneSidedMarket
from d3a.d3a_core.exceptions import BidNotFound, InvalidBid, InvalidTrade, MarketException
from d3a.models.market.market_structures import Bid, Trade, TradeBidOfferInfo
from d3a.events.event_structures import MarketEvent
from d3a.constants import FLOATING_POINT_TOLERANCE
from d3a.d3a_core.util import short_offer_bid_log_str
from d3a_interface.constants_limits import ConstSettings

log = getLogger(__name__)


class TwoSidedPayAsBid(OneSidedMarket):

    def __init__(self, time_slot=None, bc=None, notification_listener=None, readonly=False,
                 grid_fee_type=ConstSettings.IAASettings.GRID_FEE_TYPE,
                 grid_fees=None, name=None, in_sim_duration=True):
        super().__init__(time_slot, bc, notification_listener, readonly, grid_fee_type,
                         grid_fees, name, in_sim_duration=in_sim_duration)

    def __repr__(self):  # pragma: no cover
        return "<TwoSidedPayAsBid{} bids: {} (E: {} kWh V:{}) " \
               "offers: {} (E: {} kWh V: {}) trades: {} (E: {} kWh, V: {})>"\
            .format(" {}".format(self.time_slot_str),
                    len(self.bids),
                    sum(b.energy for b in self.bids.values()),
                    sum(b.price for b in self.bids.values()),
                    len(self.offers),
                    sum(o.energy for o in self.offers.values()),
                    sum(o.price for o in self.offers.values()),
                    len(self.trades),
                    self.accumulated_trade_energy,
                    self.accumulated_trade_price
                    )

    def _update_new_bid_price_with_fee(self, bid_price, original_bid_price):
        return self.fee_class.update_incoming_bid_with_fee(bid_price, original_bid_price)

    @lock_market_action
    def get_bids(self):
        return self.bids

    @lock_market_action
    def bid(self, price: float, energy: float, buyer: str, buyer_origin,
            bid_id: str = None, original_bid_price=None, adapt_price_with_fees=True,
<<<<<<< HEAD
            add_to_history=True, buyer_origin_id=None, buyer_id=None) -> Bid:
=======
            add_to_history=True) -> Bid:

>>>>>>> f73ffec6
        if energy <= 0:
            raise InvalidBid()

        if original_bid_price is None:
            original_bid_price = price

        if adapt_price_with_fees:
            price = self._update_new_bid_price_with_fee(price, original_bid_price)

        if price < 0.0:
            raise MarketException("Negative price after taxes, bid cannot be posted.")

<<<<<<< HEAD
        bid = Bid(str(uuid.uuid4()) if bid_id is None else bid_id,
                  self.now, price, energy, buyer, original_bid_price, buyer_origin,
                  buyer_origin_id=buyer_origin_id, buyer_id=buyer_id)
=======
        bid = Bid(
            str(uuid.uuid4()) if bid_id is None else bid_id,
            self.now, price, energy, buyer, original_bid_price, buyer_origin)

>>>>>>> f73ffec6
        self.bids[bid.id] = bid
        if add_to_history is True:
            self.bid_history.append(bid)
        log.debug(f"[BID][NEW][{self.time_slot_str}] {bid}")
        return bid

    @lock_market_action
    def delete_bid(self, bid_or_id: Union[str, Bid]):
        if isinstance(bid_or_id, Bid):
            bid_or_id = bid_or_id.id
        bid = self.bids.pop(bid_or_id, None)
        if not bid:
            raise BidNotFound(bid_or_id)
        log.debug(f"[BID][DEL][{self.time_slot_str}] {bid}")
        self._notify_listeners(MarketEvent.BID_DELETED, bid=bid)

    def split_bid(self, original_bid, energy, orig_bid_price):

        self.bids.pop(original_bid.id, None)
        # same bid id is used for the new accepted_bid
        original_accepted_price = energy / original_bid.energy * orig_bid_price
        accepted_bid = self.bid(bid_id=original_bid.id,
                                price=original_bid.price * (energy / original_bid.energy),
                                energy=energy,
                                buyer=original_bid.buyer,
                                original_bid_price=original_accepted_price,
                                buyer_origin=original_bid.buyer_origin,
                                buyer_origin_id=original_bid.buyer_origin_id,
                                buyer_id=original_bid.buyer_id,
                                adapt_price_with_fees=False,
                                add_to_history=False)

        residual_price = (1 - energy / original_bid.energy) * original_bid.price
        residual_energy = original_bid.energy - energy

        original_residual_price = \
            ((original_bid.energy - energy) / original_bid.energy) * orig_bid_price

        residual_bid = self.bid(price=residual_price,
                                energy=residual_energy,
                                buyer=original_bid.buyer,
                                original_bid_price=original_residual_price,
                                buyer_origin=original_bid.buyer_origin,
                                buyer_origin_id=original_bid.buyer_origin_id,
                                buyer_id=original_bid.buyer_id,
                                adapt_price_with_fees=False,
                                add_to_history=True)

        log.debug(f"[BID][SPLIT][{self.time_slot_str}, {self.name}] "
                  f"({short_offer_bid_log_str(original_bid)} into "
                  f"{short_offer_bid_log_str(accepted_bid)} and "
                  f"{short_offer_bid_log_str(residual_bid)}")

        self._notify_listeners(MarketEvent.BID_SPLIT,
                               original_bid=original_bid,
                               accepted_bid=accepted_bid,
                               residual_bid=residual_bid)

        return accepted_bid, residual_bid

    def determine_bid_price(self, trade_offer_info, energy):
        revenue, grid_fee_rate, final_trade_rate = \
            self.fee_class.calculate_trade_price_and_fees(trade_offer_info)
        return grid_fee_rate * energy, energy * final_trade_rate

    @lock_market_action
    def accept_bid(self, bid: Bid, energy: float = None,
                   seller: str = None, buyer: str = None, already_tracked: bool = False,
                   trade_rate: float = None, trade_offer_info=None, seller_origin=None,
                   seller_origin_id=None, seller_id=None):
        market_bid = self.bids.pop(bid.id, None)
        if market_bid is None:
            raise BidNotFound("During accept bid: " + str(bid))

        buyer = market_bid.buyer if buyer is None else buyer
        energy = market_bid.energy if energy is None else energy

        orig_price = bid.original_bid_price if bid.original_bid_price is not None else bid.price
        residual_bid = None

        if energy <= 0:
            raise InvalidTrade("Energy cannot be negative or zero.")
        elif energy > market_bid.energy:
            raise InvalidTrade("Traded energy cannot be more than the bid energy.")
        elif energy < market_bid.energy:
            # partial bid trade
            accepted_bid, residual_bid = self.split_bid(market_bid, energy, orig_price)
            bid = accepted_bid

            # Delete the accepted bid from self.bids:
            try:
                self.bids.pop(accepted_bid.id)
            except KeyError:
                raise BidNotFound(f"Bid {accepted_bid.id} not found in self.bids ({self.name}).")
        else:
            # full bid trade, nothing further to do here
            pass

        fee_price, trade_price = self.determine_bid_price(trade_offer_info, energy)
        bid = bid._replace(price=trade_price)

        # Do not adapt grid fees when creating the bid_trade_info structure, to mimic
        # the behavior of the forwarded bids which use the source market fee.
        updated_bid_trade_info = self.fee_class.propagate_original_offer_info_on_bid_trade(
            trade_offer_info, ignore_fees=True
        )

        trade = Trade(str(uuid.uuid4()), self.now, bid, seller,
                      buyer, residual_bid, already_tracked=already_tracked,
                      offer_bid_trade_info=updated_bid_trade_info,
                      buyer_origin=bid.buyer_origin, seller_origin=seller_origin,
                      fee_price=fee_price, seller_origin_id=seller_origin_id,
                      buyer_origin_id=bid.buyer_origin_id, seller_id=seller_id,
                      buyer_id=bid.buyer_id
                      )

        if already_tracked is False:
            self._update_stats_after_trade(trade, bid, already_tracked)
            log.info(f"[TRADE][BID] [{self.name}] [{self.time_slot_str}] {trade}")

        self._notify_listeners(MarketEvent.BID_TRADED, bid_trade=trade)
        return trade

    def _perform_pay_as_bid_matching(self):
        # Pay as bid first
        # There are 2 simplistic approaches to the problem
        # 1. Match the cheapest offer with the most expensive bid. This will favor the sellers
        # 2. Match the cheapest offer with the cheapest bid. This will favor the buyers,
        #    since the most affordable offers will be allocated for the most aggressive buyers.

        # Sorted bids in descending order
        sorted_bids = self.sorting(self.bids, True)

        # Sorted offers in descending order
        sorted_offers = self.sorting(self.offers, True)

        already_selected_bids = set()
        offer_bid_pairs = []
        for offer in sorted_offers:
            for bid in sorted_bids:
                if bid.id not in already_selected_bids and \
                        (offer.energy_rate - bid.energy_rate) <= \
                        FLOATING_POINT_TOLERANCE and offer.seller != bid.buyer:
                    already_selected_bids.add(bid.id)
                    offer_bid_pairs.append(tuple((bid, offer)))
                    break
        return offer_bid_pairs

    def accept_bid_offer_pair(self, bid, offer, clearing_rate, trade_bid_info, selected_energy):
        already_tracked = bid.buyer == offer.seller
        trade = self.accept_offer(offer_or_id=offer,
                                  buyer=bid.buyer,
                                  energy=selected_energy,
                                  trade_rate=clearing_rate,
                                  already_tracked=already_tracked,
                                  trade_bid_info=trade_bid_info,
                                  buyer_origin=bid.buyer_origin,
                                  buyer_origin_id=bid.buyer_origin_id,
                                  buyer_id=bid.buyer_id)

        bid_trade = self.accept_bid(bid=bid,
                                    energy=selected_energy,
                                    seller=offer.seller,
                                    buyer=bid.buyer,
                                    already_tracked=True,
                                    trade_rate=clearing_rate,
                                    trade_offer_info=trade_bid_info,
                                    seller_origin=offer.seller_origin,
                                    seller_origin_id=offer.seller_origin_id,
                                    seller_id=offer.seller_id)
        return bid_trade, trade

    def match_offers_bids(self):
        while len(self._perform_pay_as_bid_matching()) > 0:
            for bid, offer in self._perform_pay_as_bid_matching():
                selected_energy = bid.energy if bid.energy < offer.energy else offer.energy
                original_bid_rate = bid.original_bid_price / bid.energy
                matched_rate = bid.energy_rate

                trade_bid_info = TradeBidOfferInfo(
                    original_bid_rate=original_bid_rate,
                    propagated_bid_rate=bid.price/bid.energy,
                    original_offer_rate=offer.original_offer_price/offer.energy,
                    propagated_offer_rate=offer.price/offer.energy,
                    trade_rate=original_bid_rate)

                self.accept_bid_offer_pair(bid, offer, matched_rate,
                                           trade_bid_info, selected_energy)<|MERGE_RESOLUTION|>--- conflicted
+++ resolved
@@ -64,12 +64,7 @@
     @lock_market_action
     def bid(self, price: float, energy: float, buyer: str, buyer_origin,
             bid_id: str = None, original_bid_price=None, adapt_price_with_fees=True,
-<<<<<<< HEAD
             add_to_history=True, buyer_origin_id=None, buyer_id=None) -> Bid:
-=======
-            add_to_history=True) -> Bid:
-
->>>>>>> f73ffec6
         if energy <= 0:
             raise InvalidBid()
 
@@ -82,16 +77,10 @@
         if price < 0.0:
             raise MarketException("Negative price after taxes, bid cannot be posted.")
 
-<<<<<<< HEAD
         bid = Bid(str(uuid.uuid4()) if bid_id is None else bid_id,
                   self.now, price, energy, buyer, original_bid_price, buyer_origin,
                   buyer_origin_id=buyer_origin_id, buyer_id=buyer_id)
-=======
-        bid = Bid(
-            str(uuid.uuid4()) if bid_id is None else bid_id,
-            self.now, price, energy, buyer, original_bid_price, buyer_origin)
-
->>>>>>> f73ffec6
+
         self.bids[bid.id] = bid
         if add_to_history is True:
             self.bid_history.append(bid)
