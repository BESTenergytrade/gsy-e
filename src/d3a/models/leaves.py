from d3a.models.appliance.fridge import FridgeAppliance
from d3a.models.appliance.pv import PVAppliance
from d3a.models.appliance.simple import SimpleAppliance
from d3a.models.appliance.switchable import SwitchableAppliance
from d3a.models.area import Area
from d3a.models.strategy.commercial_producer import CommercialStrategy
from d3a.models.strategy.e_car import ECarStrategy
from d3a.models.strategy.fridge import FridgeStrategy
from d3a.models.strategy.greedy_night_storage import NightStorageStrategy
from d3a.models.strategy.pv import PVStrategy
from d3a.models.strategy.storage import StorageStrategy
from d3a.models.strategy.permanent import PermanentLoadStrategy
from d3a.models.strategy.load_hours_fb import LoadHoursStrategy, CellTowerLoadHoursStrategy
from d3a.models.strategy.heatpump import HeatPumpStrategy
from d3a.models.strategy.predefined_pv import PVPredefinedStrategy, PVUserProfileStrategy
from d3a.models.strategy.predefined_load import DefinedLoadStrategy
from d3a.models.strategy.finite_power_plant import FinitePowerPlant


class Leaf(Area):
    """
    Superclass for frequently used leaf Areas, so they can be
    instantiated and serialized in a more compact format
    """
    strategy_type = None
    appliance_type = SimpleAppliance

    def __init__(self, name, config=None, **kwargs):
        super(Leaf, self).__init__(
            name=name,
            strategy=self.strategy_type(**{
                key: value for key, value in kwargs.items()
                if key in (self.strategy_type.parameters or []) and value is not None
            }),
            appliance=self.appliance_type(),
            config=config
        )

    @property
    def parameters(self):
        return {key: getattr(self.strategy, key, None)
                for key in self.strategy_type.parameters}


class CommercialProducer(Leaf):
    strategy_type = CommercialStrategy


class ECar(Leaf):
    strategy_type = ECarStrategy


class Fridge(Leaf):
    strategy_type = FridgeStrategy
    appliance_type = FridgeAppliance


class NightStorage(Leaf):
    strategy_type = NightStorageStrategy


class PermanentLoad(Leaf):
    strategy_type = PermanentLoadStrategy


class PV(Leaf):
    strategy_type = PVStrategy
    appliance_type = PVAppliance


class PredefinedPV(Leaf):
    strategy_type = PVPredefinedStrategy
    appliance_type = PVAppliance


class PVProfile(Leaf):
    strategy_type = PVUserProfileStrategy
    appliance_type = PVAppliance


class LoadProfile(Leaf):
    strategy_type = DefinedLoadStrategy
    appliance_type = SwitchableAppliance


class Heatpump(Leaf):
    strategy_type = HeatPumpStrategy


class Storage(Leaf):
    strategy_type = StorageStrategy
    appliance_type = SwitchableAppliance


class LoadHours(Leaf):
    strategy_type = LoadHoursStrategy
    appliance_type = SwitchableAppliance


class CellTower(Leaf):
    strategy_type = CellTowerLoadHoursStrategy
    appliance_type = SwitchableAppliance


<<<<<<< HEAD
class FiniteDieselGenerator(Leaf):
    strategy_type = FinitePowerPlant
=======
class Light(Leaf):
    strategy_type = LoadHoursStrategy
    appliance_type = SwitchableAppliance


class TV(Leaf):
    strategy_type = LoadHoursStrategy
>>>>>>> 6692f48e
    appliance_type = SwitchableAppliance<|MERGE_RESOLUTION|>--- conflicted
+++ resolved
@@ -102,10 +102,11 @@
     appliance_type = SwitchableAppliance
 
 
-<<<<<<< HEAD
 class FiniteDieselGenerator(Leaf):
     strategy_type = FinitePowerPlant
-=======
+    appliance_type = SwitchableAppliance
+
+
 class Light(Leaf):
     strategy_type = LoadHoursStrategy
     appliance_type = SwitchableAppliance
@@ -113,5 +114,4 @@
 
 class TV(Leaf):
     strategy_type = LoadHoursStrategy
->>>>>>> 6692f48e
     appliance_type = SwitchableAppliance