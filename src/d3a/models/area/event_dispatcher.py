"""
Copyright 2018 Grid Singularity
This file is part of D3A.

This program is free software: you can redistribute it and/or modify
it under the terms of the GNU General Public License as published by
the Free Software Foundation, either version 3 of the License, or
(at your option) any later version.

This program is distributed in the hope that it will be useful,
but WITHOUT ANY WARRANTY; without even the implied warranty of
MERCHANTABILITY or FITNESS FOR A PARTICULAR PURPOSE.  See the
GNU General Public License for more details.

You should have received a copy of the GNU General Public License
along with this program.  If not, see <http://www.gnu.org/licenses/>.
"""
from logging import getLogger
<<<<<<< HEAD
from typing import Union, Dict, TYPE_CHECKING, Optional
=======
from typing import Union, Dict, TYPE_CHECKING  # noqa
>>>>>>> d8ee29cc

from d3a_interface.constants_limits import ConstSettings
from d3a_interface.enums import SpotMarketTypeEnum
from numpy.random import random
from pendulum import DateTime

from d3a import constants
from d3a.d3a_core.exceptions import WrongMarketTypeException
from d3a.d3a_core.redis_connections.redis_area_market_communicator import RedisCommunicator
from d3a.events.event_structures import MarketEvent, AreaEvent
from d3a.models.area.redis_dispatcher.area_event_dispatcher import RedisAreaEventDispatcher
from d3a.models.area.redis_dispatcher.area_to_market_publisher import AreaToMarketEventPublisher
from d3a.models.area.redis_dispatcher.market_event_dispatcher import AreaRedisMarketEventDispatcher
from d3a.models.area.redis_dispatcher.market_notify_event_subscriber import (
    MarketNotifyEventSubscriber)
from d3a.models.market import Market
from d3a.models.market.market_structures import AvailableMarketTypes
from d3a.models.strategy.area_agents.balancing_agent import BalancingAgent
from d3a.models.strategy.area_agents.future_agent import FutureAgent
from d3a.models.strategy.area_agents.one_sided_agent import OneSidedAgent
from d3a.models.strategy.area_agents.one_sided_alternative_pricing_agent import (
    OneSidedAlternativePricingAgent)
from d3a.models.strategy.area_agents.settlement_agent import SettlementAgent
from d3a.models.strategy.area_agents.two_sided_agent import TwoSidedAgent
from d3a.models.strategy.area_agents.inter_area_agent import InterAreaAgent

if TYPE_CHECKING:
    from d3a.models.area import Area

if TYPE_CHECKING:
    from d3a.models.area import Area

log = getLogger(__name__)

EVENT_DISPATCHING_VIA_REDIS = ConstSettings.GeneralSettings.EVENT_DISPATCHING_VIA_REDIS


class AreaDispatcher:
<<<<<<< HEAD
    """Handle dispatching of area and market events between areas via inter area agents."""
    def __init__(self, area):
        self._inter_area_agents: Dict[DateTime, Dict[str, OneSidedAgent]] = {}
        self._balancing_agents: Dict[DateTime, Dict[str, BalancingAgent]] = {}
        self._settlement_agents: Dict[DateTime, Dict[str, SettlementAgent]] = {}
        self.future_agents: Dict[FutureAgent] = {}
        self.area = area

    @property
    def interarea_agents(self) -> Dict[DateTime, Dict[str, OneSidedAgent]]:
        """Return dict of inter area agents for spot markets."""
        return self._inter_area_agents

    @property
    def balancing_agents(self) -> Dict[DateTime, Dict[str, BalancingAgent]]:
        """Return dict of inter area agents for balancing markets."""
        return self._balancing_agents

    @property
    def settlement_agents(self) -> Dict[DateTime, Dict[str, SettlementAgent]]:
        """Return dict of inter area agents for settlement markets."""
        return self._settlement_agents

    def broadcast_activate(self, **kwargs):
        """Trigger broadcasting if the ACTIVATE event."""
        return self._broadcast_notification(AreaEvent.ACTIVATE, **kwargs)

    def broadcast_tick(self, **kwargs):
        """Trigger broadcasting if the TICK event."""
        return self._broadcast_notification(AreaEvent.TICK, **kwargs)

    def broadcast_market_cycle(self, **kwargs):
        """Trigger broadcasting if the MARKET_CYCLE event."""
        return self._broadcast_notification(AreaEvent.MARKET_CYCLE, **kwargs)

    def broadcast_balancing_market_cycle(self, **kwargs):
        """""Trigger broadcasting if the BALANCING_MARKET_CYCLE event."""
        return self._broadcast_notification(AreaEvent.BALANCING_MARKET_CYCLE, **kwargs)

    @property
    def broadcast_callback(self):
        """Return actual function for broadcasting of events to be overwritten by subclasses."""
        return self._broadcast_notification

    def _broadcast_notification_to_agents_of_future_markets(self, event_type: AreaEvent,
                                                            **kwargs) -> None:
        for agent in self.future_agents.values():
            if not self.area.events.is_connected:
                break
            agent.event_listener(event_type, **kwargs)

    def _broadcast_notification_to_agents_of_market_type(
            self, market_type: AvailableMarketTypes, event_type: AreaEvent, **kwargs) -> None:
        for time_slot, agents in self._get_agents_for_market_type(self, market_type).items():
            if time_slot not in self.area._markets.get_market_instances_from_class_type(
=======
    """
    Responsible for dispatching the area and market events to the area strategies, and,
    if the area has no strategy, to broadcast the events to the children of the area. Maintain
    dicts with interarea agents for each market type.
    """
    def __init__(self, area: "Area"):
        self._inter_area_agents: Dict[DateTime, OneSidedAgent] = {}
        self._balancing_agents: Dict[DateTime, BalancingAgent] = {}
        self._settlement_agents: Dict[DateTime, SettlementAgent] = {}
        self.area = area

    @property
    def interarea_agents(self) -> Dict[DateTime, OneSidedAgent]:
        """Return spot market inter area agents."""
        return self._inter_area_agents

    @property
    def balancing_agents(self) -> Dict[DateTime, BalancingAgent]:
        """Return balancing market inter area agents"""
        return self._balancing_agents

    @property
    def settlement_agents(self) -> Dict[DateTime, SettlementAgent]:
        """Return settlement market inter area agents"""
        return self._settlement_agents

    def broadcast_activate(self, **kwargs) -> None:
        """
        Send activate event to the event listener of the area, and the event listeners of the
        child areas.
        """
        self.broadcast_notification(AreaEvent.ACTIVATE, **kwargs)

    def broadcast_tick(self, **kwargs) -> None:
        """
        Send tick event to the event listener of the area, and the event listeners of the
        child areas.
        """
        self.broadcast_notification(AreaEvent.TICK, **kwargs)

    def broadcast_market_cycle(self, **kwargs) -> None:
        """
        Send market cycle event to the event listener of the area, and the event listeners of the
        child areas.
        """
        self.broadcast_notification(AreaEvent.MARKET_CYCLE, **kwargs)

    def broadcast_balancing_market_cycle(self, **kwargs) -> None:
        """
        Send balancing market cycle event to the event listener of the area, and the event
        listeners of the child areas.
        """
        self.broadcast_notification(AreaEvent.BALANCING_MARKET_CYCLE, **kwargs)

    def _broadcast_notification_to_single_agent(
            self, agent_area: "Area", market_type: AvailableMarketTypes,
            event_type: AreaEvent, **kwargs) -> None:
        agent_dict = self._get_agents_for_market_type(agent_area.dispatcher, market_type)
        for time_slot, agent in agent_dict.items():
            if time_slot not in agent_area.get_market_instances_from_class_type(
>>>>>>> d8ee29cc
                    market_type):
                # exclude past IAAs
                continue

            agent.event_listener(event_type, **kwargs)

    def _broadcast_notification_to_area_and_child_agents(
            self, market_type: AvailableMarketTypes, event_type: AreaEvent, **kwargs) -> None:

        if not self.area.events.is_connected:
            return

<<<<<<< HEAD
    def _broadcast_notification(self, event_type: Union[MarketEvent, AreaEvent], **kwargs) -> None:
=======
        for child in sorted(self.area.children, key=lambda _: random()):
            if not child.children:
                continue
            self._broadcast_notification_to_single_agent(
                child, market_type, event_type, **kwargs)

        self._broadcast_notification_to_single_agent(
            self.area, market_type, event_type, **kwargs)

    def broadcast_notification(
            self, event_type: Union[MarketEvent, AreaEvent], **kwargs) -> None:
        """
        Broadcast all market and area events to the event_listener methods of the
        child dispatcher classes first (in order to propagate the event to the children of the
        area) and then to the Inter Area Agents of the children and this dispatcher's area.
        Strategy event methods (e.g. event_offer) should have precedence over IAA's event methods.
        Reason for that is that the IAA offer / bid  forwarding with MIN_BID/OFFER_AGE=0 setting
        enabled is expected to forward the offer / bid on the same tick that the offer is posted.
        If the IAA event method is called before the strategy event method, then the offer / bid
        will not be forwarded on the same tick, but on the next one.
        For a similar reason (a market area should clear all offers and bids posted by its children
        before forwarding) the IAA event method is called after all children event methods have
        been called.
        Args:
            event_type: Type of the event that will be broadcasted
            **kwargs: Arguments associated with the event

        Returns: None

        """
>>>>>>> d8ee29cc
        if (not self.area.events.is_enabled and
                event_type not in [AreaEvent.ACTIVATE, AreaEvent.MARKET_CYCLE]):
            return

        # Broadcast to children in random order to ensure fairness
        for child in sorted(self.area.children, key=lambda _: random()):
            child.dispatcher.event_listener(event_type, **kwargs)
        self._broadcast_notification_to_area_and_child_agents(
            AvailableMarketTypes.SPOT, event_type, **kwargs)
        self._broadcast_notification_to_area_and_child_agents(
            AvailableMarketTypes.BALANCING, event_type, **kwargs)
        self._broadcast_notification_to_area_and_child_agents(
            AvailableMarketTypes.SETTLEMENT, event_type, **kwargs)
        self._broadcast_notification_to_agents_of_future_markets(event_type, **kwargs)

<<<<<<< HEAD
    def _should_dispatch_to_strategies(self, event_type: Union[MarketEvent, AreaEvent]) -> bool:
        return (True if event_type is AreaEvent.ACTIVATE
                else self.area.events.is_connected and self.area.events.is_enabled)

    def event_listener(self, event_type: Union[MarketEvent, AreaEvent], **kwargs) -> None:
        """
        Call the corresponding events in the connected area dependent on the event_type.
        Args:
            event_type: Decides which event method to be called in the Area class
            **kwargs: optional arguments to be passed to the event methods in the area

        Returns:

        """
        if event_type is AreaEvent.TICK and \
                self._should_dispatch_to_strategies(event_type):
=======
    def _should_dispatch_to_strategies(self, event_type: Union[AreaEvent, MarketEvent]) -> bool:
        if event_type is AreaEvent.ACTIVATE:
            return True
        return self.area.events.is_connected and self.area.events.is_enabled

    def event_listener(self, event_type: Union[MarketEvent, AreaEvent], **kwargs) -> None:
        """
        Listen to incoming events and forward them to either the strategy (for both market and
        area events), or the area object
        Args:
            event_type: Type of the event received by the listener
            **kwargs: Arguments of the event

        Returns: None

        """
        if event_type is AreaEvent.TICK and self._should_dispatch_to_strategies(event_type):
>>>>>>> d8ee29cc
            self.area.tick_and_dispatch()
        if event_type is AreaEvent.MARKET_CYCLE:
            self.area.cycle_markets(_trigger_event=True)
        elif event_type is AreaEvent.ACTIVATE:
            self.area.activate(**kwargs)
        if self._should_dispatch_to_strategies(event_type):
            if self.area.strategy:
                self.area.strategy.event_listener(event_type, **kwargs)
        elif ((not self.area.events.is_enabled or not self.area.events.is_connected)
              and event_type == AreaEvent.MARKET_CYCLE and self.area.strategy is not None):
            self.area.strategy.event_on_disabled_area()

    @staticmethod
<<<<<<< HEAD
    def _create_agent_object(owner: "Area",
                             higher_market: Market,
                             lower_market: Market,
                             market_type: AvailableMarketTypes) -> Optional[InterAreaAgent]:
=======
    def _create_agent_object(owner: "Area", higher_market: Market,
                             lower_market: Market, market_type: AvailableMarketTypes
                             ) -> Union[OneSidedAgent, SettlementAgent, BalancingAgent]:
>>>>>>> d8ee29cc
        agent_constructor_arguments = {
            "owner": owner,
            "higher_market": higher_market,
            "lower_market": lower_market,
            "min_offer_age": ConstSettings.IAASettings.MIN_OFFER_AGE
        }

        if market_type == AvailableMarketTypes.SPOT:
            if ConstSettings.IAASettings.MARKET_TYPE == SpotMarketTypeEnum.ONE_SIDED.value:
                if ConstSettings.IAASettings.AlternativePricing.PRICING_SCHEME != 0:
                    return OneSidedAlternativePricingAgent(**agent_constructor_arguments)
                return OneSidedAgent(**agent_constructor_arguments)
            if ConstSettings.IAASettings.MARKET_TYPE == SpotMarketTypeEnum.TWO_SIDED.value:
                return TwoSidedAgent(
                    **agent_constructor_arguments,
                    min_bid_age=ConstSettings.IAASettings.MIN_BID_AGE
                )
            raise WrongMarketTypeException("Wrong market type setting flag "
                                           f"{ConstSettings.IAASettings.MARKET_TYPE}")
        if market_type == AvailableMarketTypes.SETTLEMENT:
            return SettlementAgent(**agent_constructor_arguments)
        if market_type == AvailableMarketTypes.BALANCING:
            return BalancingAgent(**agent_constructor_arguments)
<<<<<<< HEAD
        if market_type == AvailableMarketTypes.FUTURE:
            return FutureAgent(**agent_constructor_arguments,
                               min_bid_age=ConstSettings.IAASettings.MIN_BID_AGE)

        assert False, f"Market type not supported {market_type}"

    @staticmethod
    def _get_agents_for_market_type(dispatcher_object: "AreaDispatcher",
                                    market_type: AvailableMarketTypes):
=======
        assert False, f"Market type not supported {market_type}"

    @staticmethod
    def _get_agents_for_market_type(
            dispatcher_object, market_type: AvailableMarketTypes
    ) -> Dict[DateTime, Union[OneSidedAgent, BalancingAgent, SettlementAgent]]:
>>>>>>> d8ee29cc
        if market_type == AvailableMarketTypes.SPOT:
            return dispatcher_object.interarea_agents
        if market_type == AvailableMarketTypes.BALANCING:
            return dispatcher_object.balancing_agents
        if market_type == AvailableMarketTypes.SETTLEMENT:
            return dispatcher_object.settlement_agents
<<<<<<< HEAD

        assert False, f"Market type not supported {market_type}"

    def _create_area_agents_for_market_type(self, market: Market,
                                            market_type: AvailableMarketTypes) -> None:
        interarea_agents = self._get_agents_for_market_type(self, market_type)
        parent_markets = self.area.parent._markets.get_market_instances_from_class_type(
            market_type)
        if market.time_slot in interarea_agents or market.time_slot not in parent_markets:
            return

        iaa = self._create_agent_object(
            owner=self.area,
            higher_market=parent_markets[market.time_slot],
            lower_market=market,
            market_type=market_type
        )

        # Attach agent to own IAA list
        create_subdict_or_update(interarea_agents, market.time_slot, {self.area.name: iaa})

        parent_interarea_agents = self._get_agents_for_market_type(
            self.area.parent.dispatcher, market_type)
        # And also to parents to allow events to flow from both markets
        create_subdict_or_update(parent_interarea_agents, market.time_slot, {self.area.name: iaa})

    def create_area_agents_for_future_markets(self, market: Market) -> None:
        """Create area agents for future markets There should only be one per Area at any time."""
        if self.area.name in self.future_agents or not self.area.parent:
            return

        iaa = self._create_agent_object(
            owner=self.area,
            higher_market=self.area.parent._markets.future_markets,
            lower_market=market,
            market_type=AvailableMarketTypes.FUTURE
        )

        self.future_agents[self.area.name] = iaa
        self.area.parent.dispatcher.future_agents[self.area.name] = iaa

    def create_area_agents(self, market_type: AvailableMarketTypes, market: Market):
        """Create area agents dependent on the market type."""
=======
        assert False, f"Market type not supported {market_type}"

    def create_area_agents(self, market_type: AvailableMarketTypes, market: Market) -> None:
        """
        Create interarea agents for all market types, and store their reference to the respective
        dict.
        Args:
            market_type: Type of the market (spot/settlement/balancing/future)
            market: Market object that will be associated with this interarea agent

        Returns: None

        """
>>>>>>> d8ee29cc
        if not self.area.parent:
            return
        if self.area.strategy:
            return
        if not self.area.parent.events.is_connected:
            return
        if not self.area.children:
            return

        interarea_agents = self._get_agents_for_market_type(self, market_type)
        parent_markets = self.area.parent.get_market_instances_from_class_type(
            market_type)
        if market.time_slot in interarea_agents or market.time_slot not in parent_markets:
            return

        iaa = self._create_agent_object(
            owner=self.area,
            higher_market=parent_markets[market.time_slot],
            lower_market=market,
            market_type=market_type
        )

<<<<<<< HEAD
    def _delete_past_agents(self, area_agent_member: Dict) -> None:
        if not constants.RETAIN_PAST_MARKET_STRATEGIES_STATE:
            delete_agents = [pm for pm in area_agent_member.keys() if
                             self.area.current_market and pm < self.area.current_market.time_slot]
            for pm in delete_agents:
                for area_name in area_agent_member[pm]:
                    agent = area_agent_member[pm][area_name]
                    if hasattr(agent, "engines"):
                        agent.delete_engines()
                        del agent.engines
                    agent.higher_market = None
                    agent.lower_market = None
                del area_agent_member[pm]
=======
        # Attach agent to own IAA dict
        interarea_agents[market.time_slot] = iaa

    def event_market_cycle(self) -> None:
        """Called every market cycle. Recycles old area agents."""
        if not constants.RETAIN_PAST_MARKET_STRATEGIES_STATE:
            self._delete_past_agents(self.interarea_agents)
            self._delete_past_agents(self.balancing_agents)
            self._delete_past_agents(self.settlement_agents)

    def _delete_past_agents(
            self, area_agent_member: Dict[DateTime,
                                          Union[OneSidedAgent, BalancingAgent, SettlementAgent]]
    ) -> None:
        delete_agents = [(pm, agents_list) for pm, agents_list in area_agent_member.items() if
                         self.area.current_market and pm < self.area.current_market.time_slot]
        for pm, agent in delete_agents:
            if hasattr(agent, "offers"):
                del agent.offers
            if hasattr(agent, "engines"):
                for engine in agent.engines:
                    del engine.forwarded_offers
                    del engine.offer_age
                    del engine.trade_residual
                    del engine.ignored_offers
                    if hasattr(engine, "forwarded_bids"):
                        del engine.forwarded_bids
                        del engine.bid_age
                        del engine.bid_trade_residual
                del agent.engines
            agent.higher_market = None
            agent.lower_market = None
            del area_agent_member[pm]
>>>>>>> d8ee29cc


class RedisAreaDispatcher(AreaDispatcher):
    """
<<<<<<< HEAD
    Handle dispatching of area and market events between areas via inter area agents
    based communication via redis.
    """
    def __init__(self, area, redis_area, redis_market):
=======
    Dispatch events to child areas using Redis instead of method calls like AreaDispatcher does.
    Should be used together with EVENT_DISPATCHING_VIA_REDIS parameter, and in modes where
    parts of the grid configuration are running on different machines.
    """
    def __init__(self, area: "Area",
                 redis_area: RedisCommunicator, redis_market: RedisCommunicator):
>>>>>>> d8ee29cc
        super().__init__(area)
        self.area_event_dispatcher = RedisAreaEventDispatcher(area, self, redis_area)
        self.market_event_dispatcher = AreaRedisMarketEventDispatcher(area, self, redis_market)
        self.market_notify_event_dispatcher = MarketNotifyEventSubscriber(area, self)
        self.area_to_market_event_dispatcher = AreaToMarketEventPublisher(area)

<<<<<<< HEAD
    def publish_market_clearing(self):
        """Trigger sending market_clearing event via redis."""
        self.area_to_market_event_dispatcher.publish_markets_clearing()

    def broadcast_activate(self, **kwargs):
        """Trigger broadcasting if the ACTIVATE event."""
        self._broadcast_events(AreaEvent.ACTIVATE, **kwargs)

    def broadcast_tick(self, **kwargs):
        """Trigger broadcasting if the TICK event."""
        return self._broadcast_events(AreaEvent.TICK, **kwargs)

    def broadcast_market_cycle(self, **kwargs):
        """Trigger broadcasting if the MARKET_CYCLE event."""
=======
    def publish_market_clearing(self) -> None:
        """Publish the market clearing result"""
        self.area_to_market_event_dispatcher.publish_markets_clearing()

    def broadcast_activate(self, **kwargs) -> None:
        """Broadcast activate event through Redis"""
        self.broadcast_notification(AreaEvent.ACTIVATE, **kwargs)

    def broadcast_tick(self, **kwargs) -> None:
        """Broadcast tick event through Redis"""
        self.broadcast_notification(AreaEvent.TICK, **kwargs)

    def broadcast_market_cycle(self, **kwargs) -> None:
        """Broadcast market cycle event through Redis"""
>>>>>>> d8ee29cc
        self.market_notify_event_dispatcher.cycle_market_channels()
        self.broadcast_notification(AreaEvent.MARKET_CYCLE, **kwargs)

    def broadcast_balancing_market_cycle(self, **kwargs) -> None:
        """Broadcast balancing market cycle event through Redis"""
        self.broadcast_notification(AreaEvent.BALANCING_MARKET_CYCLE, **kwargs)

    def broadcast_notification(self, event_type: Union[AreaEvent, MarketEvent], **kwargs) -> None:
        """
        Broadcast notification of the event via Redis
        Args:
            event_type: Type of the event that will be broadcasted
            **kwargs: Arguments associated with the event

<<<<<<< HEAD
    def broadcast_balancing_market_cycle(self, **kwargs):
        """Trigger broadcasting if the BALANCING_MARKET_CYCLE event."""
        return self._broadcast_events(AreaEvent.BALANCING_MARKET_CYCLE, **kwargs)
=======
        Returns: None
>>>>>>> d8ee29cc

        """
        if isinstance(event_type, AreaEvent):
            self.area_event_dispatcher.broadcast_event_redis(event_type, **kwargs)
        elif isinstance(event_type, MarketEvent):
            self.market_event_dispatcher.broadcast_event_redis(event_type, **kwargs)
        else:
            assert False, f"Event type {event_type} is not an Area or Market event."

<<<<<<< HEAD
    @property
    def broadcast_callback(self):
        """Return actual function for broadcasting of events (overwrites superclass)."""
        return self._broadcast_events


class DispatcherFactory:
    """Create different dispatcher class depending on the general settings."""
    def __init__(self, area):
=======

class DispatcherFactory:
    """
    Factory class for constructing AreaDispatcher or RedisAreaDispatcher class according to
    configuration
    """
    def __init__(self, area: "Area"):
>>>>>>> d8ee29cc
        self.event_dispatching_via_redis = \
            ConstSettings.GeneralSettings.EVENT_DISPATCHING_VIA_REDIS
        self.dispatcher = \
            RedisAreaDispatcher(area, RedisCommunicator(), RedisCommunicator()) \
            if self.event_dispatching_via_redis \
            else AreaDispatcher(area)

    def __call__(self) -> AreaDispatcher:
        return self.dispatcher<|MERGE_RESOLUTION|>--- conflicted
+++ resolved
@@ -16,11 +16,7 @@
 along with this program.  If not, see <http://www.gnu.org/licenses/>.
 """
 from logging import getLogger
-<<<<<<< HEAD
-from typing import Union, Dict, TYPE_CHECKING, Optional
-=======
 from typing import Union, Dict, TYPE_CHECKING  # noqa
->>>>>>> d8ee29cc
 
 from d3a_interface.constants_limits import ConstSettings
 from d3a_interface.enums import SpotMarketTypeEnum
@@ -45,64 +41,70 @@
     OneSidedAlternativePricingAgent)
 from d3a.models.strategy.area_agents.settlement_agent import SettlementAgent
 from d3a.models.strategy.area_agents.two_sided_agent import TwoSidedAgent
-from d3a.models.strategy.area_agents.inter_area_agent import InterAreaAgent
 
 if TYPE_CHECKING:
     from d3a.models.area import Area
 
-if TYPE_CHECKING:
-    from d3a.models.area import Area
-
 log = getLogger(__name__)
 
 EVENT_DISPATCHING_VIA_REDIS = ConstSettings.GeneralSettings.EVENT_DISPATCHING_VIA_REDIS
 
 
 class AreaDispatcher:
-<<<<<<< HEAD
-    """Handle dispatching of area and market events between areas via inter area agents."""
-    def __init__(self, area):
-        self._inter_area_agents: Dict[DateTime, Dict[str, OneSidedAgent]] = {}
-        self._balancing_agents: Dict[DateTime, Dict[str, BalancingAgent]] = {}
-        self._settlement_agents: Dict[DateTime, Dict[str, SettlementAgent]] = {}
+    """
+    Responsible for dispatching the area and market events to the area strategies, and,
+    if the area has no strategy, to broadcast the events to the children of the area. Maintain
+    dicts with interarea agents for each market type.
+    """
+    def __init__(self, area: "Area"):
+        self._inter_area_agents: Dict[DateTime, OneSidedAgent] = {}
+        self._balancing_agents: Dict[DateTime, BalancingAgent] = {}
+        self._settlement_agents: Dict[DateTime, SettlementAgent] = {}
         self.future_agents: Dict[FutureAgent] = {}
         self.area = area
 
     @property
-    def interarea_agents(self) -> Dict[DateTime, Dict[str, OneSidedAgent]]:
-        """Return dict of inter area agents for spot markets."""
+    def interarea_agents(self) -> Dict[DateTime, OneSidedAgent]:
+        """Return spot market inter area agents."""
         return self._inter_area_agents
 
     @property
-    def balancing_agents(self) -> Dict[DateTime, Dict[str, BalancingAgent]]:
-        """Return dict of inter area agents for balancing markets."""
+    def balancing_agents(self) -> Dict[DateTime, BalancingAgent]:
+        """Return balancing market inter area agents"""
         return self._balancing_agents
 
     @property
-    def settlement_agents(self) -> Dict[DateTime, Dict[str, SettlementAgent]]:
-        """Return dict of inter area agents for settlement markets."""
+    def settlement_agents(self) -> Dict[DateTime, SettlementAgent]:
+        """Return settlement market inter area agents"""
         return self._settlement_agents
 
-    def broadcast_activate(self, **kwargs):
-        """Trigger broadcasting if the ACTIVATE event."""
-        return self._broadcast_notification(AreaEvent.ACTIVATE, **kwargs)
-
-    def broadcast_tick(self, **kwargs):
-        """Trigger broadcasting if the TICK event."""
-        return self._broadcast_notification(AreaEvent.TICK, **kwargs)
-
-    def broadcast_market_cycle(self, **kwargs):
-        """Trigger broadcasting if the MARKET_CYCLE event."""
-        return self._broadcast_notification(AreaEvent.MARKET_CYCLE, **kwargs)
-
-    def broadcast_balancing_market_cycle(self, **kwargs):
-        """""Trigger broadcasting if the BALANCING_MARKET_CYCLE event."""
-        return self._broadcast_notification(AreaEvent.BALANCING_MARKET_CYCLE, **kwargs)
-
-    @property
-    def broadcast_callback(self):
-        """Return actual function for broadcasting of events to be overwritten by subclasses."""
-        return self._broadcast_notification
+    def broadcast_activate(self, **kwargs) -> None:
+        """
+        Send activate event to the event listener of the area, and the event listeners of the
+        child areas.
+        """
+        self.broadcast_notification(AreaEvent.ACTIVATE, **kwargs)
+
+    def broadcast_tick(self, **kwargs) -> None:
+        """
+        Send tick event to the event listener of the area, and the event listeners of the
+        child areas.
+        """
+        self.broadcast_notification(AreaEvent.TICK, **kwargs)
+
+    def broadcast_market_cycle(self, **kwargs) -> None:
+        """
+        Send market cycle event to the event listener of the area, and the event listeners of the
+        child areas.
+        """
+        self.broadcast_notification(AreaEvent.MARKET_CYCLE, **kwargs)
+
+    def broadcast_balancing_market_cycle(self, **kwargs) -> None:
+        """
+        Send balancing market cycle event to the event listener of the area, and the event
+        listeners of the child areas.
+        """
+        self.broadcast_notification(AreaEvent.BALANCING_MARKET_CYCLE, **kwargs)
 
     def _broadcast_notification_to_agents_of_future_markets(self, event_type: AreaEvent,
                                                             **kwargs) -> None:
@@ -111,72 +113,12 @@
                 break
             agent.event_listener(event_type, **kwargs)
 
-    def _broadcast_notification_to_agents_of_market_type(
-            self, market_type: AvailableMarketTypes, event_type: AreaEvent, **kwargs) -> None:
-        for time_slot, agents in self._get_agents_for_market_type(self, market_type).items():
-            if time_slot not in self.area._markets.get_market_instances_from_class_type(
-=======
-    """
-    Responsible for dispatching the area and market events to the area strategies, and,
-    if the area has no strategy, to broadcast the events to the children of the area. Maintain
-    dicts with interarea agents for each market type.
-    """
-    def __init__(self, area: "Area"):
-        self._inter_area_agents: Dict[DateTime, OneSidedAgent] = {}
-        self._balancing_agents: Dict[DateTime, BalancingAgent] = {}
-        self._settlement_agents: Dict[DateTime, SettlementAgent] = {}
-        self.area = area
-
-    @property
-    def interarea_agents(self) -> Dict[DateTime, OneSidedAgent]:
-        """Return spot market inter area agents."""
-        return self._inter_area_agents
-
-    @property
-    def balancing_agents(self) -> Dict[DateTime, BalancingAgent]:
-        """Return balancing market inter area agents"""
-        return self._balancing_agents
-
-    @property
-    def settlement_agents(self) -> Dict[DateTime, SettlementAgent]:
-        """Return settlement market inter area agents"""
-        return self._settlement_agents
-
-    def broadcast_activate(self, **kwargs) -> None:
-        """
-        Send activate event to the event listener of the area, and the event listeners of the
-        child areas.
-        """
-        self.broadcast_notification(AreaEvent.ACTIVATE, **kwargs)
-
-    def broadcast_tick(self, **kwargs) -> None:
-        """
-        Send tick event to the event listener of the area, and the event listeners of the
-        child areas.
-        """
-        self.broadcast_notification(AreaEvent.TICK, **kwargs)
-
-    def broadcast_market_cycle(self, **kwargs) -> None:
-        """
-        Send market cycle event to the event listener of the area, and the event listeners of the
-        child areas.
-        """
-        self.broadcast_notification(AreaEvent.MARKET_CYCLE, **kwargs)
-
-    def broadcast_balancing_market_cycle(self, **kwargs) -> None:
-        """
-        Send balancing market cycle event to the event listener of the area, and the event
-        listeners of the child areas.
-        """
-        self.broadcast_notification(AreaEvent.BALANCING_MARKET_CYCLE, **kwargs)
-
     def _broadcast_notification_to_single_agent(
             self, agent_area: "Area", market_type: AvailableMarketTypes,
             event_type: AreaEvent, **kwargs) -> None:
         agent_dict = self._get_agents_for_market_type(agent_area.dispatcher, market_type)
         for time_slot, agent in agent_dict.items():
             if time_slot not in agent_area.get_market_instances_from_class_type(
->>>>>>> d8ee29cc
                     market_type):
                 # exclude past IAAs
                 continue
@@ -189,9 +131,6 @@
         if not self.area.events.is_connected:
             return
 
-<<<<<<< HEAD
-    def _broadcast_notification(self, event_type: Union[MarketEvent, AreaEvent], **kwargs) -> None:
-=======
         for child in sorted(self.area.children, key=lambda _: random()):
             if not child.children:
                 continue
@@ -222,7 +161,6 @@
         Returns: None
 
         """
->>>>>>> d8ee29cc
         if (not self.area.events.is_enabled and
                 event_type not in [AreaEvent.ACTIVATE, AreaEvent.MARKET_CYCLE]):
             return
@@ -238,24 +176,6 @@
             AvailableMarketTypes.SETTLEMENT, event_type, **kwargs)
         self._broadcast_notification_to_agents_of_future_markets(event_type, **kwargs)
 
-<<<<<<< HEAD
-    def _should_dispatch_to_strategies(self, event_type: Union[MarketEvent, AreaEvent]) -> bool:
-        return (True if event_type is AreaEvent.ACTIVATE
-                else self.area.events.is_connected and self.area.events.is_enabled)
-
-    def event_listener(self, event_type: Union[MarketEvent, AreaEvent], **kwargs) -> None:
-        """
-        Call the corresponding events in the connected area dependent on the event_type.
-        Args:
-            event_type: Decides which event method to be called in the Area class
-            **kwargs: optional arguments to be passed to the event methods in the area
-
-        Returns:
-
-        """
-        if event_type is AreaEvent.TICK and \
-                self._should_dispatch_to_strategies(event_type):
-=======
     def _should_dispatch_to_strategies(self, event_type: Union[AreaEvent, MarketEvent]) -> bool:
         if event_type is AreaEvent.ACTIVATE:
             return True
@@ -273,7 +193,6 @@
 
         """
         if event_type is AreaEvent.TICK and self._should_dispatch_to_strategies(event_type):
->>>>>>> d8ee29cc
             self.area.tick_and_dispatch()
         if event_type is AreaEvent.MARKET_CYCLE:
             self.area.cycle_markets(_trigger_event=True)
@@ -287,16 +206,9 @@
             self.area.strategy.event_on_disabled_area()
 
     @staticmethod
-<<<<<<< HEAD
-    def _create_agent_object(owner: "Area",
-                             higher_market: Market,
-                             lower_market: Market,
-                             market_type: AvailableMarketTypes) -> Optional[InterAreaAgent]:
-=======
     def _create_agent_object(owner: "Area", higher_market: Market,
                              lower_market: Market, market_type: AvailableMarketTypes
                              ) -> Union[OneSidedAgent, SettlementAgent, BalancingAgent]:
->>>>>>> d8ee29cc
         agent_constructor_arguments = {
             "owner": owner,
             "higher_market": higher_market,
@@ -320,38 +232,61 @@
             return SettlementAgent(**agent_constructor_arguments)
         if market_type == AvailableMarketTypes.BALANCING:
             return BalancingAgent(**agent_constructor_arguments)
-<<<<<<< HEAD
         if market_type == AvailableMarketTypes.FUTURE:
             return FutureAgent(**agent_constructor_arguments,
                                min_bid_age=ConstSettings.IAASettings.MIN_BID_AGE)
 
-        assert False, f"Market type not supported {market_type}"
-
-    @staticmethod
-    def _get_agents_for_market_type(dispatcher_object: "AreaDispatcher",
-                                    market_type: AvailableMarketTypes):
-=======
         assert False, f"Market type not supported {market_type}"
 
     @staticmethod
     def _get_agents_for_market_type(
             dispatcher_object, market_type: AvailableMarketTypes
     ) -> Dict[DateTime, Union[OneSidedAgent, BalancingAgent, SettlementAgent]]:
->>>>>>> d8ee29cc
         if market_type == AvailableMarketTypes.SPOT:
             return dispatcher_object.interarea_agents
         if market_type == AvailableMarketTypes.BALANCING:
             return dispatcher_object.balancing_agents
         if market_type == AvailableMarketTypes.SETTLEMENT:
             return dispatcher_object.settlement_agents
-<<<<<<< HEAD
-
         assert False, f"Market type not supported {market_type}"
 
-    def _create_area_agents_for_market_type(self, market: Market,
-                                            market_type: AvailableMarketTypes) -> None:
+    def create_area_agents_for_future_markets(self, market: Market) -> None:
+        """Create area agents for future markets There should only be one per Area at any time."""
+        if self.area.name in self.future_agents or not self.area.parent:
+            return
+
+        iaa = self._create_agent_object(
+            owner=self.area,
+            higher_market=self.area.parent._markets.future_markets,
+            lower_market=market,
+            market_type=AvailableMarketTypes.FUTURE
+        )
+
+        self.future_agents[self.area.name] = iaa
+        self.area.parent.dispatcher.future_agents[self.area.name] = iaa
+
+    def create_area_agents(self, market_type: AvailableMarketTypes, market: Market) -> None:
+        """
+        Create interarea agents for all market types, and store their reference to the respective
+        dict.
+        Args:
+            market_type: Type of the market (spot/settlement/balancing/future)
+            market: Market object that will be associated with this interarea agent
+
+        Returns: None
+
+        """
+        if not self.area.parent:
+            return
+        if self.area.strategy:
+            return
+        if not self.area.parent.events.is_connected:
+            return
+        if not self.area.children:
+            return
+
         interarea_agents = self._get_agents_for_market_type(self, market_type)
-        parent_markets = self.area.parent._markets.get_market_instances_from_class_type(
+        parent_markets = self.area.parent.get_market_instances_from_class_type(
             market_type)
         if market.time_slot in interarea_agents or market.time_slot not in parent_markets:
             return
@@ -363,83 +298,6 @@
             market_type=market_type
         )
 
-        # Attach agent to own IAA list
-        create_subdict_or_update(interarea_agents, market.time_slot, {self.area.name: iaa})
-
-        parent_interarea_agents = self._get_agents_for_market_type(
-            self.area.parent.dispatcher, market_type)
-        # And also to parents to allow events to flow from both markets
-        create_subdict_or_update(parent_interarea_agents, market.time_slot, {self.area.name: iaa})
-
-    def create_area_agents_for_future_markets(self, market: Market) -> None:
-        """Create area agents for future markets There should only be one per Area at any time."""
-        if self.area.name in self.future_agents or not self.area.parent:
-            return
-
-        iaa = self._create_agent_object(
-            owner=self.area,
-            higher_market=self.area.parent._markets.future_markets,
-            lower_market=market,
-            market_type=AvailableMarketTypes.FUTURE
-        )
-
-        self.future_agents[self.area.name] = iaa
-        self.area.parent.dispatcher.future_agents[self.area.name] = iaa
-
-    def create_area_agents(self, market_type: AvailableMarketTypes, market: Market):
-        """Create area agents dependent on the market type."""
-=======
-        assert False, f"Market type not supported {market_type}"
-
-    def create_area_agents(self, market_type: AvailableMarketTypes, market: Market) -> None:
-        """
-        Create interarea agents for all market types, and store their reference to the respective
-        dict.
-        Args:
-            market_type: Type of the market (spot/settlement/balancing/future)
-            market: Market object that will be associated with this interarea agent
-
-        Returns: None
-
-        """
->>>>>>> d8ee29cc
-        if not self.area.parent:
-            return
-        if self.area.strategy:
-            return
-        if not self.area.parent.events.is_connected:
-            return
-        if not self.area.children:
-            return
-
-        interarea_agents = self._get_agents_for_market_type(self, market_type)
-        parent_markets = self.area.parent.get_market_instances_from_class_type(
-            market_type)
-        if market.time_slot in interarea_agents or market.time_slot not in parent_markets:
-            return
-
-        iaa = self._create_agent_object(
-            owner=self.area,
-            higher_market=parent_markets[market.time_slot],
-            lower_market=market,
-            market_type=market_type
-        )
-
-<<<<<<< HEAD
-    def _delete_past_agents(self, area_agent_member: Dict) -> None:
-        if not constants.RETAIN_PAST_MARKET_STRATEGIES_STATE:
-            delete_agents = [pm for pm in area_agent_member.keys() if
-                             self.area.current_market and pm < self.area.current_market.time_slot]
-            for pm in delete_agents:
-                for area_name in area_agent_member[pm]:
-                    agent = area_agent_member[pm][area_name]
-                    if hasattr(agent, "engines"):
-                        agent.delete_engines()
-                        del agent.engines
-                    agent.higher_market = None
-                    agent.lower_market = None
-                del area_agent_member[pm]
-=======
         # Attach agent to own IAA dict
         interarea_agents[market.time_slot] = iaa
 
@@ -473,46 +331,22 @@
             agent.higher_market = None
             agent.lower_market = None
             del area_agent_member[pm]
->>>>>>> d8ee29cc
 
 
 class RedisAreaDispatcher(AreaDispatcher):
     """
-<<<<<<< HEAD
-    Handle dispatching of area and market events between areas via inter area agents
-    based communication via redis.
-    """
-    def __init__(self, area, redis_area, redis_market):
-=======
     Dispatch events to child areas using Redis instead of method calls like AreaDispatcher does.
     Should be used together with EVENT_DISPATCHING_VIA_REDIS parameter, and in modes where
     parts of the grid configuration are running on different machines.
     """
     def __init__(self, area: "Area",
                  redis_area: RedisCommunicator, redis_market: RedisCommunicator):
->>>>>>> d8ee29cc
         super().__init__(area)
         self.area_event_dispatcher = RedisAreaEventDispatcher(area, self, redis_area)
         self.market_event_dispatcher = AreaRedisMarketEventDispatcher(area, self, redis_market)
         self.market_notify_event_dispatcher = MarketNotifyEventSubscriber(area, self)
         self.area_to_market_event_dispatcher = AreaToMarketEventPublisher(area)
 
-<<<<<<< HEAD
-    def publish_market_clearing(self):
-        """Trigger sending market_clearing event via redis."""
-        self.area_to_market_event_dispatcher.publish_markets_clearing()
-
-    def broadcast_activate(self, **kwargs):
-        """Trigger broadcasting if the ACTIVATE event."""
-        self._broadcast_events(AreaEvent.ACTIVATE, **kwargs)
-
-    def broadcast_tick(self, **kwargs):
-        """Trigger broadcasting if the TICK event."""
-        return self._broadcast_events(AreaEvent.TICK, **kwargs)
-
-    def broadcast_market_cycle(self, **kwargs):
-        """Trigger broadcasting if the MARKET_CYCLE event."""
-=======
     def publish_market_clearing(self) -> None:
         """Publish the market clearing result"""
         self.area_to_market_event_dispatcher.publish_markets_clearing()
@@ -527,7 +361,6 @@
 
     def broadcast_market_cycle(self, **kwargs) -> None:
         """Broadcast market cycle event through Redis"""
->>>>>>> d8ee29cc
         self.market_notify_event_dispatcher.cycle_market_channels()
         self.broadcast_notification(AreaEvent.MARKET_CYCLE, **kwargs)
 
@@ -542,13 +375,7 @@
             event_type: Type of the event that will be broadcasted
             **kwargs: Arguments associated with the event
 
-<<<<<<< HEAD
-    def broadcast_balancing_market_cycle(self, **kwargs):
-        """Trigger broadcasting if the BALANCING_MARKET_CYCLE event."""
-        return self._broadcast_events(AreaEvent.BALANCING_MARKET_CYCLE, **kwargs)
-=======
         Returns: None
->>>>>>> d8ee29cc
 
         """
         if isinstance(event_type, AreaEvent):
@@ -558,17 +385,6 @@
         else:
             assert False, f"Event type {event_type} is not an Area or Market event."
 
-<<<<<<< HEAD
-    @property
-    def broadcast_callback(self):
-        """Return actual function for broadcasting of events (overwrites superclass)."""
-        return self._broadcast_events
-
-
-class DispatcherFactory:
-    """Create different dispatcher class depending on the general settings."""
-    def __init__(self, area):
-=======
 
 class DispatcherFactory:
     """
@@ -576,7 +392,6 @@
     configuration
     """
     def __init__(self, area: "Area"):
->>>>>>> d8ee29cc
         self.event_dispatching_via_redis = \
             ConstSettings.GeneralSettings.EVENT_DISPATCHING_VIA_REDIS
         self.dispatcher = \
