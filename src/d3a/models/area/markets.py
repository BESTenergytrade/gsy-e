"""
Copyright 2018 Grid Singularity
This file is part of D3A.

This program is free software: you can redistribute it and/or modify
it under the terms of the GNU General Public License as published by
the Free Software Foundation, either version 3 of the License, or
(at your option) any later version.

This program is distributed in the hope that it will be useful,
but WITHOUT ANY WARRANTY; without even the implied warranty of
MERCHANTABILITY or FITNESS FOR A PARTICULAR PURPOSE.  See the
GNU General Public License for more details.

You should have received a copy of the GNU General Public License
along with this program.  If not, see <http://www.gnu.org/licenses/>.
"""
from collections import OrderedDict
from typing import Dict, List, TYPE_CHECKING

import d3a.constants
from d3a.d3a_core.util import is_timeslot_in_simulation_duration
from d3a.models.market import GridFee, Market
from d3a.models.market.balancing import BalancingMarket
from d3a.models.market.one_sided import OneSidedMarket
from d3a.models.market.two_sided import TwoSidedMarket
from d3a_interface.constants_limits import ConstSettings, GlobalConfig
from pendulum import DateTime

if TYPE_CHECKING:
    from d3a.models.area import Area


class AreaMarkets:
    """Class that holds all markets for areas."""

    def __init__(self, area_log):
        self.log = area_log
        # Children trade in `markets`
        self.markets = OrderedDict()  # type: Dict[DateTime, Market]
        self.balancing_markets = OrderedDict()  # type: Dict[DateTime, BalancingMarket]
        # Past markets
        self.past_markets = OrderedDict()  # type: Dict[DateTime, Market]
        self.past_balancing_markets = OrderedDict()  # type: Dict[DateTime, BalancingMarket]
        # Settlement markets
        self.settlement_markets = OrderedDict()  # type: Dict[DateTime, Market]
        self.past_settlement_markets = OrderedDict()  # type: Dict[DateTime, Market]
        self.indexed_future_markets = {}

    @property
    def all_future_spot_markets(self) -> List:
        """Return all future markets in a list."""
        return list(self.markets.values())

    def _update_indexed_future_markets(self) -> None:
        """Update the indexed_future_markets mapping."""
        self.indexed_future_markets = {m.id: m for m in self.all_future_spot_markets}

    @staticmethod
    def _is_it_time_to_delete_past_settlement_market(current_time_slot: DateTime,
                                                     time_slot: DateTime) -> bool:
        """Check if the past settlement market for time_slot is ready to be deleted."""
        return (time_slot < current_time_slot.subtract(
                    hours=ConstSettings.GeneralSettings.MAX_AGE_SETTLEMENT_MARKET_HOURS,
                    minutes=GlobalConfig.slot_length.minutes))

    @staticmethod
    def _is_it_time_to_delete_past_market(current_time_slot: DateTime,
                                          time_slot: DateTime) -> bool:
        """Check if the past (balancing-)market for time_slot is ready to be deleted."""

        if d3a.constants.RETAIN_PAST_MARKET_STRATEGIES_STATE:
            return False

        if ConstSettings.GeneralSettings.ENABLE_SETTLEMENT_MARKETS:
            return (time_slot < current_time_slot.subtract(
                hours=ConstSettings.GeneralSettings.MAX_AGE_SETTLEMENT_MARKET_HOURS))
        else:
            return time_slot < current_time_slot.subtract(
                minutes=GlobalConfig.slot_length.minutes)

    def rotate_markets(self, current_time: DateTime) -> None:
        """Deal with market rotation of different types."""
        self._move_markets_to_past(current_time)
        self._delete_past_markets(current_time)

        if ConstSettings.BalancingSettings.ENABLE_BALANCING_MARKET:
            self._move_balancing_markets_to_past_balancing(current_time)
            self._delete_past_balancing_markets(current_time)

        if ConstSettings.GeneralSettings.ENABLE_SETTLEMENT_MARKETS:
            self._move_settlement_markets_to_past_settlement(current_time)
            self._delete_past_settlement_markets(current_time)

        self._update_indexed_future_markets()

    def _move_markets_to_past(self, current_time: DateTime) -> None:
        """Move slot markets to self.past_markets."""

        for time_slot in self.markets:
            if time_slot < current_time:
                market = self.markets.pop(time_slot)
                market.readonly = True
                self.past_markets[time_slot] = market
                self.log.debug(
                    f"Moving {self.past_markets[time_slot]} to past.")

    def _move_balancing_markets_to_past_balancing(self, current_time: DateTime) -> None:
        """Move balancing markets to self.past_balancing_markets."""

        for time_slot in self.balancing_markets:
            if time_slot < current_time:
                market = self.balancing_markets.pop(time_slot)
                market.readonly = True
                self.past_balancing_markets[time_slot] = market
                self.log.debug(
                    f"Moving {self.past_balancing_markets[time_slot]} to past.")

    def _move_settlement_markets_to_past_settlement(self, current_time: DateTime) -> None:
        """Move settlement markets to self.past_settlement_markets."""
        move_settlement_market_slots = [
            time_slot for time_slot in self.settlement_markets.keys()
            if self._is_it_time_to_delete_past_market(current_time, time_slot)]
        for time_slot in move_settlement_market_slots:
            self.past_settlement_markets[time_slot] = self.settlement_markets.pop(time_slot)
            self.log.debug(
                f"Moving {self.past_settlement_markets[time_slot]} to past.")

    def _delete_past_markets(self, current_time: DateTime) -> None:
        """Delete the unneeded slot markets from self.past_markets."""
        delete_market_slots = [
            time_slot for time_slot in self.past_markets.keys()
            if self._is_it_time_to_delete_past_market(current_time, time_slot)]
        for time_slot in delete_market_slots:
            self._delete_market_and_all_attributes(self.past_markets, time_slot)

    def _delete_past_balancing_markets(self, current_time: DateTime) -> None:
        """Delete the unneeded balancing markets from self.past_balancing_markets."""
        delete_market_slots = [
            time_slot for time_slot in self.past_balancing_markets.keys()
            if self._is_it_time_to_delete_past_market(current_time, time_slot)]
        for time_slot in delete_market_slots:
            self._delete_market_and_all_attributes(self.past_balancing_markets, time_slot)

    def _delete_past_settlement_markets(self, current_time: DateTime) -> None:
        """Delete the unneeded settlement markets from self.past_settlement_markets."""
        delete_settlement_market_slots = [
            time_slot for time_slot in self.past_settlement_markets.keys()
            if self._is_it_time_to_delete_past_settlement_market(current_time, time_slot)]
        for time_slot in delete_settlement_market_slots:
            self._delete_market_and_all_attributes(self.past_settlement_markets, time_slot)

    @staticmethod
    def _delete_market_and_all_attributes(market_buffer: Dict, time_slot: DateTime) -> None:
        """Delete market and all its attributes from the provided market_buffer."""
        if ConstSettings.GeneralSettings.EVENT_DISPATCHING_VIA_REDIS:
            market_buffer[time_slot].redis_api.stop()
        del market_buffer[time_slot].offers
        del market_buffer[time_slot].trades
        del market_buffer[time_slot].offer_history
        del market_buffer[time_slot].notification_listeners
        del market_buffer[time_slot].bids
        del market_buffer[time_slot].bid_history
        del market_buffer[time_slot].traded_energy
        del market_buffer[time_slot]

    @staticmethod
    def _select_market_class(is_spot_market: bool) -> Market:
        """Select market class dependent on the global config."""
        if is_spot_market:
            if ConstSettings.IAASettings.MARKET_TYPE == 1:
                return OneSidedMarket
            elif ConstSettings.IAASettings.MARKET_TYPE == 2:
                return TwoSidedMarket
        else:
            return BalancingMarket

    def create_future_markets(self, current_time: DateTime,
                              is_spot_market: bool, area: "Area") -> bool:
        """Create future markets according to the market count."""
        markets = self.markets if is_spot_market else self.balancing_markets
        market_class = self._select_market_class(is_spot_market)

        changed = False
        for offset in (area.config.slot_length * i
                       for i in range(area.config.market_count)):
            time_slot = current_time + offset
            if time_slot not in markets:
                markets[time_slot] = self._create_market(market_class, time_slot, area,
                                                         is_spot_market)
                changed = True
                self.log.trace("Adding {t:{format}} market".format(
                    t=time_slot,
                    format="%H:%M" if area.config.slot_length.seconds > 60 else "%H:%M:%S"
                ))
        self._update_indexed_future_markets()
        return changed

    def create_settlement_market(self, time_slot: DateTime, area: "Area") -> None:
        """Create a new settlement market."""
<<<<<<< HEAD
        # Settlement markets should always be two-sided
        new_settlement_market = \
            self._create_market(market_class=TwoSidedMarket,
=======
        self.settlement_markets[time_slot] = (
            self._create_market(market_class=self._select_market_class(is_spot_market=True),
>>>>>>> 967e4d58
                                time_slot=time_slot,
                                area=area, is_spot_market=True))
        self.log.trace(
            "Adding Settlement {t:{format}} market".format(
                t=time_slot,
                format="%H:%M" if area.config.slot_length.seconds > 60 else "%H:%M:%S"))

    @staticmethod
    def _create_market(market_class: Market,
                       time_slot: DateTime, area: "Area", is_spot_market: bool) -> Market:
        """Create market for specific time_slot and market type."""
        market = market_class(
            time_slot=time_slot,
            bc=area.bc,
            notification_listener=area.dispatcher.broadcast_callback,
            grid_fee_type=area.config.grid_fee_type,
            grid_fees=GridFee(grid_fee_percentage=area.grid_fee_percentage,
                              grid_fee_const=area.grid_fee_constant),
            name=area.name,
            in_sim_duration=is_timeslot_in_simulation_duration(area.config, time_slot)
        )

        area.dispatcher.create_area_agents(is_spot_market, market)
        return market<|MERGE_RESOLUTION|>--- conflicted
+++ resolved
@@ -198,14 +198,8 @@
 
     def create_settlement_market(self, time_slot: DateTime, area: "Area") -> None:
         """Create a new settlement market."""
-<<<<<<< HEAD
-        # Settlement markets should always be two-sided
-        new_settlement_market = \
+        self.settlement_markets[time_slot] = (
             self._create_market(market_class=TwoSidedMarket,
-=======
-        self.settlement_markets[time_slot] = (
-            self._create_market(market_class=self._select_market_class(is_spot_market=True),
->>>>>>> 967e4d58
                                 time_slot=time_slot,
                                 area=area, is_spot_market=True))
         self.log.trace(
