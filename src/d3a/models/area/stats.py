"""
Copyright 2018 Grid Singularity
This file is part of D3A.

This program is free software: you can redistribute it and/or modify
it under the terms of the GNU General Public License as published by
the Free Software Foundation, either version 3 of the License, or
(at your option) any later version.

This program is distributed in the hope that it will be useful,
but WITHOUT ANY WARRANTY; without even the implied warranty of
MERCHANTABILITY or FITNESS FOR A PARTICULAR PURPOSE.  See the
GNU General Public License for more details.

You should have received a copy of the GNU General Public License
along with this program.  If not, see <http://www.gnu.org/licenses/>.
"""
from pendulum import from_format
from statistics import mean, median
from d3a_interface.constants_limits import DATE_TIME_FORMAT
from d3a.constants import TIME_ZONE
from d3a import limit_float_precision
<<<<<<< HEAD
from d3a.d3a_core.util import area_name_from_area_or_iaa_name
=======
from copy import copy

default_trade_stats_dict = {
    "min_trade_rate": None,
    "max_trade_rate": None,
    "avg_trade_rate": None,
    "median_trade_rate": None,
    "total_traded_energy_kWh": None}
>>>>>>> fc84bf99


class AreaStats:
    def __init__(self, area_markets):
        self._accumulated_past_price = 0
        self._accumulated_past_energy = 0
        self._markets = area_markets
        self.aggregated_stats = {}
        self.market_bills = {}
        self.rate_stats_market = {}
        self.market_trades = {}

    def update_aggregated_stats(self, area_stats):
        self.aggregated_stats = area_stats

    def update_area_market_stats(self):
        if self.current_market is not None:
            self.market_bills[self.current_market.time_slot] = \
                {key: self.aggregated_stats["bills"]['Accumulated Trades'][key]
                 for key in ["earned", "spent", "bought", "sold"]} \
                if "bills" in self.aggregated_stats else None
            self.rate_stats_market[self.current_market.time_slot] = \
                self.min_max_avg_median_rate_current_market()
            # TODO: only perform his step, if plot_energy_trade_profile_hr=True
            self.market_trades[self.current_market.time_slot.timestamp()] = \
                self.aggregate_market_trades()

    def aggregate_market_trades(self):
        """
        Adds entry for each trade with exact time of trade
        """
        return dict((trade.time.timestamp(), {
            "energy": trade.offer.energy,
            "seller": area_name_from_area_or_iaa_name(trade.seller),
            "buyer": area_name_from_area_or_iaa_name(trade.buyer)})
                    for trade in self.current_market.trades)

    def update_accumulated(self):
        self._accumulated_past_price = sum(
            market.accumulated_trade_price
            for market in self._markets.past_markets.values()
        )
        self._accumulated_past_energy = sum(
            market.accumulated_trade_energy
            for market in self._markets.past_markets.values()
        )

    @property
    def _offer_count(self):
        return sum(
            len(m.offers)
            for m in self._markets.all_spot_markets
        )

    @property
    def _trade_count(self):
        return sum(
            len(m.trades)
            for m in self._markets.all_spot_markets
        )

    @property
    def historical_avg_rate(self):
        price = sum(
            market.accumulated_trade_price
            for market in self._markets.markets.values()
        ) + self._accumulated_past_price
        energy = sum(
            market.accumulated_trade_energy
            for market in self._markets.markets.values()
        ) + self._accumulated_past_energy
        return price / energy if energy else 0

    @property
    def historical_min_max_price(self):
        min_max_prices = [
            (m.min_trade_price, m.max_trade_price)
            for m in self._markets.all_spot_markets
        ]
        return (
            min(p[0] for p in min_max_prices),
            max(p[1] for p in min_max_prices)
        )

    def report_accounting(self, market, reporter, value, time):
        slot = market.time_slot
        if not self._markets.all_spot_markets:
            return
        market_timeslots = [m.time_slot for m in self._markets.all_spot_markets]
        if slot in market_timeslots:
            market.set_actual_energy(time, reporter, value)
        else:
            raise RuntimeError("Reporting energy for unknown market")

    @property
    def cheapest_offers(self):
        cheapest_offers = []
        for market in self._markets.markets.values():
            cheapest_offers.extend(market.sorted_offers[0:1])
        return cheapest_offers

    def _get_market_bills(self, time_slot):
        return self.market_bills[time_slot] if time_slot in self.market_bills.keys() else None

    def get_price_stats_current_market(self):
        if self.current_market is None:
            return None
        else:
            return self.rate_stats_market[self.current_market.time_slot] \
                if self.current_market.time_slot in self.rate_stats_market else None

    def min_max_avg_median_rate_current_market(self):
        out_dict = copy(default_trade_stats_dict)
        trade_volumes = [trade.offer.energy for trade in self.current_market.trades]
        trade_rates = [trade.offer.price/trade.offer.energy
                       for trade in self.current_market.trades]
        if len(trade_rates) > 0:
            out_dict["min_trade_rate"] = limit_float_precision(min(trade_rates))
            out_dict["max_trade_rate"] = limit_float_precision(max(trade_rates))
            out_dict["avg_trade_rate"] = limit_float_precision(mean(trade_rates))
            out_dict["median_trade_rate"] = limit_float_precision(median(trade_rates))
            out_dict["total_traded_energy_kWh"] = limit_float_precision(sum(trade_volumes))
        return out_dict

    @property
    def current_market(self):
        past_markets = list(self._markets.past_markets.values())
        return past_markets[-1] if len(past_markets) > 0 else None

    def get_market_stats(self, market_slot_list):
        out_dict = {}
        for time_slot_str in market_slot_list:
            try:
                time_slot = from_format(time_slot_str, DATE_TIME_FORMAT, tz=TIME_ZONE)
            except ValueError:
                return {"ERROR": f"Time string '{time_slot_str}' is not following "
                                 f"the format '{DATE_TIME_FORMAT}'"}
            out_dict[time_slot_str] = self.rate_stats_market.get(
                time_slot, default_trade_stats_dict)
            out_dict[time_slot_str]["market_bill"] = self._get_market_bills(time_slot)
        return out_dict<|MERGE_RESOLUTION|>--- conflicted
+++ resolved
@@ -20,9 +20,7 @@
 from d3a_interface.constants_limits import DATE_TIME_FORMAT
 from d3a.constants import TIME_ZONE
 from d3a import limit_float_precision
-<<<<<<< HEAD
 from d3a.d3a_core.util import area_name_from_area_or_iaa_name
-=======
 from copy import copy
 
 default_trade_stats_dict = {
@@ -31,7 +29,6 @@
     "avg_trade_rate": None,
     "median_trade_rate": None,
     "total_traded_energy_kWh": None}
->>>>>>> fc84bf99
 
 
 class AreaStats:
