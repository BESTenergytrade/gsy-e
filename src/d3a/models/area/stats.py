--- conflicted
+++ resolved
@@ -35,13 +35,7 @@
 
 
 class AreaStats:
-<<<<<<< HEAD
-    def __init__(self, area_markets):
-=======
     def __init__(self, area_markets, area):
-        self._accumulated_past_price = 0
-        self._accumulated_past_energy = 0
->>>>>>> ef745d8f
         self._markets = area_markets
         self._area = area
         self.aggregated_stats = {}
