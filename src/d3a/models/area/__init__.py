--- conflicted
+++ resolved
@@ -19,17 +19,6 @@
 from typing import List, Dict
 from uuid import uuid4
 
-<<<<<<< HEAD
-=======
-from d3a_interface.area_validator import validate_area
-from d3a_interface.constants_limits import ConstSettings, GlobalConfig
-from d3a_interface.enums import SpotMarketTypeEnum
-from d3a_interface.utils import key_in_dict_and_not_none
-from pendulum import DateTime, duration, today
-from slugify import slugify
-
-import d3a.constants
->>>>>>> 2ea93c8f
 from cached_property import cached_property
 from d3a_interface.area_validator import validate_area
 from d3a_interface.constants_limits import ConstSettings, GlobalConfig
@@ -52,7 +41,7 @@
 from d3a.models.area.stats import AreaStats
 from d3a.models.area.throughput_parameters import ThroughputParameters
 from d3a.models.config import SimulationConfig
-from d3a.models.market.market_structures import MarketClassType
+from d3a.models.market.market_structures import AvailableMarketTypes
 from d3a.models.strategy import BaseStrategy
 from d3a.models.strategy.external_strategies import ExternalMixin
 
@@ -366,7 +355,7 @@
         # AreaMarkets class, in order to create all necessary markets with one call.
 
         # Markets range from one slot to market_count into the future
-        changed = self._markets.create_future_markets(now_value, MarketClassType.SPOT, self)
+        changed = self._markets.create_future_markets(now_value, AvailableMarketTypes.SPOT, self)
 
         # create new settlement market
         if (self.last_past_market and
@@ -376,7 +365,7 @@
         if ConstSettings.BalancingSettings.ENABLE_BALANCING_MARKET and \
                 len(DeviceRegistry.REGISTRY.keys()) != 0:
             changed_balancing_market = self._markets.create_future_markets(
-                now_value, MarketClassType.BALANCING, self)
+                now_value, AvailableMarketTypes.BALANCING, self)
         else:
             changed_balancing_market = None
 
