--- conflicted
+++ resolved
@@ -36,15 +36,9 @@
                                                                            range(12, 18)),
                                                                        final_buying_rate=35),
                          appliance=SwitchableAppliance()),
-<<<<<<< HEAD
-                    Area('H1 Storage1', strategy=StorageStrategy(),
-                         appliance=SwitchableAppliance()),
-                    Area('H1 Storage2', strategy=StorageStrategy(),
-=======
                     Area('H1 Storage1', strategy=StorageStrategy(initial_soc=50),
                          appliance=SwitchableAppliance()),
                     Area('H1 Storage2', strategy=StorageStrategy(initial_soc=50),
->>>>>>> 7922f04b
                          appliance=SwitchableAppliance()),
                 ],
                 transfer_fee_pct=0, transfer_fee_const=0,
