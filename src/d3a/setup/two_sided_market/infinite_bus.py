"""
Copyright 2018 Grid Singularity
This file is part of D3A.

This program is free software: you can redistribute it and/or modify
it under the terms of the GNU General Public License as published by
the Free Software Foundation, either version 3 of the License, or
(at your option) any later version.

This program is distributed in the hope that it will be useful,
but WITHOUT ANY WARRANTY; without even the implied warranty of
MERCHANTABILITY or FITNESS FOR A PARTICULAR PURPOSE.  See the
GNU General Public License for more details.

You should have received a copy of the GNU General Public License
along with this program.  If not, see <http://www.gnu.org/licenses/>.
"""
from d3a.models.appliance.switchable import SwitchableAppliance
from d3a.models.area import Area
from d3a.models.strategy.load_hours import LoadHoursStrategy
# from d3a.models.strategy.infinite_bus import InfiniteBusStrategy
from d3a.models.strategy.market_maker_strategy import MarketMakerStrategy
from d3a.models.appliance.simple import SimpleAppliance
<<<<<<< HEAD
# from d3a.models.strategy.pv import PVStrategy
# from d3a.models.appliance.pv import PVAppliance
=======
from d3a.models.strategy.pv import PVStrategy
from d3a.models.appliance.pv import PVAppliance
from d3a_interface.constants_limits import ConstSettings
>>>>>>> a91e75c4


def get_setup(config):
    ConstSettings.IAASettings.MARKET_TYPE = 2
    area = Area(
        'Grid',
        [
            Area('Market Maker', strategy=MarketMakerStrategy(energy_rate=30),
                 appliance=SimpleAppliance()),
            Area('Load', strategy=LoadHoursStrategy(avg_power_W=100,
                                                    hrs_per_day=9,
                                                    hrs_of_day=list(range(8, 18))),
                 appliance=SwitchableAppliance())
        ],
        config=config
    )
    return area<|MERGE_RESOLUTION|>--- conflicted
+++ resolved
@@ -21,18 +21,13 @@
 # from d3a.models.strategy.infinite_bus import InfiniteBusStrategy
 from d3a.models.strategy.market_maker_strategy import MarketMakerStrategy
 from d3a.models.appliance.simple import SimpleAppliance
-<<<<<<< HEAD
 # from d3a.models.strategy.pv import PVStrategy
 # from d3a.models.appliance.pv import PVAppliance
-=======
-from d3a.models.strategy.pv import PVStrategy
-from d3a.models.appliance.pv import PVAppliance
 from d3a_interface.constants_limits import ConstSettings
->>>>>>> a91e75c4
 
 
 def get_setup(config):
-    ConstSettings.IAASettings.MARKET_TYPE = 2
+    ConstSettings.IAASettings.MARKET_TYPE = 1
     area = Area(
         'Grid',
         [
