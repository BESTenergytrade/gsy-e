{
  "basic_settings": {
    "sim_duration": "24h",
    "slot_length": "15m",
    "tick_length": "15s",
    "market_count": 1,
    "cloud_coverage": 0,
    "iaa_fee": 0,
    "start_date": "2019-08-15"
  },
  "advanced_settings": {
    "GeneralSettings": {
      "MIN_RISK": 0,
      "MAX_RISK": 100,
      "DEFAULT_RISK": 50,
      "DEFAULT_MARKET_MAKER_RATE": 30,
      "MAX_OFFER_TRAVERSAL_LENGTH": 6,
      "MARKET_CLEARING_FREQUENCY_PER_SLOT": 3,
      "SUPPLY_DEMAND_PLOTS": true,
      "ENERGY_RATE_DECREASE_PER_UPDATE": 1,
      "SETUP_FILE_PATH": null,
      "EXPORT_DEVICE_PLOTS": true,
      "RUN_REAL_TIME": false,
      "KEEP_PAST_MARKETS": false,
      "RATE_DECREASE_OPTIONS": [
        1,
        2
      ],
      "RATE_DECREASE_PER_UPDATE_RANGE": [
        0,
        100
      ],
      "INITIAL_RATE_OPTIONS": [
        1,
        2,
        3
      ],
      "NUM_CLONES_RANGE": [
        0,
        100
      ],
      "MIN_NUM_TICKS": 10,
      "MAX_SLOT_LENGTH_M": 60,
      "MIN_TICK_LENGTH_S": 1
    },
    "CommercialProducerSettings": {
      "ENERGY_RATE_RANGE": [
        0,
        10000
      ],
      "MAX_POWER_KW_RANGE": [
        0,
        10000000
      ]
    },
    "StorageSettings": {
      "INITIAL_CAPACITY_RANGE": [
        0,
        9223372036854775807
      ],
      "INITIAL_CHARGE_RANGE": [
        0,
        100
      ],
      "BREAK_EVEN_RANGE": [
        0,
        10000
      ],
      "CAPACITY": 1.2,
      "CAPACITY_RANGE": [
        0.0001,
        2000000
      ],
      "MAX_ABS_POWER": 5,
      "MAX_ABS_POWER_RANGE": [
        0.0001,
        2000000
      ],
      "INITIAL_RATE_OPTION": 2,
      "RATE_DECREASE_OPTION": 1,
      "BREAK_EVEN_SELL": 25,
      "BREAK_EVEN_BUY": 24.9,
      "MIN_BUYING_RATE": 24.9,
      "MAX_SELLING_RATE": 30,
      "MIN_ALLOWED_SOC": 0.1,
      "SELL_ON_MOST_EXPENSIVE_MARKET": false
    },
    "LoadSettings": {
      "AVG_POWER_RANGE": [
        0,
        9223372036854775807
      ],
      "HOURS_RANGE": [
        0,
        24
      ],
      "INITIAL_BUYING_RATE": 0,
      "INITIAL_BUYING_RATE_RANGE": [
        0,
        10000
      ],
      "FINAL_BUYING_RATE": 35,
      "FINAL_BUYING_RATE_RANGE": [
        0,
        10000
      ]
    },
    "PVSettings": {
      "PANEL_COUNT_RANGE": [
        1,
        10000
      ],
      "MIN_SELL_RATE_RANGE": [
        0,
        10000
      ],
      "INITIAL_RATE_RANGE": [
        0,
        10000
      ],
      "MAX_PANEL_OUTPUT_W_RANGE": [
        0,
        9223372036854775807
      ],
      "FINAL_SELLING_RATE": 0,
      "INITIAL_RATE_OPTION": 2,
      "RATE_DECREASE_OPTION": 1,
      "DEFAULT_POWER_PROFILE": 0,
      "CLOUD_COVERAGE_RANGE": [
        0,
        2
      ],
      "MAX_PANEL_OUTPUT_W": 160
    },
    "WindSettings": {
      "FINAL_SELLING_RATE": 0,
      "INITIAL_RATE_OPTION": 2,
      "RATE_DECREASE_OPTION": 1,
      "MAX_WIND_TURBINE_OUTPUT_W": 160
    },
    "IAASettings": {
<<<<<<< HEAD
      "FEE_PERCENTAGE": 0,
      "FEE_PERCENTAGE_RANGE": [
        0,
        100
      ],
      "FEE_CONSTANT": 0,
      "FEE_CONSTANT_RANGE": [
        0,
        9223372036854775807
      ],
=======
      "MIN_OFFER_AGE": 0,
      "FEE_PERCENTAGE": 1,
>>>>>>> 12c01ffd
      "MARKET_TYPE": 1,
      "MARKET_TYPE_RANGE": [
        1,
        3
      ],
      "PAY_AS_CLEAR_AGGREGATION_ALGORITHM": 1,
      "AlternativePricing": {
        "COMPARE_PRICING_SCHEMES": false,
        "PRICING_SCHEME": 0,
        "FEED_IN_TARIFF_PERCENTAGE": 50,
        "ALT_PRICING_MARKET_MAKER_NAME": "AGENT"
      }
    },
    "BlockchainSettings": {
      "BC_INSTALLED": true,
      "URL": "http://127.0.0.1:8545",
      "START_LOCAL_CHAIN": true,
      "TIMEOUT": 30
    },
    "BalancingSettings": {
      "ENABLE_BALANCING_MARKET": false,
      "SPOT_TRADE_RATIO": 0.2,
      "OFFER_DEMAND_RATIO": 0.1,
      "OFFER_SUPPLY_RATIO": 0.1,
      "FLEXIBLE_LOADS_SUPPORT": true
    }
  }
}<|MERGE_RESOLUTION|>--- conflicted
+++ resolved
@@ -6,7 +6,7 @@
     "market_count": 1,
     "cloud_coverage": 0,
     "iaa_fee": 0,
-    "start_date": "2019-08-15"
+    "start_date": "2019-09-02"
   },
   "advanced_settings": {
     "GeneralSettings": {
@@ -139,7 +139,6 @@
       "MAX_WIND_TURBINE_OUTPUT_W": 160
     },
     "IAASettings": {
-<<<<<<< HEAD
       "FEE_PERCENTAGE": 0,
       "FEE_PERCENTAGE_RANGE": [
         0,
@@ -150,10 +149,6 @@
         0,
         9223372036854775807
       ],
-=======
-      "MIN_OFFER_AGE": 0,
-      "FEE_PERCENTAGE": 1,
->>>>>>> 12c01ffd
       "MARKET_TYPE": 1,
       "MARKET_TYPE_RANGE": [
         1,
