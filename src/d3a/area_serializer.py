--- conflicted
+++ resolved
@@ -31,15 +31,10 @@
     def default(self, obj):
         if type(obj) is Area:
             return self._encode_area(obj)
-<<<<<<< HEAD
         elif isinstance(obj, Leaf):
             return self._encode_leaf(obj)
-        elif isinstance(obj, (BaseStrategy, SimpleAppliance, Appliance)):
-            return self._encode_strategy_or_appliance(obj)
-=======
         elif isinstance(obj, (BaseStrategy, SimpleAppliance, Appliance, BudgetKeeper)):
             return self._encode_subobject(obj)
->>>>>>> 25495cf9
 
     def _encode_area(self, area):
         result = {"name": area.name}
