import json

from d3a.models.area import Area
from d3a.models.budget_keeper import BudgetKeeper
from d3a.models.strategy.base import BaseStrategy
from d3a.models.appliance.simple import SimpleAppliance
from d3a.models.appliance.appliance import Appliance

from d3a.models.appliance.fridge import FridgeAppliance  # NOQA
from d3a.models.appliance.inter_area import InterAreaAppliance  # NOQA
from d3a.models.appliance.pv import PVAppliance  # NOQA

from d3a.models.strategy.commercial_producer import CommercialStrategy  # NOQA
from d3a.models.strategy.e_car import ECarStrategy  # NOQA
from d3a.models.strategy.fridge import FridgeStrategy  # NOQA
from d3a.models.strategy.greedy_night_storage import NightStorageStrategy  # NOQA
from d3a.models.strategy.heatpump import HeatPumpStrategy  # NOQA
from d3a.models.strategy.inter_area import InterAreaAgent  # NOQA
from d3a.models.strategy.permanent import PermanentLoadStrategy  # NOQA
from d3a.models.strategy.predef_load_household import PredefLoadHouseholdStrategy  # NOQA
from d3a.models.strategy.predef_load_prob import PredefLoadProbStrategy  # NOQA
from d3a.models.strategy.pv import PVStrategy  # NOQA
from d3a.models.strategy.simple import BuyStrategy, OfferStrategy  # NOQA
from d3a.models.strategy.storage import StorageStrategy  # NOQA


class AreaEncoder(json.JSONEncoder):
    def default(self, obj):
        if type(obj) is Area:
            return self._encode_area(obj)
        elif isinstance(obj, (BaseStrategy, SimpleAppliance, Appliance, BudgetKeeper)):
            return self._encode_subobject(obj)

    def _encode_area(self, area):
        result = {"name": area.name}
        if area.children:
            result['children'] = area.children
        if area.strategy:
            result['strategy'] = area.strategy
        if area.appliance:
            result['appliance'] = area.appliance
        if area.budget_keeper:
            result['budget_keeper'] = area.budget_keeper
        return result

    def _encode_subobject(self, obj):
        result = {"type": obj.__class__.__name__}
        kwargs = {key: getattr(obj, key) for key in getattr(obj, 'parameters', [])}
        if getattr(obj, 'non_attr_parameters', None):
            kwargs.update(obj.non_attr_parameters())
        if kwargs:
            result['kwargs'] = kwargs
        return result


def area_to_string(area):
    """Create a json string representation of an Area"""
    return json.dumps(area, cls=AreaEncoder)


def _instance_from_dict(description):
    try:
        return globals()[description['type']](**description.get('kwargs', dict()))
    except Exception as exception:
        if 'type' in description and type(exception) is KeyError:
            raise ValueError("Unknown class '%s'" % description['type'])
        else:
            raise exception


<<<<<<< HEAD
def area_from_dict(description):
    def optional(attr):
        return _instance_from_dict(description[attr]) if attr in description else None
=======
def area_from_dict(description, config=None):
>>>>>>> cb1ca8c5
    try:
        name = description['name']
        if 'children' in description:
            children = [area_from_dict(child) for child in description['children']]
        else:
            children = None
<<<<<<< HEAD
        return Area(name, children, optional('strategy'), optional('appliance'), None,
                    optional('budget_keeper'))
=======
        if 'strategy' in description:
            strategy = _instance_from_dict(description['strategy'])
        else:
            strategy = None
        if 'appliance' in description:
            appliance = _instance_from_dict(description['appliance'])
        else:
            appliance = None
        return Area(name, children, strategy, appliance, config)
>>>>>>> cb1ca8c5
    except (json.JSONDecodeError, KeyError, TypeError, ValueError) as error:
        raise ValueError("Input is not a valid area description (%s)" % str(error))


def area_from_string(string, config=None):
    """Recover area from its json string representation"""
    return area_from_dict(json.loads(string), config)<|MERGE_RESOLUTION|>--- conflicted
+++ resolved
@@ -68,33 +68,17 @@
             raise exception
 
 
-<<<<<<< HEAD
-def area_from_dict(description):
+def area_from_dict(description, config=None):
     def optional(attr):
         return _instance_from_dict(description[attr]) if attr in description else None
-=======
-def area_from_dict(description, config=None):
->>>>>>> cb1ca8c5
     try:
         name = description['name']
         if 'children' in description:
             children = [area_from_dict(child) for child in description['children']]
         else:
             children = None
-<<<<<<< HEAD
-        return Area(name, children, optional('strategy'), optional('appliance'), None,
+        return Area(name, children, optional('strategy'), optional('appliance'), config,
                     optional('budget_keeper'))
-=======
-        if 'strategy' in description:
-            strategy = _instance_from_dict(description['strategy'])
-        else:
-            strategy = None
-        if 'appliance' in description:
-            appliance = _instance_from_dict(description['appliance'])
-        else:
-            appliance = None
-        return Area(name, children, strategy, appliance, config)
->>>>>>> cb1ca8c5
     except (json.JSONDecodeError, KeyError, TypeError, ValueError) as error:
         raise ValueError("Input is not a valid area description (%s)" % str(error))
 
