import json
import logging
from copy import deepcopy
from threading import Lock

import d3a.constants
<<<<<<< HEAD
from d3a.d3a_core.singletons import global_objects
=======
>>>>>>> 50312527
from d3a_interface.utils import create_subdict_or_update
from redis import StrictRedis


class AggregatorHandler:
    """
    Handles event sending, command responses to all connected aggregators
    """
    def __init__(self, redis_db: StrictRedis):
        self.redis_db = redis_db
        self.pubsub = self.redis_db.pubsub()
        self.pending_batch_commands = {}
        self.processing_batch_commands = {}
        self.responses_batch_commands = {}
        self.batch_market_cycle_events = {}
        self.batch_tick_events = {}
        self.batch_trade_events = {}
        self.batch_finished_events = {}
        self.aggregator_device_mapping = {}
        self.device_aggregator_mapping = {}
        self.lock = Lock()
        self.grid_buffer = {}

    def set_aggregator_device_mapping(self, aggregator_device):
        """Sets the aggregator_device_mapping derived from the aggregator_device_mapping
        that was sent when starting the simulation"""
        self.aggregator_device_mapping = aggregator_device
        self.device_aggregator_mapping = {
            dev: aggr
            for aggr, devices in self.aggregator_device_mapping.items()
            for dev in devices
        }

    def is_controlling_device(self, device_uuid):
        return device_uuid in self.device_aggregator_mapping

    def _add_batch_event(self, device_uuid: str, event: dict, batch_event_dict: dict):
        """Add a batch event dict to the respective event buffer"""
        aggregator_uuid = self.device_aggregator_mapping[device_uuid]
        create_subdict_or_update(batch_event_dict, aggregator_uuid, event)

    def _delete_not_owned_devices_from_dict(self, area_stats_tree_dict, aggregator_uuid):
        """Wrapper for _delete_not_owned_devices"""
        out_dict = deepcopy(area_stats_tree_dict)
        self._delete_not_owned_devices(area_stats_tree_dict, aggregator_uuid, out_dict)
        return out_dict

    def _delete_not_owned_devices(self, indict: dict, aggregator_uuid: str, outdict: dict):
        """Only sent area info from areas that are connected to an external client and
        to the same aggregator from the to be sent area_stats_tree_dict"""
        for area_uuid, area_dict in indict.items():
            if "children" in area_dict:
                self._delete_not_owned_devices(indict[area_uuid]["children"],
                                               aggregator_uuid,
                                               outdict[area_uuid]["children"])
            else:
                if (area_uuid not in self.device_aggregator_mapping or
                        area_uuid not in self.aggregator_device_mapping[aggregator_uuid]):
                    outdict[area_uuid] = {"area_name": area_dict["area_name"]}

    def _create_grid_tree_event_dict(self, aggregator_uuid: str) -> dict:
        """Accumulate area_stats_tree_dict information and initiate a event dictionary
        to be sent to the client"""
        from d3a.d3a_core.singletons import external_global_statistics
        return {"grid_tree": self._delete_not_owned_devices_from_dict(
            global_objects.external_global_stats.area_stats_tree_dict, aggregator_uuid),
                "feed_in_tariff_rate": global_objects.external_global_stats.current_feed_in_tariff,
                "market_maker_rate":
                global_objects.external_global_stats.current_market_maker_rate}

    def add_batch_market_event(self, device_uuid: str, market_info: dict):
        aggregator_uuid = self.device_aggregator_mapping[device_uuid]
        market_info.update(self._create_grid_tree_event_dict(aggregator_uuid))
        self._add_batch_event(device_uuid, market_info, self.batch_market_cycle_events)

    def add_batch_tick_event(self, device_uuid: str, tick_info: dict):
        aggregator_uuid = self.device_aggregator_mapping[device_uuid]
        tick_info.update(self._create_grid_tree_event_dict(aggregator_uuid))
        self._add_batch_event(device_uuid, tick_info, self.batch_tick_events)

    def add_batch_finished_event(self, device_uuid: str, finish_info: dict):
        self._add_batch_event(device_uuid, finish_info, self.batch_finished_events)

    def add_batch_trade_event(self, device_uuid: str, trade_info: dict):
        aggregator_uuid = self.device_aggregator_mapping[device_uuid]
        if aggregator_uuid not in self.batch_trade_events:
            self.batch_trade_events[aggregator_uuid] = {"trade_list": []}

        self.batch_trade_events[aggregator_uuid].update(
            self._create_grid_tree_event_dict(aggregator_uuid))
        self.batch_trade_events[aggregator_uuid]["trade_list"].append(trade_info)

    def aggregator_callback(self, payload):
        """Entrypoint for aggregator related commands"""
        message = json.loads(payload["data"])
        if d3a.constants.EXTERNAL_CONNECTION_WEB is True and \
                message['config_uuid'] != d3a.constants.CONFIGURATION_ID:
            return
        if message["type"] == "CREATE":
            self._create_aggregator(message)
        elif message["type"] == "DELETE":
            self._delete_aggregator(message)
        elif message["type"] == "SELECT":
            self._select_aggregator(message)
        elif message["type"] == "UNSELECT":
            self._unselect_aggregator(message)

    def _select_aggregator(self, message):
        if message["aggregator_uuid"] not in self.aggregator_device_mapping:
            self.aggregator_device_mapping[message["aggregator_uuid"]] = []
            self.aggregator_device_mapping[message["aggregator_uuid"]].\
                append(message["device_uuid"])
            self.device_aggregator_mapping[message["device_uuid"]] = message["aggregator_uuid"]
            response_message = {
                "status": "SELECTED", "aggregator_uuid": message["aggregator_uuid"],
                "device_uuid": message["device_uuid"],
                "transaction_id": message["transaction_id"]}
        elif message["device_uuid"] in self.device_aggregator_mapping:
            msg = f"Device already have selected " \
                  f"{self.device_aggregator_mapping[message['device_uuid']]}"
            response_message = {
                "status": "error", "aggregator_uuid": message["aggregator_uuid"],
                "device_uuid": message["device_uuid"],
                "transaction_id": message["transaction_id"],
                "msg": msg
            }
        else:
            self.aggregator_device_mapping[message["aggregator_uuid"]].\
                append(message["device_uuid"])
            self.device_aggregator_mapping[message["device_uuid"]] = message["aggregator_uuid"]
            response_message = {
                "status": "SELECTED", "aggregator_uuid": message["aggregator_uuid"],
                "device_uuid": message["device_uuid"],
                "transaction_id": message["transaction_id"]}
        self.redis_db.publish(
            "aggregator_response", json.dumps(response_message)
        )

    def _unselect_aggregator(self, message):
        if message["device_uuid"] in self.device_aggregator_mapping and \
                message["aggregator_uuid"] in self.aggregator_device_mapping:
            try:
                with self.lock:
                    del self.device_aggregator_mapping[message["device_uuid"]]
                    self.aggregator_device_mapping[message["aggregator_uuid"]]\
                        .remove(message["device_uuid"])
                response_message = {
                    "status": "UNSELECTED", "aggregator_uuid": message["aggregator_uuid"],
                    "device_uuid": message["device_uuid"],
                    "transaction_id": message["transaction_id"]}
                self.redis_db.publish(
                    "aggregator_response", json.dumps(response_message)
                )
            except Exception as e:
                response_message = {
                    "status": "error", "aggregator_uuid": message["aggregator_uuid"],
                    "device_uuid": message["device_uuid"],
                    "transaction_id": message["transaction_id"],
                    "msg": f"Error unselecting aggregator : {e}"
                }
            self.redis_db.publish(
                "aggregator_response", json.dumps(response_message)
            )

    def _create_aggregator(self, message):
        if message["transaction_id"] not in self.aggregator_device_mapping:
            with self.lock:
                self.aggregator_device_mapping[message["transaction_id"]] = []
            success_response_message = {
                "status": "ready", "name": message["name"],
                "transaction_id": message["transaction_id"]}
            self.redis_db.publish(
                "aggregator_response", json.dumps(success_response_message)
            )

        else:
            error_response_message = {
                "status": "error", "aggregator_uuid": message["transaction_id"],
                "transaction_id": message["transaction_id"]}
            self.redis_db.publish(
                "aggregator_response", json.dumps(error_response_message)
            )

    def _delete_aggregator(self, message):
        if message["aggregator_uuid"] in self.aggregator_device_mapping:
            del self.aggregator_device_mapping[message["aggregator_uuid"]]
            success_response_message = {
                "status": "deleted", "aggregator_uuid": message["aggregator_uuid"],
                "transaction_id": message["transaction_id"]}
            self.redis_db.publish(
                "aggregator_response", json.dumps(success_response_message)
            )
        else:
            error_response_message = {
                "status": "error", "aggregator_uuid": message["aggregator_uuid"],
                "transaction_id": message["transaction_id"]}
            self.redis_db.publish(
                "aggregator_response", json.dumps(error_response_message)
            )

    def receive_batch_commands_callback(self, payload):
        batch_command_message = json.loads(payload["data"])
        transaction_id = batch_command_message["transaction_id"]
        with self.lock:
            self.pending_batch_commands[transaction_id] = {
                "aggregator_uuid": batch_command_message["aggregator_uuid"],
                "batch_commands": batch_command_message["batch_commands"]
            }

    def approve_batch_commands(self):
        """Moves all batch commands over from the pending buffer to be processed in
        consume_all_area_commands"""
        with self.lock:
            self.processing_batch_commands = self.pending_batch_commands
            self.pending_batch_commands = {}

    def consume_all_area_commands(self, area_uuid: str, strategy_method):
        """Processing all batch commands and collecting and sending responses."""
        for transaction_id, command_to_process in self.processing_batch_commands.items():
            if "aggregator_uuid" not in command_to_process:
                logging.error(f"Aggregator uuid parameter missing from transaction with "
                              f"id {transaction_id}. Full command {command_to_process}.")
                continue
            aggregator_uuid = command_to_process["aggregator_uuid"]
            area_commands = command_to_process["batch_commands"].pop(area_uuid, None)
            if area_commands is None:
                continue

            response = [strategy_method({**command, "transaction_id": transaction_id})
                        for command in area_commands]
            if transaction_id not in self.responses_batch_commands:
                self.responses_batch_commands[transaction_id] = {aggregator_uuid: {}}
            if area_uuid not in self.responses_batch_commands[transaction_id][aggregator_uuid]:
                self.responses_batch_commands[transaction_id][aggregator_uuid] \
                    .update({area_uuid: []})
            self.responses_batch_commands[transaction_id][aggregator_uuid][area_uuid] \
                .extend(response)

    def _publish_all_events_from_one_type(self, redis, event_dict: dict, event_type: str):
        """Reading from the event buffers and publishing all events of one type to the clients
        Args:
            redis: ExternalConnectionCommunicator
            event_dict:
            event_type:

        Returns:

        """
        for aggregator_uuid, event in event_dict.items():
            event_channel = f"external-aggregator/{d3a.constants.CONFIGURATION_ID}/" \
                            f"{aggregator_uuid}/events/all"

            publish_event_dict = {**event,
                                  "event": event_type,
                                  "num_ticks": 100 /
                                  d3a.constants.DISPATCH_EVENT_TICK_FREQUENCY_PERCENT,
                                  'simulation_id': d3a.constants.CONFIGURATION_ID if
                                  d3a.constants.EXTERNAL_CONNECTION_WEB else None
                                  }
            redis.publish_json(event_channel, publish_event_dict)

        event_dict.clear()

    def publish_all_events(self, redis):
        """ Wrapper for _publish_all_events_from_one_type for all event types
        Args:
            redis: ExternalConnectionCommunicator

        Returns:

        """
        self._publish_all_events_from_one_type(redis, self.batch_market_cycle_events, "market")
        self._publish_all_events_from_one_type(redis, self.batch_tick_events, "tick")
        self._publish_all_events_from_one_type(redis, self.batch_finished_events, "finish")
        self._publish_all_events_from_one_type(redis, self.batch_trade_events, "trade")

    def publish_all_commands_responses(self, redis):
        """Sending batch commands responses that were buffered in self.responses_batch_commands
        via redis to the client"""
        for transaction_id, batch_commands in self.responses_batch_commands.items():
            for aggregator_uuid, response_body in batch_commands.items():
                redis.publish_json(
                    f"external-aggregator/{d3a.constants.CONFIGURATION_ID}/"
                    f"{aggregator_uuid}/response/batch_commands",
                    {
                        "command": "batch_commands",
                        "transaction_id": transaction_id,
                        "aggregator_uuid": aggregator_uuid,
                        "responses": response_body
                     }
                )

        self.responses_batch_commands = {}
        self.processing_batch_commands = {}<|MERGE_RESOLUTION|>--- conflicted
+++ resolved
@@ -4,10 +4,7 @@
 from threading import Lock
 
 import d3a.constants
-<<<<<<< HEAD
-from d3a.d3a_core.singletons import global_objects
-=======
->>>>>>> 50312527
+from d3a.d3a_core.global_objects_singleton import global_objects
 from d3a_interface.utils import create_subdict_or_update
 from redis import StrictRedis
 
@@ -71,7 +68,6 @@
     def _create_grid_tree_event_dict(self, aggregator_uuid: str) -> dict:
         """Accumulate area_stats_tree_dict information and initiate a event dictionary
         to be sent to the client"""
-        from d3a.d3a_core.singletons import external_global_statistics
         return {"grid_tree": self._delete_not_owned_devices_from_dict(
             global_objects.external_global_stats.area_stats_tree_dict, aggregator_uuid),
                 "feed_in_tariff_rate": global_objects.external_global_stats.current_feed_in_tariff,
