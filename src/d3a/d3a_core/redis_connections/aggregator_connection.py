import json
import logging
from copy import deepcopy
from threading import Lock

import d3a.constants
<<<<<<< HEAD
from d3a_interface.utils import create_subdict_or_update
=======
from d3a.d3a_core.singletons import external_global_statistics
from d3a_interface.utils import create_subdict_or_update
from redis import StrictRedis
>>>>>>> 0d42f8a5


class AggregatorHandler:
    """
    Handles event sending, command responses to all connected aggregators
    """
    def __init__(self, redis_db: StrictRedis):
        self.redis_db = redis_db
        self.pubsub = self.redis_db.pubsub()
        self.pending_batch_commands = {}
        self.processing_batch_commands = {}
        self.responses_batch_commands = {}
        self.batch_market_cycle_events = {}
        self.batch_tick_events = {}
        self.batch_trade_events = {}
        self.batch_finished_events = {}
        self.aggregator_device_mapping = {}
        self.device_aggregator_mapping = {}
        self.lock = Lock()
        self.grid_buffer = {}

    def set_aggregator_device_mapping(self, aggregator_device):
        """Sets the aggregator_device_mapping derived from the aggregator_device_mapping
        that was sent when starting the simulation"""
        self.aggregator_device_mapping = aggregator_device
        self.device_aggregator_mapping = {
            dev: aggr
            for aggr, devices in self.aggregator_device_mapping.items()
            for dev in devices
        }

    def is_controlling_device(self, device_uuid):
        return device_uuid in self.device_aggregator_mapping

    def _add_batch_event(self, device_uuid: str, event: dict, batch_event_dict: dict):
        """Add a batch event dict to the respective event buffer"""
        aggregator_uuid = self.device_aggregator_mapping[device_uuid]
        create_subdict_or_update(batch_event_dict, aggregator_uuid, event)

    def _delete_not_owned_devices_from_dict(self, area_stats_tree_dict, aggregator_uuid):
        """Wrapper for _delete_not_owned_devices"""
        out_dict = deepcopy(area_stats_tree_dict)
        self._delete_not_owned_devices(area_stats_tree_dict, aggregator_uuid, out_dict)
        return out_dict

    def _delete_not_owned_devices(self, indict: dict, aggregator_uuid: str, outdict: dict):
        """Only sent area info from areas that are connected to an external client and
        to the same aggregator from the to be sent area_stats_tree_dict"""
        for area_uuid, area_dict in indict.items():
            if "children" in area_dict:
                self._delete_not_owned_devices(indict[area_uuid]["children"],
                                               aggregator_uuid,
                                               outdict[area_uuid]["children"])
            else:
                if (area_uuid not in self.device_aggregator_mapping or
                        area_uuid not in self.aggregator_device_mapping[aggregator_uuid]):
                    outdict[area_uuid] = {"area_name": area_dict["area_name"]}

<<<<<<< HEAD
    def _create_grid_tree_event_dict(self):
        from d3a.d3a_core.singletons import external_global_statistics
        return {'grid_tree': self._delete_not_owned_devices_from_dict(
            external_global_statistics.area_stats_tree_dict),
                'feed_in_tariff_rate': external_global_statistics.current_feed_in_tariff,
                'market_maker_rate': external_global_statistics.current_market_maker_rate}
=======
    def _create_grid_tree_event_dict(self, aggregator_uuid: str) -> dict:
        """Accumulate area_stats_tree_dict information and initiate a event dictionary
        to be sent to the client"""
        return {"grid_tree": self._delete_not_owned_devices_from_dict(
            external_global_statistics.area_stats_tree_dict, aggregator_uuid),
                "feed_in_tariff_rate": external_global_statistics.current_feed_in_tariff,
                "market_maker_rate": external_global_statistics.current_market_maker_rate}
>>>>>>> 0d42f8a5

    def add_batch_market_event(self, device_uuid: str, market_info: dict):
        aggregator_uuid = self.device_aggregator_mapping[device_uuid]
        market_info.update(self._create_grid_tree_event_dict(aggregator_uuid))
        self._add_batch_event(device_uuid, market_info, self.batch_market_cycle_events)

    def add_batch_tick_event(self, device_uuid: str, tick_info: dict):
        aggregator_uuid = self.device_aggregator_mapping[device_uuid]
        tick_info.update(self._create_grid_tree_event_dict(aggregator_uuid))
        self._add_batch_event(device_uuid, tick_info, self.batch_tick_events)

    def add_batch_finished_event(self, device_uuid: str, finish_info: dict):
        self._add_batch_event(device_uuid, finish_info, self.batch_finished_events)

    def add_batch_trade_event(self, device_uuid: str, trade_info: dict):
        aggregator_uuid = self.device_aggregator_mapping[device_uuid]
        if aggregator_uuid not in self.batch_trade_events:
            self.batch_trade_events[aggregator_uuid] = {"trade_list": []}

        self.batch_trade_events[aggregator_uuid].update(
            self._create_grid_tree_event_dict(aggregator_uuid))
        self.batch_trade_events[aggregator_uuid]["trade_list"].append(trade_info)

    def aggregator_callback(self, payload):
        """Entrypoint for aggregator related commands"""
        message = json.loads(payload["data"])
        if d3a.constants.EXTERNAL_CONNECTION_WEB is True and \
                message["config_uuid"] != d3a.constants.COLLABORATION_ID:
            return
        if message["type"] == "CREATE":
            self._create_aggregator(message)
        elif message["type"] == "DELETE":
            self._delete_aggregator(message)
        elif message["type"] == "SELECT":
            self._select_aggregator(message)
        elif message["type"] == "UNSELECT":
            self._unselect_aggregator(message)

    def _select_aggregator(self, message):
        if message["aggregator_uuid"] not in self.aggregator_device_mapping:
            self.aggregator_device_mapping[message["aggregator_uuid"]] = []
            self.aggregator_device_mapping[message["aggregator_uuid"]].\
                append(message["device_uuid"])
            self.device_aggregator_mapping[message["device_uuid"]] = message["aggregator_uuid"]
            response_message = {
                "status": "SELECTED", "aggregator_uuid": message["aggregator_uuid"],
                "device_uuid": message["device_uuid"],
                "transaction_id": message["transaction_id"]}
        elif message["device_uuid"] in self.device_aggregator_mapping:
            msg = f"Device already have selected " \
                  f"{self.device_aggregator_mapping[message['device_uuid']]}"
            response_message = {
                "status": "error", "aggregator_uuid": message["aggregator_uuid"],
                "device_uuid": message["device_uuid"],
                "transaction_id": message["transaction_id"],
                "msg": msg
            }
        else:
            self.aggregator_device_mapping[message["aggregator_uuid"]].\
                append(message["device_uuid"])
            self.device_aggregator_mapping[message["device_uuid"]] = message["aggregator_uuid"]
            response_message = {
                "status": "SELECTED", "aggregator_uuid": message["aggregator_uuid"],
                "device_uuid": message["device_uuid"],
                "transaction_id": message["transaction_id"]}
        self.redis_db.publish(
            "aggregator_response", json.dumps(response_message)
        )

    def _unselect_aggregator(self, message):
        if message["device_uuid"] in self.device_aggregator_mapping and \
                message["aggregator_uuid"] in self.aggregator_device_mapping:
            try:
                with self.lock:
                    del self.device_aggregator_mapping[message["device_uuid"]]
                    self.aggregator_device_mapping[message["aggregator_uuid"]]\
                        .remove(message["device_uuid"])
                response_message = {
                    "status": "UNSELECTED", "aggregator_uuid": message["aggregator_uuid"],
                    "device_uuid": message["device_uuid"],
                    "transaction_id": message["transaction_id"]}
                self.redis_db.publish(
                    "aggregator_response", json.dumps(response_message)
                )
            except Exception as e:
                response_message = {
                    "status": "error", "aggregator_uuid": message["aggregator_uuid"],
                    "device_uuid": message["device_uuid"],
                    "transaction_id": message["transaction_id"],
                    "msg": f"Error unselecting aggregator : {e}"
                }
            self.redis_db.publish(
                "aggregator_response", json.dumps(response_message)
            )

    def _create_aggregator(self, message):
        if message["transaction_id"] not in self.aggregator_device_mapping:
            with self.lock:
                self.aggregator_device_mapping[message["transaction_id"]] = []
            success_response_message = {
                "status": "ready", "name": message["name"],
                "transaction_id": message["transaction_id"]}
            self.redis_db.publish(
                "aggregator_response", json.dumps(success_response_message)
            )

        else:
            error_response_message = {
                "status": "error", "aggregator_uuid": message["transaction_id"],
                "transaction_id": message["transaction_id"]}
            self.redis_db.publish(
                "aggregator_response", json.dumps(error_response_message)
            )

    def _delete_aggregator(self, message):
        if message["aggregator_uuid"] in self.aggregator_device_mapping:
            del self.aggregator_device_mapping[message["aggregator_uuid"]]
            success_response_message = {
                "status": "deleted", "aggregator_uuid": message["aggregator_uuid"],
                "transaction_id": message["transaction_id"]}
            self.redis_db.publish(
                "aggregator_response", json.dumps(success_response_message)
            )
        else:
            error_response_message = {
                "status": "error", "aggregator_uuid": message["aggregator_uuid"],
                "transaction_id": message["transaction_id"]}
            self.redis_db.publish(
                "aggregator_response", json.dumps(error_response_message)
            )

    def receive_batch_commands_callback(self, payload):
        batch_command_message = json.loads(payload["data"])
        transaction_id = batch_command_message["transaction_id"]
        with self.lock:
            self.pending_batch_commands[transaction_id] = {
                "aggregator_uuid": batch_command_message["aggregator_uuid"],
                "batch_commands": batch_command_message["batch_commands"]
            }

    def approve_batch_commands(self):
        """Moves all batch commands over from the pending buffer to be processed in
        consume_all_area_commands"""
        with self.lock:
            self.processing_batch_commands = self.pending_batch_commands
            self.pending_batch_commands = {}

    def consume_all_area_commands(self, area_uuid: str, strategy_method):
        """Processing all batch commands and collecting and sending responses."""
        for transaction_id, command_to_process in self.processing_batch_commands.items():
            if "aggregator_uuid" not in command_to_process:
                logging.error(f"Aggregator uuid parameter missing from transaction with "
                              f"id {transaction_id}. Full command {command_to_process}.")
                continue
            aggregator_uuid = command_to_process["aggregator_uuid"]
            area_commands = command_to_process["batch_commands"].pop(area_uuid, None)
            if area_commands is None:
                continue

            response = [strategy_method({**command, "transaction_id": transaction_id})
                        for command in area_commands]
            if transaction_id not in self.responses_batch_commands:
                self.responses_batch_commands[transaction_id] = {aggregator_uuid: {}}
            if area_uuid not in self.responses_batch_commands[transaction_id][aggregator_uuid]:
                self.responses_batch_commands[transaction_id][aggregator_uuid] \
                    .update({area_uuid: []})
            self.responses_batch_commands[transaction_id][aggregator_uuid][area_uuid] \
                .extend(response)

    def _publish_all_events_from_one_type(self, redis, event_dict: dict, event_type: str):
        """Reading from the event buffers and publishing all events of one type to the clients
        Args:
            redis: ExternalConnectionCommunicator
            event_dict:
            event_type:

        Returns:

        """
        for aggregator_uuid, event in event_dict.items():
            event_channel = f"external-aggregator/{d3a.constants.COLLABORATION_ID}/" \
                            f"{aggregator_uuid}/events/all"

            publish_event_dict = {**event,
                                  "event": event_type,
                                  "num_ticks": 100 /
                                  d3a.constants.DISPATCH_EVENT_TICK_FREQUENCY_PERCENT,
                                  "simulation_id": d3a.constants.COLLABORATION_ID if
                                  d3a.constants.EXTERNAL_CONNECTION_WEB else None
                                  }
            redis.publish_json(event_channel, publish_event_dict)

        event_dict.clear()

    def publish_all_events(self, redis):
        """ Wrapper for _publish_all_events_from_one_type for all event types
        Args:
            redis: ExternalConnectionCommunicator

        Returns:

        """
        self._publish_all_events_from_one_type(redis, self.batch_market_cycle_events, "market")
        self._publish_all_events_from_one_type(redis, self.batch_tick_events, "tick")
        self._publish_all_events_from_one_type(redis, self.batch_finished_events, "finish")
        self._publish_all_events_from_one_type(redis, self.batch_trade_events, "trade")

    def publish_all_commands_responses(self, redis):
        """Sending batch commands responses that were buffered in self.responses_batch_commands
        via redis to the client"""
        for transaction_id, batch_commands in self.responses_batch_commands.items():
            for aggregator_uuid, response_body in batch_commands.items():
                redis.publish_json(
                    f"external-aggregator/{d3a.constants.COLLABORATION_ID}/"
                    f"{aggregator_uuid}/response/batch_commands",
                    {
                        "command": "batch_commands",
                        "transaction_id": transaction_id,
                        "aggregator_uuid": aggregator_uuid,
                        "responses": response_body
                     }
                )

        self.responses_batch_commands = {}
        self.processing_batch_commands = {}<|MERGE_RESOLUTION|>--- conflicted
+++ resolved
@@ -4,13 +4,8 @@
 from threading import Lock
 
 import d3a.constants
-<<<<<<< HEAD
-from d3a_interface.utils import create_subdict_or_update
-=======
-from d3a.d3a_core.singletons import external_global_statistics
 from d3a_interface.utils import create_subdict_or_update
 from redis import StrictRedis
->>>>>>> 0d42f8a5
 
 
 class AggregatorHandler:
@@ -69,22 +64,14 @@
                         area_uuid not in self.aggregator_device_mapping[aggregator_uuid]):
                     outdict[area_uuid] = {"area_name": area_dict["area_name"]}
 
-<<<<<<< HEAD
-    def _create_grid_tree_event_dict(self):
-        from d3a.d3a_core.singletons import external_global_statistics
-        return {'grid_tree': self._delete_not_owned_devices_from_dict(
-            external_global_statistics.area_stats_tree_dict),
-                'feed_in_tariff_rate': external_global_statistics.current_feed_in_tariff,
-                'market_maker_rate': external_global_statistics.current_market_maker_rate}
-=======
     def _create_grid_tree_event_dict(self, aggregator_uuid: str) -> dict:
         """Accumulate area_stats_tree_dict information and initiate a event dictionary
         to be sent to the client"""
+              from d3a.d3a_core.singletons import external_global_statistics
         return {"grid_tree": self._delete_not_owned_devices_from_dict(
             external_global_statistics.area_stats_tree_dict, aggregator_uuid),
                 "feed_in_tariff_rate": external_global_statistics.current_feed_in_tariff,
                 "market_maker_rate": external_global_statistics.current_market_maker_rate}
->>>>>>> 0d42f8a5
 
     def add_batch_market_event(self, device_uuid: str, market_info: dict):
         aggregator_uuid = self.device_aggregator_mapping[device_uuid]
