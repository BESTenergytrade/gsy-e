import json
import logging
from copy import deepcopy
from threading import Lock

import d3a.constants
<<<<<<< HEAD
from d3a_interface.utils import create_subdict_or_update
from d3a.d3a_core.singletons import global_objects
=======
from d3a.d3a_core.singletons import external_global_statistics
from d3a_interface.utils import create_subdict_or_update
from redis import StrictRedis
>>>>>>> 0d42f8a5


class AggregatorHandler:
    """
    Handles event sending, command responses to all connected aggregators
    """
    def __init__(self, redis_db: StrictRedis):
        self.redis_db = redis_db
        self.pubsub = self.redis_db.pubsub()
        self.pending_batch_commands = {}
        self.processing_batch_commands = {}
        self.responses_batch_commands = {}
        self.batch_market_cycle_events = {}
        self.batch_tick_events = {}
        self.batch_trade_events = {}
        self.batch_finished_events = {}
        self.aggregator_device_mapping = {}
        self.device_aggregator_mapping = {}
        self.lock = Lock()
        self.grid_buffer = {}

    def set_aggregator_device_mapping(self, aggregator_device):
        """Sets the aggregator_device_mapping derived from the aggregator_device_mapping
        that was sent when starting the simulation"""
        self.aggregator_device_mapping = aggregator_device
        self.device_aggregator_mapping = {
            dev: aggr
            for aggr, devices in self.aggregator_device_mapping.items()
            for dev in devices
        }

    def is_controlling_device(self, device_uuid):
        return device_uuid in self.device_aggregator_mapping

    def _add_batch_event(self, device_uuid: str, event: dict, batch_event_dict: dict):
        """Add a batch event dict to the respective event buffer"""
        aggregator_uuid = self.device_aggregator_mapping[device_uuid]
        create_subdict_or_update(batch_event_dict, aggregator_uuid, event)

    def _delete_not_owned_devices_from_dict(self, area_stats_tree_dict, aggregator_uuid):
        """Wrapper for _delete_not_owned_devices"""
        out_dict = deepcopy(area_stats_tree_dict)
        self._delete_not_owned_devices(area_stats_tree_dict, aggregator_uuid, out_dict)
        return out_dict

    def _delete_not_owned_devices(self, indict: dict, aggregator_uuid: str, outdict: dict):
        """Only sent area info from areas that are connected to an external client and
        to the same aggregator from the to be sent area_stats_tree_dict"""
        for area_uuid, area_dict in indict.items():
            if "children" in area_dict:
                self._delete_not_owned_devices(indict[area_uuid]["children"],
                                               aggregator_uuid,
                                               outdict[area_uuid]["children"])
            else:
                if (area_uuid not in self.device_aggregator_mapping or
                        area_uuid not in self.aggregator_device_mapping[aggregator_uuid]):
                    outdict[area_uuid] = {"area_name": area_dict["area_name"]}

<<<<<<< HEAD
    def _create_grid_tree_event_dict(self):
        return {'grid_tree': self._delete_not_owned_devices_from_dict(
            global_objects.external_global_stats.area_stats_tree_dict),
                'feed_in_tariff_rate': global_objects.external_global_stats.current_feed_in_tariff,
                'market_maker_rate':
                global_objects.external_global_stats.current_market_maker_rate}
=======
    def _create_grid_tree_event_dict(self, aggregator_uuid: str) -> dict:
        """Accumulate area_stats_tree_dict information and initiate a event dictionary
        to be sent to the client"""
        return {"grid_tree": self._delete_not_owned_devices_from_dict(
            external_global_statistics.area_stats_tree_dict, aggregator_uuid),
                "feed_in_tariff_rate": external_global_statistics.current_feed_in_tariff,
                "market_maker_rate": external_global_statistics.current_market_maker_rate}
>>>>>>> 0d42f8a5

    def add_batch_market_event(self, device_uuid: str, market_info: dict):
        aggregator_uuid = self.device_aggregator_mapping[device_uuid]
        market_info.update(self._create_grid_tree_event_dict(aggregator_uuid))
        self._add_batch_event(device_uuid, market_info, self.batch_market_cycle_events)

    def add_batch_tick_event(self, device_uuid: str, tick_info: dict):
        aggregator_uuid = self.device_aggregator_mapping[device_uuid]
        tick_info.update(self._create_grid_tree_event_dict(aggregator_uuid))
        self._add_batch_event(device_uuid, tick_info, self.batch_tick_events)

    def add_batch_finished_event(self, device_uuid: str, finish_info: dict):
        self._add_batch_event(device_uuid, finish_info, self.batch_finished_events)

    def add_batch_trade_event(self, device_uuid: str, trade_info: dict):
        aggregator_uuid = self.device_aggregator_mapping[device_uuid]
        if aggregator_uuid not in self.batch_trade_events:
            self.batch_trade_events[aggregator_uuid] = {"trade_list": []}

        self.batch_trade_events[aggregator_uuid].update(
            self._create_grid_tree_event_dict(aggregator_uuid))
        self.batch_trade_events[aggregator_uuid]["trade_list"].append(trade_info)

    def aggregator_callback(self, payload):
        """Entrypoint for aggregator related commands"""
        message = json.loads(payload["data"])
        if d3a.constants.EXTERNAL_CONNECTION_WEB is True and \
<<<<<<< HEAD
                message['config_uuid'] != d3a.constants.CONFIGURATION_ID:
=======
                message["config_uuid"] != d3a.constants.COLLABORATION_ID:
>>>>>>> 0d42f8a5
            return
        if message["type"] == "CREATE":
            self._create_aggregator(message)
        elif message["type"] == "DELETE":
            self._delete_aggregator(message)
        elif message["type"] == "SELECT":
            self._select_aggregator(message)
        elif message["type"] == "UNSELECT":
            self._unselect_aggregator(message)

    def _select_aggregator(self, message):
        if message["aggregator_uuid"] not in self.aggregator_device_mapping:
            self.aggregator_device_mapping[message["aggregator_uuid"]] = []
            self.aggregator_device_mapping[message["aggregator_uuid"]].\
                append(message["device_uuid"])
            self.device_aggregator_mapping[message["device_uuid"]] = message["aggregator_uuid"]
            response_message = {
                "status": "SELECTED", "aggregator_uuid": message["aggregator_uuid"],
                "device_uuid": message["device_uuid"],
                "transaction_id": message["transaction_id"]}
        elif message["device_uuid"] in self.device_aggregator_mapping:
            msg = f"Device already have selected " \
                  f"{self.device_aggregator_mapping[message['device_uuid']]}"
            response_message = {
                "status": "error", "aggregator_uuid": message["aggregator_uuid"],
                "device_uuid": message["device_uuid"],
                "transaction_id": message["transaction_id"],
                "msg": msg
            }
        else:
            self.aggregator_device_mapping[message["aggregator_uuid"]].\
                append(message["device_uuid"])
            self.device_aggregator_mapping[message["device_uuid"]] = message["aggregator_uuid"]
            response_message = {
                "status": "SELECTED", "aggregator_uuid": message["aggregator_uuid"],
                "device_uuid": message["device_uuid"],
                "transaction_id": message["transaction_id"]}
        self.redis_db.publish(
            "aggregator_response", json.dumps(response_message)
        )

    def _unselect_aggregator(self, message):
        if message["device_uuid"] in self.device_aggregator_mapping and \
                message["aggregator_uuid"] in self.aggregator_device_mapping:
            try:
                with self.lock:
                    del self.device_aggregator_mapping[message["device_uuid"]]
                    self.aggregator_device_mapping[message["aggregator_uuid"]]\
                        .remove(message["device_uuid"])
                response_message = {
                    "status": "UNSELECTED", "aggregator_uuid": message["aggregator_uuid"],
                    "device_uuid": message["device_uuid"],
                    "transaction_id": message["transaction_id"]}
                self.redis_db.publish(
                    "aggregator_response", json.dumps(response_message)
                )
            except Exception as e:
                response_message = {
                    "status": "error", "aggregator_uuid": message["aggregator_uuid"],
                    "device_uuid": message["device_uuid"],
                    "transaction_id": message["transaction_id"],
                    "msg": f"Error unselecting aggregator : {e}"
                }
            self.redis_db.publish(
                "aggregator_response", json.dumps(response_message)
            )

    def _create_aggregator(self, message):
        if message["transaction_id"] not in self.aggregator_device_mapping:
            with self.lock:
                self.aggregator_device_mapping[message["transaction_id"]] = []
            success_response_message = {
                "status": "ready", "name": message["name"],
                "transaction_id": message["transaction_id"]}
            self.redis_db.publish(
                "aggregator_response", json.dumps(success_response_message)
            )

        else:
            error_response_message = {
                "status": "error", "aggregator_uuid": message["transaction_id"],
                "transaction_id": message["transaction_id"]}
            self.redis_db.publish(
                "aggregator_response", json.dumps(error_response_message)
            )

    def _delete_aggregator(self, message):
        if message["aggregator_uuid"] in self.aggregator_device_mapping:
            del self.aggregator_device_mapping[message["aggregator_uuid"]]
            success_response_message = {
                "status": "deleted", "aggregator_uuid": message["aggregator_uuid"],
                "transaction_id": message["transaction_id"]}
            self.redis_db.publish(
                "aggregator_response", json.dumps(success_response_message)
            )
        else:
            error_response_message = {
                "status": "error", "aggregator_uuid": message["aggregator_uuid"],
                "transaction_id": message["transaction_id"]}
            self.redis_db.publish(
                "aggregator_response", json.dumps(error_response_message)
            )

    def receive_batch_commands_callback(self, payload):
        batch_command_message = json.loads(payload["data"])
        transaction_id = batch_command_message["transaction_id"]
        with self.lock:
            self.pending_batch_commands[transaction_id] = {
                "aggregator_uuid": batch_command_message["aggregator_uuid"],
                "batch_commands": batch_command_message["batch_commands"]
            }

    def approve_batch_commands(self):
        """Moves all batch commands over from the pending buffer to be processed in
        consume_all_area_commands"""
        with self.lock:
            self.processing_batch_commands = self.pending_batch_commands
            self.pending_batch_commands = {}

    def consume_all_area_commands(self, area_uuid: str, strategy_method):
        """Processing all batch commands and collecting and sending responses."""
        for transaction_id, command_to_process in self.processing_batch_commands.items():
            if "aggregator_uuid" not in command_to_process:
                logging.error(f"Aggregator uuid parameter missing from transaction with "
                              f"id {transaction_id}. Full command {command_to_process}.")
                continue
            aggregator_uuid = command_to_process["aggregator_uuid"]
            area_commands = command_to_process["batch_commands"].pop(area_uuid, None)
            if area_commands is None:
                continue

            response = [strategy_method({**command, "transaction_id": transaction_id})
                        for command in area_commands]
            if transaction_id not in self.responses_batch_commands:
                self.responses_batch_commands[transaction_id] = {aggregator_uuid: {}}
            if area_uuid not in self.responses_batch_commands[transaction_id][aggregator_uuid]:
                self.responses_batch_commands[transaction_id][aggregator_uuid] \
                    .update({area_uuid: []})
            self.responses_batch_commands[transaction_id][aggregator_uuid][area_uuid] \
                .extend(response)

    def _publish_all_events_from_one_type(self, redis, event_dict: dict, event_type: str):
        """Reading from the event buffers and publishing all events of one type to the clients
        Args:
            redis: ExternalConnectionCommunicator
            event_dict:
            event_type:

        Returns:

        """
        for aggregator_uuid, event in event_dict.items():
            event_channel = f"external-aggregator/{d3a.constants.CONFIGURATION_ID}/" \
                            f"{aggregator_uuid}/events/all"

            publish_event_dict = {**event,
                                  "event": event_type,
                                  "num_ticks": 100 /
                                  d3a.constants.DISPATCH_EVENT_TICK_FREQUENCY_PERCENT,
<<<<<<< HEAD
                                  'simulation_id': d3a.constants.CONFIGURATION_ID if
=======
                                  "simulation_id": d3a.constants.COLLABORATION_ID if
>>>>>>> 0d42f8a5
                                  d3a.constants.EXTERNAL_CONNECTION_WEB else None
                                  }
            redis.publish_json(event_channel, publish_event_dict)

        event_dict.clear()

    def publish_all_events(self, redis):
        """ Wrapper for _publish_all_events_from_one_type for all event types
        Args:
            redis: ExternalConnectionCommunicator

        Returns:

        """
        self._publish_all_events_from_one_type(redis, self.batch_market_cycle_events, "market")
        self._publish_all_events_from_one_type(redis, self.batch_tick_events, "tick")
        self._publish_all_events_from_one_type(redis, self.batch_finished_events, "finish")
        self._publish_all_events_from_one_type(redis, self.batch_trade_events, "trade")

    def publish_all_commands_responses(self, redis):
        """Sending batch commands responses that were buffered in self.responses_batch_commands
        via redis to the client"""
        for transaction_id, batch_commands in self.responses_batch_commands.items():
            for aggregator_uuid, response_body in batch_commands.items():
                redis.publish_json(
                    f"external-aggregator/{d3a.constants.CONFIGURATION_ID}/"
                    f"{aggregator_uuid}/response/batch_commands",
                    {
                        "command": "batch_commands",
                        "transaction_id": transaction_id,
                        "aggregator_uuid": aggregator_uuid,
                        "responses": response_body
                     }
                )

        self.responses_batch_commands = {}
        self.processing_batch_commands = {}<|MERGE_RESOLUTION|>--- conflicted
+++ resolved
@@ -4,14 +4,9 @@
 from threading import Lock
 
 import d3a.constants
-<<<<<<< HEAD
-from d3a_interface.utils import create_subdict_or_update
 from d3a.d3a_core.singletons import global_objects
-=======
-from d3a.d3a_core.singletons import external_global_statistics
 from d3a_interface.utils import create_subdict_or_update
 from redis import StrictRedis
->>>>>>> 0d42f8a5
 
 
 class AggregatorHandler:
@@ -70,22 +65,14 @@
                         area_uuid not in self.aggregator_device_mapping[aggregator_uuid]):
                     outdict[area_uuid] = {"area_name": area_dict["area_name"]}
 
-<<<<<<< HEAD
-    def _create_grid_tree_event_dict(self):
-        return {'grid_tree': self._delete_not_owned_devices_from_dict(
-            global_objects.external_global_stats.area_stats_tree_dict),
-                'feed_in_tariff_rate': global_objects.external_global_stats.current_feed_in_tariff,
-                'market_maker_rate':
-                global_objects.external_global_stats.current_market_maker_rate}
-=======
     def _create_grid_tree_event_dict(self, aggregator_uuid: str) -> dict:
         """Accumulate area_stats_tree_dict information and initiate a event dictionary
         to be sent to the client"""
         return {"grid_tree": self._delete_not_owned_devices_from_dict(
-            external_global_statistics.area_stats_tree_dict, aggregator_uuid),
-                "feed_in_tariff_rate": external_global_statistics.current_feed_in_tariff,
-                "market_maker_rate": external_global_statistics.current_market_maker_rate}
->>>>>>> 0d42f8a5
+            global_objects.external_global_stats.area_stats_tree_dict, aggregator_uuid),
+                "feed_in_tariff_rate": global_objects.external_global_stats.current_feed_in_tariff,
+                "market_maker_rate":
+                global_objects.external_global_stats.current_market_maker_rate}
 
     def add_batch_market_event(self, device_uuid: str, market_info: dict):
         aggregator_uuid = self.device_aggregator_mapping[device_uuid]
@@ -113,11 +100,7 @@
         """Entrypoint for aggregator related commands"""
         message = json.loads(payload["data"])
         if d3a.constants.EXTERNAL_CONNECTION_WEB is True and \
-<<<<<<< HEAD
                 message['config_uuid'] != d3a.constants.CONFIGURATION_ID:
-=======
-                message["config_uuid"] != d3a.constants.COLLABORATION_ID:
->>>>>>> 0d42f8a5
             return
         if message["type"] == "CREATE":
             self._create_aggregator(message)
@@ -277,11 +260,7 @@
                                   "event": event_type,
                                   "num_ticks": 100 /
                                   d3a.constants.DISPATCH_EVENT_TICK_FREQUENCY_PERCENT,
-<<<<<<< HEAD
                                   'simulation_id': d3a.constants.CONFIGURATION_ID if
-=======
-                                  "simulation_id": d3a.constants.COLLABORATION_ID if
->>>>>>> 0d42f8a5
                                   d3a.constants.EXTERNAL_CONNECTION_WEB else None
                                   }
             redis.publish_json(event_channel, publish_event_dict)
