"""
Copyright 2018 Grid Singularity
This file is part of D3A.

This program is free software: you can redistribute it and/or modify
it under the terms of the GNU General Public License as published by
the Free Software Foundation, either version 3 of the License, or
(at your option) any later version.

This program is distributed in the hope that it will be useful,
but WITHOUT ANY WARRANTY; without even the implied warranty of
MERCHANTABILITY or FITNESS FOR A PARTICULAR PURPOSE.  See the
GNU General Public License for more details.

You should have received a copy of the GNU General Public License
along with this program.  If not, see <http://www.gnu.org/licenses/>.
"""
import sys
import os
import click

from datetime import datetime, timedelta
from redis import StrictRedis
from rq import Queue
from subprocess import Popen
from time import sleep
import platform


REDIS_URL = os.environ.get('REDIS_URL', 'redis://localhost')


class Launcher:
    def __init__(self,
                 queue=None,
                 max_jobs=2,
                 max_delay_seconds=2):
        self.queue = queue or Queue('d3a', connection=StrictRedis.from_url(REDIS_URL))
        self.max_jobs = max_jobs
        self.max_delay = timedelta(seconds=max_delay_seconds)
<<<<<<< HEAD
        python_executable = sys.executable \
            if platform.python_implementation() != "PyPy" \
            else "pypy3"
        print("HERE IS THE pypy interpreter.")
        print(python_executable)
        self.command = [python_executable, 'src/d3a/d3a_core/d3a_jobs.py']
=======
        print("HERE IS THE pypy interpreter.")
        print(python_executable)
        self.command = [sys.executable, 'src/d3a/d3a_core/d3a_jobs.py']
>>>>>>> 290108d8
        self.job_array = []

    def run(self):
        self.job_array.append(self._start_worker())
        while True:
            sleep(1)
            if len(self.job_array) <= self.max_jobs and self.is_crowded():
                self.job_array.append(self._start_worker())

            self.job_array = [j for j in self.job_array if j.poll() is None]

    def is_crowded(self):
        enqueued = self.queue.jobs
        if enqueued:
            earliest = min(job.enqueued_at for job in enqueued)
            if datetime.now()-earliest >= self.max_delay:
                return True
        return False

    def _start_worker(self):
        return Popen(self.command, env={'REDIS_URL': REDIS_URL})


@click.command()
def main():
    Launcher().run()


if __name__ == '__main__':
    main()<|MERGE_RESOLUTION|>--- conflicted
+++ resolved
@@ -38,18 +38,10 @@
         self.queue = queue or Queue('d3a', connection=StrictRedis.from_url(REDIS_URL))
         self.max_jobs = max_jobs
         self.max_delay = timedelta(seconds=max_delay_seconds)
-<<<<<<< HEAD
         python_executable = sys.executable \
             if platform.python_implementation() != "PyPy" \
-            else "pypy3"
-        print("HERE IS THE pypy interpreter.")
-        print(python_executable)
+            else "/usr/local/bin/pypy3"
         self.command = [python_executable, 'src/d3a/d3a_core/d3a_jobs.py']
-=======
-        print("HERE IS THE pypy interpreter.")
-        print(python_executable)
-        self.command = [sys.executable, 'src/d3a/d3a_core/d3a_jobs.py']
->>>>>>> 290108d8
         self.job_array = []
 
     def run(self):
@@ -70,7 +62,9 @@
         return False
 
     def _start_worker(self):
-        return Popen(self.command, env={'REDIS_URL': REDIS_URL})
+        job_environment = os.environ
+        job_environment['REDIS_URL'] = REDIS_URL
+        return Popen(self.command, env=job_environment)
 
 
 @click.command()
