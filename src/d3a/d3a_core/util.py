"""
Copyright 2018 Grid Singularity
This file is part of D3A.

This program is free software: you can redistribute it and/or modify
it under the terms of the GNU General Public License as published by
the Free Software Foundation, either version 3 of the License, or
(at your option) any later version.

This program is distributed in the hope that it will be useful,
but WITHOUT ANY WARRANTY; without even the implied warranty of
MERCHANTABILITY or FITNESS FOR A PARTICULAR PURPOSE.  See the
GNU General Public License for more details.

You should have received a copy of the GNU General Public License
along with this program.  If not, see <http://www.gnu.org/licenses/>.
"""
import select
import sys
import termios
import tty
from logging import LoggerAdapter, getLogger
import json
import time

from click.types import ParamType
from pendulum import duration, from_format
from rex import rex
from pkgutil import walk_packages
from datetime import timedelta
from functools import wraps

from d3a import setup as d3a_setup
from d3a.models.const import ConstSettings
from d3a.d3a_core.exceptions import D3AException
from d3a.constants import DATE_FORMAT
from d3a.models.const import GlobalConfig

import d3a
import inspect
import os
d3a_path = os.path.dirname(inspect.getsourcefile(d3a))

log = getLogger(__name__)


INTERVAL_DH_RE = rex("/^(?:(?P<days>[0-9]{1,4})[d:])?(?:(?P<hours>[0-9]{1,2})[h:])?$/")
INTERVAL_HM_RE = rex("/^(?:(?P<hours>[0-9]{1,4})[h:])?(?:(?P<minutes>[0-9]{1,2})m?)?$/")
INTERVAL_MS_RE = rex("/^(?:(?P<minutes>[0-9]{1,4})[m:])?(?:(?P<seconds>[0-9]{1,2})s?)?$/")
IMPORT_RE = rex("/^import +[\"'](?P<contract>[^\"']+.sol)[\"'];$/")

_CONTRACT_CACHE = {}


class TaggedLogWrapper(LoggerAdapter):
    def process(self, msg, kwargs):
        msg = "[{}] {}".format(self.extra, msg)
        return msg, kwargs


class DateType(ParamType):
    name = 'date'

    def __init__(self, type):
        if type == DATE_FORMAT:
            self.allowed_formats = DATE_FORMAT
        else:
            raise ValueError(f"Invalid type. Choices: {DATE_FORMAT} ")

    def convert(self, value, param, ctx):
        try:
            return from_format(value, DATE_FORMAT)
        except ValueError:
            self.fail(
                "'{}' is not a valid date. Allowed formats: {}".format(
                    value,
                    self.allowed_formats
                )
            )


class IntervalType(ParamType):
    name = 'interval'

    def __init__(self, type):
        if type == 'H:M':
            self.re = INTERVAL_HM_RE
            self.allowed_formats = "'XXh', 'XXm', 'XXhYYm', 'XX:YY'"
        elif type == 'D:H':
            self.re = INTERVAL_DH_RE
            self.allowed_formats = "'XXh', 'XXd', 'XXdYYh'"
        elif type == 'M:S':
            self.re = INTERVAL_MS_RE
            self.allowed_formats = "'XXm', 'XXs', 'XXmYYs', 'XX:YY'"
        else:
            raise ValueError("Invalid type. Choices: 'H:M', 'M:S', 'D:H'")

    def convert(self, value, param, ctx):
        match = self.re(value)
        if match:
            return duration(**{
                k: int(v) if v else 0
                for k, v in match.items()
                if isinstance(k, str)
            })
        self.fail(
            "'{}' is not a valid duration. Allowed formats: {}".format(
                value,
                self.allowed_formats
            )
        )


class NonBlockingConsole:
    def __enter__(self):
        if os.isatty(sys.stdin.fileno()):
            self.old_settings = termios.tcgetattr(sys.stdin)
            tty.setcbreak(sys.stdin.fileno())
        return self

    def __exit__(self, type, value, traceback):
        if os.isatty(sys.stdin.fileno()):
            termios.tcsetattr(sys.stdin, termios.TCSADRAIN, self.old_settings)

    def get_char(self, timeout=0):
        if select.select([sys.stdin], [], [], timeout) == ([sys.stdin], [], []):
            return sys.stdin.read(1)
        return False


class ContractJoiner(object):
    def __init__(self):
        self.have_pragma = None
        self.seen = None

    def join(self, contract_file_path):
        self.have_pragma = False
        self.seen = set()

        old_cwd = os.getcwd()
        try:
            os.chdir(os.path.dirname(contract_file_path))
            with open(contract_file_path) as contract_file:
                return "\n".join(self._join(contract_file))
        finally:
            os.chdir(old_cwd)

    def _join(self, contract_file):

        out = []
        if contract_file.name in self.seen:
            return []

        self.seen.add(contract_file.name)
        log.debug('Reading contract file "%s"', contract_file.name)

        for line in contract_file:
            line = line.strip('\r\n')
            stripped_line = line.strip()
            if stripped_line.startswith('pragma'):
                if not self.have_pragma:
                    self.have_pragma = True
                    out.append(line)
            elif stripped_line.startswith('import'):
                match = IMPORT_RE(stripped_line)
                if match:
                    next_file = match.get('contract')
                    if next_file and os.path.exists(next_file):
                        with open(next_file) as next_contract:
                            out.extend(self._join(next_contract))

            else:
                out.append(line)
        return out


def make_iaa_name(owner):
    return f"IAA {owner.name}"


def make_ba_name(owner):
    return f"BA {owner.name}"


def area_name_from_area_or_iaa_name(name):
    return name[4:] if name[:4] == 'IAA ' else name


def format_interval(interval, show_day=True):
    if interval.days and show_day:
        template = "{i.days:02d}:{i.hours:02d}:{i.minutes:02d}:{i.remaining_seconds:02d}"
    else:
        template = "{i.hours:02d}:{i.minutes:02d}:{i.remaining_seconds:02d}"
    return template.format(i=interval)


def get_contract_path(contract_name):
    if contract_name.endswith(".sol"):
        contract_name = contract_name[:-4]
    contract_path = os.path.join(
        d3a.get_project_root(),
        'blockchain',
        'contracts',
        "{}.sol".format(contract_name)
    )
    return os.path.realpath(contract_path)


def get_cached_joined_contract_source(contract_name):
    contract_path = get_contract_path(contract_name)
    if contract_path not in _CONTRACT_CACHE:
        _CONTRACT_CACHE[contract_path] = ContractJoiner().join(contract_path)
    return _CONTRACT_CACHE[contract_path]


def iterate_over_all_d3a_setup():
    module_list = []
    d3a_modules_path = d3a_setup.__path__ \
        if ConstSettings.GeneralSettings.SETUP_FILE_PATH is None \
        else [ConstSettings.GeneralSettings.SETUP_FILE_PATH]
    for loader, module_name, is_pkg in walk_packages(d3a_modules_path):
        if is_pkg:
            loader.find_module(module_name).load_module(module_name)
        else:
            module_list.append(module_name)
    return module_list


available_simulation_scenarios = iterate_over_all_d3a_setup()


def parseboolstring(thestring):
    if thestring == "None":
        return None
    elif thestring[0].upper() == 'T':
        return True
    elif thestring[0].upper() == 'F':
        return False
    else:
        return thestring


def read_settings_from_file(settings_file):
    """
    Reads basic and advanced settings from a settings file (json format).
    """
    if os.path.isfile(settings_file):
        with open(settings_file, "r") as sf:
            settings = json.load(sf)
        advanced_settings = settings["advanced_settings"]
        simulation_settings = {
            "duration": IntervalType('H:M')(
                settings["basic_settings"].get('duration', timedelta(hours=24))),
            "slot_length": IntervalType('M:S')(
                settings["basic_settings"].get('slot_length', timedelta(minutes=15))),
            "tick_length": IntervalType('M:S')(
                settings["basic_settings"].get('tick_length', timedelta(seconds=15))),
            "market_count": settings["basic_settings"].get('market_count', 1),
            "cloud_coverage": settings["basic_settings"].get(
                'cloud_coverage', advanced_settings["PVSettings"]["DEFAULT_POWER_PROFILE"]),
            "market_maker_rate": settings["basic_settings"].get(
                'market_maker_rate', advanced_settings["GeneralSettings"]
                ["DEFAULT_MARKET_MAKER_RATE"]),
            "iaa_fee": settings["basic_settings"].get(
                'INTER_AREA_AGENT_FEE_PERCENTAGE',
                advanced_settings["IAASettings"]["FEE_PERCENTAGE"])
        }
        return simulation_settings, advanced_settings
    else:
        raise FileExistsError("Please provide a valid settings_file path")


def update_advanced_settings(advanced_settings):
    """
    Updates ConstSettings class variables with advanced_settings.
    If variable is not part of ConstSettings, an Exception is raised.
    """

    def update_nested_settings(class_object, class_name, settings_dict):
        for set_var, set_val in settings_dict[class_name].items():
            getattr(class_object, set_var)
            if isinstance(set_val, str):
                setattr(class_object, set_var, parseboolstring(set_val))
            elif isinstance(set_val, dict):
                nested_class = getattr(class_object, set_var)
                update_nested_settings(nested_class, set_var, settings_dict[class_name])
            else:
                setattr(class_object, set_var, set_val)

    for settings_class_name in advanced_settings.keys():
        setting_class = getattr(ConstSettings, settings_class_name)
        update_nested_settings(setting_class, settings_class_name, advanced_settings)


def generate_market_slot_list(area):
    """
    Returns a list of all slot times
    """
    market_slots = []
    for slot_time in [
        area.now + (area.config.slot_length * i) for i in range(
            (area.config.duration + (area.config.market_count * area.config.slot_length)) //
            area.config.slot_length - 1)]:
        market_slots.append(slot_time)
    return market_slots


def constsettings_to_dict():

    def convert_nested_settings(class_object, class_name, settings_dict):
        for key, value in dict(class_object.__dict__).items():
            if key.startswith("__"):
                continue
            if inspect.isclass(value):
                convert_nested_settings(value, key, settings_dict[class_name])
            else:
                if class_name in settings_dict.keys():
                    settings_dict[class_name][key] = value
                else:
                    settings_dict[class_name] = {key: value}

    try:
        const_settings = {}
        for settings_class_name, settings_class in dict(ConstSettings.__dict__).items():
            if settings_class_name.startswith("__"):
                continue
            convert_nested_settings(settings_class, settings_class_name, const_settings)
        return const_settings
    except Exception:
        raise SyntaxError("Error when serializing the const settings file. Incorrect "
                          "setting structure.")


def wait_until_timeout_blocking(functor, timeout=10, polling_period=0.01):
    current_time = 0.0
    while not functor() and current_time < timeout:
        start_time = time.time()
        time.sleep(polling_period)
        current_time += time.time() - start_time
    assert functor()


def retry_function(max_retries=3):
    def decorator_with_max_retries(f):
        @wraps(f)
        def wrapped(*args, **kwargs):
            return recursive_retry(f, 0, max_retries, *args, **kwargs)
        return wrapped
    return decorator_with_max_retries


def recursive_retry(functor, retry_count, max_retries, *args, **kwargs):
    try:
        return functor(*args, **kwargs)
    except (AssertionError, D3AException) as e:
        log.info(f"Retrying action {functor.__name__} for the {retry_count+1} time.")
        if retry_count >= max_retries:
            raise e
        return recursive_retry(functor, retry_count+1, max_retries, *args, **kwargs)


<<<<<<< HEAD
def change_global_config(**kwargs):
    for arg, value in kwargs.items():
        if hasattr(GlobalConfig, arg.upper()):
            setattr(GlobalConfig, arg.upper(), value)
=======
def validate_const_settings_for_simulation():
    from d3a.models.const import ConstSettings
    # If schemes are not compared and an individual scheme is selected
    # And the market type is not single sided market
    # This is a wrong configuration and an exception is raised
    if not ConstSettings.IAASettings.AlternativePricing.COMPARE_PRICING_SCHEMES and \
       ConstSettings.IAASettings.MARKET_TYPE != 1 and \
       ConstSettings.IAASettings.AlternativePricing.PRICING_SCHEME != 0:
        assert False, "Alternate pricing schemes are only usable with an one sided market."

    # If an alternate price is selected on compare schemes
    # There should be a single sided market
    if ConstSettings.IAASettings.AlternativePricing.COMPARE_PRICING_SCHEMES and \
       ConstSettings.IAASettings.AlternativePricing.PRICING_SCHEME != 0:
        ConstSettings.IAASettings.MARKET_TYPE = 1
>>>>>>> 32bb4f74
<|MERGE_RESOLUTION|>--- conflicted
+++ resolved
@@ -359,12 +359,12 @@
         return recursive_retry(functor, retry_count+1, max_retries, *args, **kwargs)
 
 
-<<<<<<< HEAD
 def change_global_config(**kwargs):
     for arg, value in kwargs.items():
         if hasattr(GlobalConfig, arg.upper()):
             setattr(GlobalConfig, arg.upper(), value)
-=======
+
+
 def validate_const_settings_for_simulation():
     from d3a.models.const import ConstSettings
     # If schemes are not compared and an individual scheme is selected
@@ -379,5 +379,4 @@
     # There should be a single sided market
     if ConstSettings.IAASettings.AlternativePricing.COMPARE_PRICING_SCHEMES and \
        ConstSettings.IAASettings.AlternativePricing.PRICING_SCHEME != 0:
-        ConstSettings.IAASettings.MARKET_TYPE = 1
->>>>>>> 32bb4f74
+        ConstSettings.IAASettings.MARKET_TYPE = 1