--- conflicted
+++ resolved
@@ -168,13 +168,8 @@
         global_objects.profiles_handler.activate()
 
         self.area = self.setup_module.get_setup(self.simulation_config)
-<<<<<<< HEAD
-        bid_offer_matcher.init()
+        bid_offer_matcher.activate()
         global_objects.external_global_stats(self.area, self.simulation_config.ticks_per_slot)
-=======
-        bid_offer_matcher.activate()
-        external_global_statistics(self.area, self.simulation_config.ticks_per_slot)
->>>>>>> f1ead486
 
         self.endpoint_buffer = SimulationEndpointBuffer(
             redis_job_id, self.initial_params,
