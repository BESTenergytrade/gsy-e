"""
Copyright 2018 Grid Singularity
This file is part of D3A.

This program is free software: you can redistribute it and/or modify
it under the terms of the GNU General Public License as published by
the Free Software Foundation, either version 3 of the License, or
(at your option) any later version.

This program is distributed in the hope that it will be useful,
but WITHOUT ANY WARRANTY; without even the implied warranty of
MERCHANTABILITY or FITNESS FOR A PARTICULAR PURPOSE.  See the
GNU General Public License for more details.

You should have received a copy of the GNU General Public License
along with this program.  If not, see <http://www.gnu.org/licenses/>.
"""
import csv
import json
import logging
import operator
import os
import pathlib
import shutil
<<<<<<< HEAD
from collections import namedtuple
from copy import deepcopy
from functools import reduce  # forward compatibility for Python 3
from typing import Dict

from d3a_interface.constants_limits import ConstSettings, GlobalConfig, DATE_TIME_FORMAT
from d3a_interface.dataclasses import Clearing
from d3a_interface.enums import BidOfferMatchAlgoEnum
from d3a_interface.utils import mkdir_from_str, generate_market_slot_list
from slugify import slugify
from sortedcontainers import SortedDict

import d3a.constants
import plotly.graph_objs as go
from d3a.d3a_core.sim_results.plotly_graph import PlotlyGraph
from d3a.d3a_core.singletons import bid_offer_matcher
from d3a.d3a_core.util import constsettings_to_dict, round_floats_for_ui
from d3a.models.area import Area
from d3a.models.market.market_structures import MarketClearingState
from d3a.models.market.market_structures import Trade, BalancingTrade, Bid, Offer, BalancingOffer
=======
import plotly.graph_objs as go

from collections import namedtuple
from copy import deepcopy
from functools import reduce  # forward compatibility for Python 3
from typing import Dict, Tuple, List, Mapping
from pendulum import DateTime
from slugify import slugify
from sortedcontainers import SortedDict
from d3a_interface.constants_limits import ConstSettings, GlobalConfig, DATE_TIME_FORMAT
from d3a_interface.enums import BidOfferMatchAlgoEnum, SpotMarketTypeEnum
from d3a_interface.utils import mkdir_from_str, generate_market_slot_list
from d3a_interface.data_classes import (
    Trade, BalancingTrade, Bid, Offer, BalancingOffer, MarketClearingState)

import d3a.constants
from d3a.d3a_core.sim_results.plotly_graph import PlotlyGraph
from d3a.d3a_core.singletons import bid_offer_matcher
from d3a.d3a_core.util import constsettings_to_dict, round_floats_for_ui
from d3a.data_classes import PlotDescription
from d3a.models.area import Area
from d3a.models.market.market_structures import (AvailableMarketTypes,
                                                 PAST_MARKET_TYPE_FILE_SUFFIX_MAPPING)
>>>>>>> 1ef753fa
from d3a.models.state import ESSEnergyOrigin
from d3a.models.strategy.storage import StorageStrategy

_log = logging.getLogger(__name__)


ENERGY_BUYER_SIGN_PLOTS = 1
ENERGY_SELLER_SIGN_PLOTS = -1 * ENERGY_BUYER_SIGN_PLOTS

alternative_pricing_subdirs = {
    0: "d3a_pricing",
    1: "no_scheme_pricing",
    2: "feed_in_tariff_pricing",
    3: "net_metering_pricing"
}

EXPORT_DEVICE_VARIABLES = ["trade_energy_kWh", "sold_trade_energy_kWh", "bought_trade_energy_kWh",
                           "trade_price_eur", "pv_production_kWh", "soc_history_%",
                           "load_profile_kWh"]

SlotDataRange = namedtuple("SlotDataRange", ("start", "end"))


class ExportAndPlot:
    """Handle local export of plots and csv-files."""

    def __init__(self, root_area: Area, path: str, subdir: str, file_stats_endpoint,
                 endpoint_buffer):
        self.area = root_area
        self.endpoint_buffer = endpoint_buffer
        self.file_stats_endpoint = file_stats_endpoint
        self.raw_data_subdir = None
        try:
            if path is not None:
                path = os.path.abspath(path)
            if ConstSettings.IAASettings.AlternativePricing.COMPARE_PRICING_SCHEMES is True:
                subdir = os.path.join(subdir, alternative_pricing_subdirs[
                                      ConstSettings.IAASettings.AlternativePricing.PRICING_SCHEME])

            self.rootdir = pathlib.Path(path or str(pathlib.Path.home()) + "/d3a-simulation")
            self.directory = pathlib.Path(self.rootdir, subdir)
            self.zip_filename = pathlib.Path(self.rootdir, subdir + "_results")
            mkdir_from_str(str(self.directory))
            if d3a.constants.RETAIN_PAST_MARKET_STRATEGIES_STATE:
                self.raw_data_subdir = pathlib.Path(self.directory, "raw_data")
                if not self.raw_data_subdir.exists():
                    self.raw_data_subdir.mkdir(exist_ok=True, parents=True)
        except Exception as ex:
            _log.error("Could not open directory for csv exports: %s", str(ex))
            return

    def export_json_data(self, directory: dir) -> None:
        """Write aggregated results into JSON files."""
        json_dir = os.path.join(directory, "aggregated_results")
        mkdir_from_str(json_dir)
        settings_file = os.path.join(json_dir, "const_settings.json")
        with open(settings_file, "w") as outfile:
            json.dump(constsettings_to_dict(), outfile, indent=2)
        for key, value in self.endpoint_buffer.generate_json_report().items():
            json_file = os.path.join(json_dir, key + ".json")
            with open(json_file, "w") as outfile:
                json.dump(value, outfile, indent=2)

    @staticmethod
    def _file_path(directory: dir, area_slug: str) -> dir:
        """Return directory for the provided area_slug."""
        file_name = ("%s.csv" % area_slug).replace(" ", "_")
        return directory.joinpath(file_name).as_posix()

    def export(self, power_flow=None) -> None:
        """Main caller for local export of plots and csv-files."""
        self.plot_dir = os.path.join(self.directory, "plot")
        if power_flow is not None:
            power_flow.export_power_flow_results(self.plot_dir)

        if not os.path.exists(self.plot_dir):
            os.makedirs(self.plot_dir)

        self.export_json_data(self.directory)

        self.plot_energy_profile(self.area, self.plot_dir)
        self.plot_all_unmatched_loads()
        self.plot_avg_trade_price(self.area, self.plot_dir)
        self.plot_ess_soc_history(self.area, self.plot_dir)
        self.plot_ess_energy_trace(self.area, self.plot_dir)
        if ConstSettings.GeneralSettings.EXPORT_OFFER_BID_TRADE_HR:
            self.plot_stock_info_per_area_per_market_slot(self.area, self.plot_dir)
        if ConstSettings.GeneralSettings.EXPORT_DEVICE_PLOTS:
            self.plot_device_stats(self.area, [])
        if ConstSettings.GeneralSettings.EXPORT_ENERGY_TRADE_PROFILE_HR:
            self.plot_energy_trade_profile_hr(self.area, self.plot_dir)
        if (ConstSettings.IAASettings.MARKET_TYPE == SpotMarketTypeEnum.TWO_SIDED.value and
                ConstSettings.IAASettings.BID_OFFER_MATCH_TYPE ==
                BidOfferMatchAlgoEnum.PAY_AS_CLEAR.value and
                ConstSettings.GeneralSettings.EXPORT_SUPPLY_DEMAND_PLOTS is True):
            self.plot_supply_demand_curve(self.area, self.plot_dir)
        self.move_root_plot_folder()

    def data_to_csv(self, area: Area, is_first: bool) -> None:
        """Wrapper for recursive function self._export_area_with_children."""
        self._export_area_with_children(area, self.directory, is_first)

    def area_tree_summary_to_json(self, data: Dict) -> None:
        """Write area tree information to JSON file."""
        subdirectory = pathlib.Path(self.directory, "raw_data")
        if not subdirectory.exists():
            subdirectory.mkdir(exist_ok=True, parents=True)
        json_file = os.path.join(self.directory, "area_tree_summary.json")
        with open(json_file, "w") as outfile:
            json.dump(data, outfile, indent=2)

    def raw_data_to_json(self, time_slot, data: Dict) -> None:
        """Write raw data (bids/offers/trades to local JSON files for integration tests."""
        json_file = os.path.join(self.raw_data_subdir, f"{time_slot}.json")
        with open(json_file, "w") as outfile:
            json.dump(data, outfile, indent=2)

    def move_root_plot_folder(self) -> None:
        """
        Removes "grid" folder in self.plot_dir
        """
        old_dir = os.path.join(self.plot_dir, self.area.slug)
        if not os.path.isdir(old_dir):
            _log.error(f"PLOT ERROR: No plots were generated for {self.area.slug} "
                       f"under {self.plot_dir}")
            return
        source = os.listdir(old_dir)
        for si in source:
            shutil.move(os.path.join(old_dir, si), self.plot_dir)
        shutil.rmtree(old_dir)

    def _export_spot_markets_stats(self, area: Area, directory: dir, is_first: bool) -> None:
        """Export bids, offers, trades, statistics csv-files for all spot markets."""
        self._export_area_stats_csv_file(area, directory, AvailableMarketTypes.SPOT,
                                         is_first)
        if not area.children:
            return
        self._export_trade_csv_files(past_markets=area.past_markets,
                                     directory=directory,
                                     filename=f"{area.slug}-trades",
                                     is_first=is_first)

        self._export_area_offers_bids_csv_files(past_markets=area.past_markets,
                                                market_member="offer_history",
                                                directory=directory,
                                                filename=f"{area.slug}-offers",
                                                labels=("slot",) + Offer.csv_fields(),
                                                is_first=is_first)

        self._export_area_offers_bids_csv_files(past_markets=area.past_markets,
                                                market_member="bid_history",
                                                directory=directory,
                                                filename=f"{area.slug}-bids",
                                                labels=("slot",) + Bid.csv_fields(),
                                                is_first=is_first)

    def _export_settlement_markets_stats(self, area: Area, directory: dir, is_first: bool) -> None:
        """Export bids, offers, trades, statistics csv-files for all settlement markets."""
        if not ConstSettings.SettlementMarketSettings.ENABLE_SETTLEMENT_MARKETS:
            return
        self._export_area_stats_csv_file(area, directory, AvailableMarketTypes.SETTLEMENT,
                                         is_first)
        if not area.children:
            return
        self._export_trade_csv_files(
            past_markets=area.past_settlement_markets.values(),
            directory=directory,
            filename=f"{area.slug}-settlement-trades",
            is_first=is_first)
        self._export_area_offers_bids_csv_files(
            past_markets=area.past_settlement_markets.values(),
            market_member="offer_history",
            directory=directory,
            filename=f"{area.slug}-settlement-offers",
            labels=("slot",) + Offer.csv_fields(),
            is_first=is_first)
        self._export_area_offers_bids_csv_files(
            past_markets=area.past_settlement_markets.values(),
            market_member="bid_history",
            directory=directory,
            filename=f"{area.slug}-settlement-bids",
            labels=("slot",) + Bid.csv_fields(),
            is_first=is_first)

    def _export_balancing_markets_stats(self, area: Area, directory: dir, is_first: bool) -> None:
        """Export bids, offers, trades, statistics csv-files for all balancing markets."""
        if not ConstSettings.BalancingSettings.ENABLE_BALANCING_MARKET:
            return
        self._export_area_stats_csv_file(area, directory, AvailableMarketTypes.BALANCING,
                                         is_first)
        if not area.children:
            return
        self._export_trade_csv_files(past_markets=area.past_balancing_markets,
                                     directory=directory,
                                     filename=f"{area.slug}-balancing-trades",
                                     labels=BalancingTrade.csv_fields(),
                                     is_first=is_first)

        self._export_area_offers_bids_csv_files(past_markets=area.past_balancing_markets,
                                                market_member="offer_history",
                                                directory=directory,
                                                filename=f"{area.slug}-balancing-offers",
                                                labels=("slot",) + BalancingOffer.csv_fields(),
                                                is_first=is_first)

    def _export_area_with_children(self, area: Area, directory: dir,
                                   is_first: bool = False) -> None:
        """
        Uses the FileExportEndpoints object and writes them to csv files
        Runs _export_area_energy and _export_area_stats_csv_file
        """
        if area.children:
            subdirectory = pathlib.Path(directory, area.slug.replace(" ", "_"))
            if not subdirectory.exists():
                subdirectory.mkdir(exist_ok=True, parents=True)
            for child in area.children:
                self._export_area_with_children(child, subdirectory, is_first)

        self._export_spot_markets_stats(area, directory, is_first)
        self._export_settlement_markets_stats(area, directory, is_first)
        self._export_balancing_markets_stats(area, directory, is_first)

        if area.children:
            if (ConstSettings.IAASettings.MARKET_TYPE == SpotMarketTypeEnum.TWO_SIDED and
                    ConstSettings.IAASettings.BID_OFFER_MATCH_TYPE ==
                    BidOfferMatchAlgoEnum.PAY_AS_CLEAR.value):
                self._export_area_clearing_rate(area, directory, "market-clearing-rate", is_first)

    def _export_area_clearing_rate(self, area, directory, file_suffix, is_first) -> None:
        """Export clearing rate as in a csv-file."""
        file_path = self._file_path(directory, f"{area.slug}-{file_suffix}")
        labels = ("slot",) + MarketClearingState.csv_fields()
        try:
            with open(file_path, "a") as csv_file:
                writer = csv.writer(csv_file)
                if is_first:
                    writer.writerow(labels)
                for market in area.past_markets:
                    market_clearing = bid_offer_matcher.matcher.match_algorithm.state.clearing.get(
                        market.id)
                    if market_clearing is None:
                        continue
                    for time, clearing in market_clearing.items():
                        if market.time_slot > time:
                            row = (market.time_slot_str, time, clearing)
                            writer.writerow(row)
        except OSError:
            _log.exception("Could not export area market_clearing_rate")

    def _export_area_offers_bids_csv_files(self, past_markets: List, market_member: str,
                                           directory: dir, filename: str, labels: Tuple,
                                           is_first: bool = False) -> None:
        """ Export files containing individual offers, bids (*-bids*/*-offers*.csv files)."""
        file_path = self._file_path(directory, filename)
        try:
            with open(file_path, "a") as csv_file:
                writer = csv.writer(csv_file)
                if is_first:
                    writer.writerow(labels)
                for market in past_markets:
                    for offer_or_bid in getattr(market, market_member):
                        row = (market.time_slot,) + offer_or_bid.csv_values()
                        writer.writerow(row)
        except OSError:
            _log.exception("Could not export area balancing offers")

    def _export_trade_csv_files(self, past_markets: List, directory: dir, filename: str,
                                labels: Tuple = Trade.csv_fields(),
                                is_first: bool = False) -> None:
        """Export files containing individual trades (*-trades.csv files)."""
        file_path = self._file_path(directory, filename)
        try:
            with open(file_path, "a") as csv_file:
                writer = csv.writer(csv_file)
                if is_first:
                    writer.writerow(labels)
                for market in past_markets:
                    for trade in market.trades:
                        row = (market.time_slot,) + trade.csv_values()
                        writer.writerow(row)
        except OSError:
            _log.exception("Could not export area trades")

    def _export_area_stats_csv_file(self, area: Area, directory: str,
                                    past_market_type: AvailableMarketTypes,
                                    is_first: bool) -> None:
        """Export trade statistics in *.csv files."""
        file_name = f"{area.slug}{PAST_MARKET_TYPE_FILE_SUFFIX_MAPPING[past_market_type]}"
        data = self.file_stats_endpoint.export_data_factory(area, past_market_type)
        rows = data.rows
        if not rows and not is_first:
            return

        try:
            with open(self._file_path(directory, file_name), "a") as csv_file:
                writer = csv.writer(csv_file)
                if is_first:
                    writer.writerow(data.labels)
                for row in rows:
                    writer.writerow(row)
        except Exception as ex:
            _log.error("Could not export area data: %s" % str(ex))

    def plot_device_stats(self, area: Area, node_address_list: list) -> None:
        """
        Wrapper for _plot_device_stats
        """
        new_node_address_list = node_address_list + [area.name]
        for child in area.children:
            if child.children:
                self.plot_device_stats(child, new_node_address_list)
            else:
                address_list = new_node_address_list + [child.name]
                self._plot_device_stats(address_list, child.strategy)

    @staticmethod
    def _get_from_dict(data_dict: Dict, map_list: List) -> Mapping:
        """Get nested data from a dict by following a path provided by a list of keys."""
        return reduce(operator.getitem, map_list, data_dict)

    def _plot_device_stats(self, address_list: list, device_strategy):
        """Plot device graphs."""
        # Dont use the root area name for address list:
        device_address_list = address_list[1::]

        device_name = device_address_list[-1].replace(" ", "_")
        device_stats = self.endpoint_buffer.results_handler.all_raw_results["device_statistics"]
        device_dict = self._get_from_dict(device_stats, device_address_list)
        # converting address_list into plot_dir by slugifying the members
        plot_dir = os.path.join(self.plot_dir,
                                "/".join([slugify(node).lower() for node in address_list][0:-1]))
        mkdir_from_str(plot_dir)
        output_file = os.path.join(plot_dir, f"device_profile_{device_name}.html")
        PlotlyGraph.plot_device_profile(device_dict, device_name, output_file, device_strategy)

    def plot_energy_profile(self, area: Area, subdir: str) -> None:
        """Plot the energy profile of areas (not devices)."""
        energy_profile = self.endpoint_buffer.results_handler.trade_profile_plot_results

        new_subdir = os.path.join(subdir, area.slug)
        self._plot_energy_profile(new_subdir, area.name, energy_profile)
        for child in area.children:
            if child.children:
                self.plot_energy_profile(child, new_subdir)

    def _plot_energy_profile(self, subdir: str, market_name: str, energy_profile) -> None:
        """
        Plots history of energy trades
        """
        plot_desc = PlotDescription(data=[], barmode="relative", xtitle="Time",
                                    ytitle="Energy [kWh]",
                                    title=f"Energy Trade Profile of {market_name}")
        key = "energy"
        plot_desc.data.extend(self._plot_energy_graph(
            energy_profile,
            market_name, "sold_energy_lists", "-seller", key, ENERGY_SELLER_SIGN_PLOTS))
        plot_desc.data.extend(self._plot_energy_graph(
            energy_profile,
            market_name, "bought_energy_lists", "-buyer", key, ENERGY_BUYER_SIGN_PLOTS))
        if len(plot_desc.data) == 0:
            return
        if all([len(da.y) == 0 for da in plot_desc.data]):
            return
        plot_dir = os.path.join(self.plot_dir, subdir)
        mkdir_from_str(plot_dir)
        output_file = os.path.join(plot_dir,
                                   f"energy_profile_{market_name}.html")
        PlotlyGraph.plot_bar_graph(plot_desc, output_file)

    def _plot_energy_graph(self, trades, market_name, agent, agent_label, key, scale_value):
        internal_data = []
        for trader in trades[market_name][agent].keys():

            graph_obj = PlotlyGraph(trades[market_name][agent][trader], key)
            graph_obj.graph_value(scale_value=scale_value)
            data_obj = go.Bar(x=list(graph_obj.umHours.keys()),
                              y=list(graph_obj.umHours.values()),
                              name=trader + agent_label)
            internal_data.append(data_obj)
        return internal_data

    def plot_all_unmatched_loads(self):
        """
        Plot unmatched loads of all loads in the configuration into one plot
        """
        root_name = self.area.slug
        plot_desc = PlotDescription(data=[], barmode="stack",
                                    xtitle="Time", ytitle="Energy (kWh)",
                                    title=f"Unmatched Loads for all devices in {root_name}")
        unmatched_key = "deficit [kWh]"
        load_list = [child_key for child_key in self.file_stats_endpoint.plot_stats.keys()
                     if unmatched_key in self.file_stats_endpoint.plot_stats[child_key].keys()]

        for li in load_list:
            graph_obj = PlotlyGraph(self.file_stats_endpoint.plot_stats[li], unmatched_key)
            if sum(graph_obj.dataset[unmatched_key]) < 1e-10:
                continue
            graph_obj.graph_value()
            data_obj = go.Bar(x=list(graph_obj.umHours.keys()),
                              y=list(graph_obj.umHours.values()),
                              name=li)
            plot_desc.data.append(data_obj)
        if len(plot_desc.data) == 0:
            return
        plot_dir = os.path.join(self.plot_dir)
        mkdir_from_str(plot_dir)
        output_file = os.path.join(plot_dir, f"unmatched_loads_{root_name}.html")
        PlotlyGraph.plot_bar_graph(plot_desc, output_file)

    def plot_ess_soc_history(self, area, subdir):
        """
        Wrapper for _plot_ess_soc_history.
        """

        storage_key = "charge [%]"
        new_subdir = os.path.join(subdir, area.slug)
        storage_list = [child.slug for child in area.children
                        if storage_key in self.file_stats_endpoint.plot_stats[child.slug].keys()]
        if storage_list is not []:
            self._plot_ess_soc_history(storage_list, new_subdir, area.slug)
        for child in area.children:
            if child.children:
                self.plot_ess_soc_history(child, new_subdir)

    def _plot_ess_soc_history(self, storage_list: list, subdir: str, root_name: str):
        """
        Plots ess soc for each knot in the hierarchy
        """
        plot_desc = PlotDescription(
            data=[], barmode="relative", xtitle="Time", ytitle="Charge [%]",
            title=f"ESS SOC ({root_name})")

        storage_key = "charge [%]"

        for si in storage_list:
            graph_obj = PlotlyGraph(self.file_stats_endpoint.plot_stats[si], storage_key)
            graph_obj.graph_value()
            data_obj = go.Scatter(x=list(graph_obj.umHours.keys()),
                                  y=list(graph_obj.umHours.values()),
                                  name=si)
            plot_desc.data.append(data_obj)
        if len(plot_desc.data) == 0:
            return
        plot_dir = os.path.join(self.plot_dir, subdir)
        mkdir_from_str(plot_dir)
        output_file = os.path.join(plot_dir, f"ess_soc_history_{root_name}.html")
        PlotlyGraph.plot_bar_graph(plot_desc, output_file)

    def _plot_stock_info_per_area_per_market_slot(self, area, plot_dir):
        """
        Plots stock stats for each knot in the hierarchy per market_slot
        """
        area_stats = self.endpoint_buffer.offer_bid_trade_hr.state[area.name]
        self.market_slot_data_mapping = {}
        fig = go.Figure()

        for index, (market_slot_date, markets) in enumerate(area_stats.items()):
            start = len(fig.data)
            for tick_slot, info_dicts in markets.items():
                for info_dict in info_dicts:
                    if info_dict["tag"] == "bid":
                        tool_tip = (f"{info_dict['buyer_origin']} "
                                    f"Bid ({info_dict['energy']} kWh @ "
                                    f"{round_floats_for_ui(info_dict['rate'])} € cents / kWh)")
                        info_dict.update({"tool_tip": tool_tip})
                    elif info_dict["tag"] == "offer":
                        tool_tip = (f"{info_dict['seller_origin']} "
                                    f"Offer({info_dict['energy']} kWh @ "
                                    f"{round_floats_for_ui(info_dict['rate'])} € cents / kWh)")
                        info_dict.update({"tool_tip": tool_tip})
                    elif info_dict["tag"] == "trade":
                        tool_tip = (f"Trade: {info_dict['seller_origin']} --> "
                                    f"{info_dict['buyer_origin']} ({info_dict['energy']} kWh @ "
                                    f"{round_floats_for_ui(info_dict['rate'])} € / kWh)")
                        info_dict.update({"tool_tip": tool_tip})
                for info_dict in info_dicts:
                    size = 5 if info_dict["tag"] in ["offer", "bid"] else 10
                    all_info_dicts = list([
                        info_dict,
                        *[i for i in info_dicts if i["rate"] == info_dict["rate"]]])
                    # Removes duplicate dicts from a list of dicts
                    all_info_dicts = [dict(t)
                                      for t in {
                                          tuple(sorted(d.items())) for d in all_info_dicts
                                      }]
                    all_info_dicts.sort(key=lambda e: e["tool_tip"])
                    tooltip_text = "<br />".join(map(lambda e: e["tool_tip"], all_info_dicts))
                    fig.add_trace(
                        go.Scatter(x=[tick_slot],
                                   y=[info_dict["rate"]],
                                   text=tooltip_text,
                                   hoverinfo="text",
                                   marker=dict(size=size, color=all_info_dicts[0]["color"]),
                                   visible=False)
                    )
            self.market_slot_data_mapping[index] = SlotDataRange(start, len(fig.data))
        PlotlyGraph.plot_slider_graph(
            fig, plot_dir, area.name, self.market_slot_data_mapping
        )

    def plot_stock_info_per_area_per_market_slot(self, area, plot_dir):
        """
        Wrapper for _plot_stock_info_per_area_per_market_slot.
        """
        new_sub_dir = os.path.join(plot_dir, area.slug)
        mkdir_from_str(new_sub_dir)
        self._plot_stock_info_per_area_per_market_slot(area, new_sub_dir)

        for child in area.children:
            if not child.children:
                continue
            self.plot_stock_info_per_area_per_market_slot(child, new_sub_dir)

    def plot_ess_energy_trace(self, area, subdir):
        """
        Wrapper for _plot_ess_energy_trace.
        """

        new_subdir = os.path.join(subdir, area.slug)
        storage_list = [child for child in area.children
                        if isinstance(child.strategy, StorageStrategy)]
        for element in storage_list:
            self._plot_ess_energy_trace(element.strategy.state.time_series_ess_share,
                                        new_subdir, area.slug)
        for child in area.children:
            if child.children:
                self.plot_ess_energy_trace(child, new_subdir)

    def _plot_ess_energy_trace(self, energy: dict, subdir: str, root_name: str):
        """
        Plots ess energy trace for each knot in the hierarchy
        """
        plot_desc = PlotDescription(data=[], barmode="stack", xtitle="Time",
                                    ytitle="Energy [kWh]",
                                    title=f"ESS ENERGY SHARE ({root_name})")

        temp = {ESSEnergyOrigin.UNKNOWN: {slot: 0. for slot in generate_market_slot_list()},
                ESSEnergyOrigin.LOCAL: {slot: 0. for slot in generate_market_slot_list()},
                ESSEnergyOrigin.EXTERNAL: {slot: 0. for slot in generate_market_slot_list()}}

        for time, energy_info in energy.items():
            temp[ESSEnergyOrigin.EXTERNAL][time] = energy_info[ESSEnergyOrigin.EXTERNAL]
            temp[ESSEnergyOrigin.LOCAL][time] = energy_info[ESSEnergyOrigin.LOCAL]
            temp[ESSEnergyOrigin.UNKNOWN][time] = energy_info[ESSEnergyOrigin.UNKNOWN]
        for energy_type in [ESSEnergyOrigin.EXTERNAL, ESSEnergyOrigin.LOCAL,
                            ESSEnergyOrigin.UNKNOWN]:
            data_obj = go.Bar(x=list(temp[energy_type].keys()),
                              y=list(temp[energy_type].values()),
                              name=f"{energy_type}")
            plot_desc.data.append(data_obj)
        if len(plot_desc.data) == 0:
            return
        plot_dir = os.path.join(self.plot_dir, subdir)
        mkdir_from_str(plot_dir)
        output_file = os.path.join(plot_dir, f"ess_energy_share_{root_name}.html")
        PlotlyGraph.plot_bar_graph(plot_desc, output_file)

    def plot_supply_demand_curve(self, area, subdir):
        """
        Wrapper for _plot_supply_demand_curve
        """
        new_subdir = os.path.join(subdir, area.slug)
        self._plot_supply_demand_curve(new_subdir, area)
        for child in area.children:
            if child.children:
                self.plot_supply_demand_curve(child, new_subdir)

    def _plot_supply_demand_curve(self, subdir: str, area: Area):
        if area.slug not in self.file_stats_endpoint.clearing:
            return
        for market_slot, clearing in self.file_stats_endpoint.clearing[area.slug].items():
            data = list()
            xmax = 0
            for time_slot, supply_curve in (
                    self.file_stats_endpoint.cumulative_offers[area.slug][market_slot].items()):
                data.append(self.render_supply_demand_curve(supply_curve, time_slot, True))
            for time_slot, demand_curve in (
                    self.file_stats_endpoint.cumulative_bids[area.slug][market_slot].items()):
                data.append(self.render_supply_demand_curve(demand_curve, time_slot, False))

            if len(data) == 0:
                continue

            for time_slot, clearing_point in clearing.items():
<<<<<<< HEAD
                if isinstance(clearing_point, Clearing) and clearing_point.energy > 0:
                    data_obj = go.Scatter(x=[0, clearing_point.energy],
                                          y=[clearing_point.rate, clearing_point.rate],
                                          mode='lines+markers',
=======
                # clearing_point[0] --> Clearing-Rate
                # clearing_point[1] --> Clearing-Energy
                if len(clearing_point) != 0:
                    data_obj = go.Scatter(x=[0, clearing_point[1]],
                                          y=[clearing_point[0], clearing_point[0]],
                                          mode="lines+markers",
>>>>>>> 1ef753fa
                                          line=dict(width=5),
                                          name=time_slot.format(DATE_TIME_FORMAT)
                                               + " Clearing-Rate")
                    data.append(data_obj)
<<<<<<< HEAD
                    data_obj = go.Scatter(x=[clearing_point.energy, clearing_point.energy],
                                          y=[0, clearing_point.rate],
                                          mode='lines+markers',
=======
                    data_obj = go.Scatter(x=[clearing_point[1], clearing_point[1]],
                                          y=[0, clearing_point[0]],
                                          mode="lines+markers",
>>>>>>> 1ef753fa
                                          line=dict(width=5),
                                          name=time_slot.format(DATE_TIME_FORMAT)
                                               + " Clearing-Energy")
                    data.append(data_obj)
                    xmax = max(xmax, clearing_point.energy) * 3

            plot_dir = os.path.join(self.plot_dir, subdir, "mcp")
            mkdir_from_str(plot_dir)
            output_file = os.path.join(plot_dir,
                                       f"supply_demand_{market_slot}.html")
            PlotlyGraph.plot_line_graph("supply_demand_curve", "Energy (kWh)",
                                        "Rate (ct./kWh)", data, output_file, xmax)

    @classmethod
    def render_supply_demand_curve(cls, dataset, time, supply):
        rate, energy = cls.calc_supply_demand_curve(dataset, supply=supply)
        name = str(time) + "-" + ("supply" if supply else "demand")
        data_obj = go.Scatter(x=energy,
                              y=rate,
                              mode="lines",
                              name=name)
        return data_obj

    @staticmethod
    def calc_supply_demand_curve(dataset, supply=True):
        sort_values = SortedDict(dataset)
        if supply:
            rate = list(sort_values.keys())
            energy = list(sort_values.values())
        else:
            rate = list(reversed(sort_values.keys()))
            energy = list(reversed(sort_values.values()))

        cond_rate = list()
        cond_energy = list()

        for i in range(len(energy)):

            if i == 0:
                cond_rate.append(rate[0])
                cond_energy.append(0)
                cond_rate.append(rate[0])
                cond_energy.append(energy[i])
            else:
                if energy[i-1] == energy[i] and supply:
                    continue
                cond_rate.append(rate[i])
                cond_energy.append(energy[i-1])
                cond_energy.append(energy[i])
                cond_rate.append(rate[i])
        return cond_rate, cond_energy

    def plot_avg_trade_price(self, area, subdir):
        """
        Wrapper for _plot_avg_trade_rate
        """
        if area.children:
            area_list = [area.slug]
            if area.parent:
                area_list.append(area.parent.slug)
            area_list += [ci.slug for ci in area.children]
            new_subdir = os.path.join(subdir, area.slug)
            self._plot_avg_trade_price(area_list, new_subdir)
            for child in area.children:
                self.plot_avg_trade_price(child, new_subdir)

    def _plot_avg_trade_price(self, area_list: list, subdir: str):
        """
        Plots average trade for the specified level of the hierarchy
        """
        plot_desc = PlotDescription(data=[], barmode="stack", xtitle="Time",
                                    ytitle="Rate [ct./kWh]",
                                    title=f"Average Trade Price {area_list[0]}")
        key = "avg trade rate [ct./kWh]"
        for area_name in area_list:
            plot_desc.data.append(
                self._plot_avg_trade_graph(self.file_stats_endpoint.plot_stats,
                                           area_name, key, area_name)
            )
            if (ConstSettings.BalancingSettings.ENABLE_BALANCING_MARKET and
                    self.file_stats_endpoint.plot_balancing_stats[area_name.lower()] is not None):
                area_name_balancing = area_name.lower() + "-demand-balancing-trades"
                plot_desc.data.append(self._plot_avg_trade_graph(
                    self.file_stats_endpoint.plot_balancing_stats, area_name,
                    "avg demand balancing trade rate [ct./kWh]",
                    area_name_balancing)
                )
                area_name_balancing = area_name.lower() + "-supply-balancing-trades"
                plot_desc.data.append(self._plot_avg_trade_graph(
                    self.file_stats_endpoint.plot_balancing_stats, area_name,
                    "avg supply balancing trade rate [ct./kWh]",
                    area_name_balancing)
                )

        if all([len(da.y) == 0 for da in plot_desc.data]):
            return
        plot_dir = os.path.join(self.plot_dir, subdir)
        mkdir_from_str(plot_dir)
        output_file = os.path.join(plot_dir, f"average_trade_price_{area_list[0]}.html")
        PlotlyGraph.plot_bar_graph(plot_desc, output_file)

    def _plot_avg_trade_graph(self, stats, area_name, key, label):
        graph_obj = PlotlyGraph(stats[area_name.lower()], key)
        graph_obj.graph_value()
        data_obj = go.Scatter(x=list(graph_obj.umHours.keys()),
                              y=list(graph_obj.umHours.values()),
                              name=label.lower())
        return data_obj

    def plot_energy_trade_profile_hr(self, area: Area, subdir: str):
        """
        Wrapper for _plot_energy_profile_hr
        """
        new_subdir = os.path.join(subdir, area.slug)
        self._plot_energy_profile_hr(area, new_subdir)
        for child in area.children:
            if child.children:
                self.plot_energy_trade_profile_hr(child, new_subdir)

    def _plot_energy_profile_hr(self, area: Area, subdir: str):
        """
        Plots history of energy trades plotted for each market_slot
        """
        market_name = area.name
        plot_desc = PlotDescription(
            data=[], barmode="relative", xtitle="Time", ytitle="Energy [kWh]",
            title=f"High Resolution Energy Trade Profile of {market_name}")

        area_stats = self.endpoint_buffer.offer_bid_trade_hr.state[area.name]
        plot_dir = os.path.join(self.plot_dir, subdir, "energy_profile_hr")
        mkdir_from_str(plot_dir)
        for market_slot, data in area_stats.items():
            plot_data = self.get_plotly_graph_dataset(data, market_slot)
            if len(plot_data) > 0:
                market_slot_str = market_slot.format(DATE_TIME_FORMAT)
                output_file = os.path.join(
                    plot_dir, f"energy_profile_hr_{market_name}_{market_slot_str}.html")
                time_range = [market_slot - GlobalConfig.tick_length,
                              market_slot + GlobalConfig.slot_length + GlobalConfig.tick_length]
                PlotlyGraph.plot_bar_graph(plot_desc, output_file, time_range=time_range)

    @staticmethod
    def get_plotly_graph_dataset(market_trades: Dict, market_slot: DateTime) -> List:
        """Add plotly graph dataset"""
        plotly_dataset_list = []
        seller_dict = {}
        buyer_dict = {}
        # This zero point is needed to make plotly also plot the first data point:
        zero_point_dict = {"timestamp": [market_slot - GlobalConfig.tick_length],
                           "energy": [0.0]}
        # 1. accumulate data by buyer and seller:
        for market_slot_time, market_slot_trades in market_trades.items():
            for trade in market_slot_trades:
                if trade["tag"] == "trade":
                    trade_time = market_slot_time
                    seller = trade["seller_origin"]
                    buyer = trade["buyer_origin"]
                    energy = trade["energy"]
                    if seller not in seller_dict:
                        seller_dict[seller] = deepcopy(zero_point_dict)
                    if buyer not in buyer_dict:
                        buyer_dict[buyer] = deepcopy(zero_point_dict)
                    seller_dict[seller]["timestamp"].append(trade_time)
                    seller_dict[seller]["energy"].append(energy * ENERGY_SELLER_SIGN_PLOTS)
                    buyer_dict[buyer]["timestamp"].append(trade_time)
                    buyer_dict[buyer]["energy"].append(energy * ENERGY_BUYER_SIGN_PLOTS)

        # 2. Create bar plot objects and collect them in a list
        # The widths of bars in a plotly.Bar is set in milliseconds when axis is in datetime format
        for agent, data in seller_dict.items():
            data_obj = go.Bar(x=data["timestamp"],
                              y=data["energy"],
                              width=GlobalConfig.tick_length.seconds * 1000,
                              name=agent + "-seller")
            plotly_dataset_list.append(data_obj)

        for agent, data in buyer_dict.items():
            data_obj = go.Bar(x=data["timestamp"],
                              y=data["energy"],
                              width=GlobalConfig.tick_length.seconds * 1000,
                              name=agent + "-buyer")
            plotly_dataset_list.append(data_obj)
        return plotly_dataset_list<|MERGE_RESOLUTION|>--- conflicted
+++ resolved
@@ -22,42 +22,20 @@
 import os
 import pathlib
 import shutil
-<<<<<<< HEAD
-from collections import namedtuple
-from copy import deepcopy
-from functools import reduce  # forward compatibility for Python 3
-from typing import Dict
-
-from d3a_interface.constants_limits import ConstSettings, GlobalConfig, DATE_TIME_FORMAT
-from d3a_interface.dataclasses import Clearing
-from d3a_interface.enums import BidOfferMatchAlgoEnum
-from d3a_interface.utils import mkdir_from_str, generate_market_slot_list
-from slugify import slugify
-from sortedcontainers import SortedDict
-
-import d3a.constants
-import plotly.graph_objs as go
-from d3a.d3a_core.sim_results.plotly_graph import PlotlyGraph
-from d3a.d3a_core.singletons import bid_offer_matcher
-from d3a.d3a_core.util import constsettings_to_dict, round_floats_for_ui
-from d3a.models.area import Area
-from d3a.models.market.market_structures import MarketClearingState
-from d3a.models.market.market_structures import Trade, BalancingTrade, Bid, Offer, BalancingOffer
-=======
-import plotly.graph_objs as go
-
 from collections import namedtuple
 from copy import deepcopy
 from functools import reduce  # forward compatibility for Python 3
 from typing import Dict, Tuple, List, Mapping
+
+import plotly.graph_objs as go
+from d3a_interface.constants_limits import ConstSettings, GlobalConfig, DATE_TIME_FORMAT
+from d3a_interface.data_classes import (
+    Trade, BalancingTrade, Bid, Offer, BalancingOffer, MarketClearingState, Clearing)
+from d3a_interface.enums import BidOfferMatchAlgoEnum, SpotMarketTypeEnum
+from d3a_interface.utils import mkdir_from_str, generate_market_slot_list
 from pendulum import DateTime
 from slugify import slugify
 from sortedcontainers import SortedDict
-from d3a_interface.constants_limits import ConstSettings, GlobalConfig, DATE_TIME_FORMAT
-from d3a_interface.enums import BidOfferMatchAlgoEnum, SpotMarketTypeEnum
-from d3a_interface.utils import mkdir_from_str, generate_market_slot_list
-from d3a_interface.data_classes import (
-    Trade, BalancingTrade, Bid, Offer, BalancingOffer, MarketClearingState)
 
 import d3a.constants
 from d3a.d3a_core.sim_results.plotly_graph import PlotlyGraph
@@ -67,7 +45,6 @@
 from d3a.models.area import Area
 from d3a.models.market.market_structures import (AvailableMarketTypes,
                                                  PAST_MARKET_TYPE_FILE_SUFFIX_MAPPING)
->>>>>>> 1ef753fa
 from d3a.models.state import ESSEnergyOrigin
 from d3a.models.strategy.storage import StorageStrategy
 
@@ -652,32 +629,17 @@
                 continue
 
             for time_slot, clearing_point in clearing.items():
-<<<<<<< HEAD
                 if isinstance(clearing_point, Clearing) and clearing_point.energy > 0:
                     data_obj = go.Scatter(x=[0, clearing_point.energy],
                                           y=[clearing_point.rate, clearing_point.rate],
                                           mode='lines+markers',
-=======
-                # clearing_point[0] --> Clearing-Rate
-                # clearing_point[1] --> Clearing-Energy
-                if len(clearing_point) != 0:
-                    data_obj = go.Scatter(x=[0, clearing_point[1]],
-                                          y=[clearing_point[0], clearing_point[0]],
-                                          mode="lines+markers",
->>>>>>> 1ef753fa
                                           line=dict(width=5),
                                           name=time_slot.format(DATE_TIME_FORMAT)
                                                + " Clearing-Rate")
                     data.append(data_obj)
-<<<<<<< HEAD
                     data_obj = go.Scatter(x=[clearing_point.energy, clearing_point.energy],
                                           y=[0, clearing_point.rate],
                                           mode='lines+markers',
-=======
-                    data_obj = go.Scatter(x=[clearing_point[1], clearing_point[1]],
-                                          y=[0, clearing_point[0]],
-                                          mode="lines+markers",
->>>>>>> 1ef753fa
                                           line=dict(width=5),
                                           name=time_slot.format(DATE_TIME_FORMAT)
                                                + " Clearing-Energy")
