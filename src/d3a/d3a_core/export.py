--- conflicted
+++ resolved
@@ -25,15 +25,10 @@
 import operator
 from slugify import slugify
 from sortedcontainers import SortedDict
-<<<<<<< HEAD
 from collections import namedtuple
-
-from d3a.constants import DATE_TIME_FORMAT
-=======
 from pendulum import from_timestamp
 from copy import deepcopy
 from d3a.constants import TIME_ZONE
->>>>>>> 7ecf5310
 from d3a.models.market.market_structures import Trade, BalancingTrade, Bid, Offer, BalancingOffer
 from d3a.models.area import Area
 from d3a_interface.constants_limits import ConstSettings, GlobalConfig, DATE_TIME_FORMAT
