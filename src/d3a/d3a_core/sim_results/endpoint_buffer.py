--- conflicted
+++ resolved
@@ -162,12 +162,8 @@
         if hasattr(area.current_market, 'trades'):
             for trade in area.current_market.trades:
                 core_stats_dict['trades'].append(trade.serializable_dict())
-<<<<<<< HEAD
         if hasattr(area.current_market, 'market_fee'):
             core_stats_dict['market_fee'] = area.current_market.market_fee
-        if getattr(area, 'strategy', None) is None and area.current_market is not None:
-            core_stats_dict['grid_fee_constant'] = area.current_market.const_fee_rate
-=======
         if area.strategy is None:
             core_stats_dict['area_throughput'] = {
                 'baseline_peak_energy_import_kWh': area.baseline_peak_energy_import_kWh,
@@ -181,7 +177,6 @@
             }
             core_stats_dict['grid_fee_constant'] = area.current_market.const_fee_rate \
                 if area.current_market is not None else 0.
->>>>>>> 5cfdfd41
 
         if isinstance(area.strategy, PVStrategy):
             core_stats_dict['pv_production_kWh'] = \
@@ -247,7 +242,6 @@
                                            self.flattened_area_core_stats_dict)
         if self.current_market_time_slot_str != "":
             self.market_bills.update(self.area_result_dict, self.flattened_area_core_stats_dict)
-            self.update_area_aggregated_stats(self.area_result_dict)
 
         # if ConstSettings.BalancingSettings.ENABLE_BALANCING_MARKET:
         #     self.balancing_bills.update(area)
@@ -281,15 +275,10 @@
             self.current_market_time_slot_str
         )
 
-<<<<<<< HEAD
-=======
-        self.update_area_aggregated_stats(area)
-
         self.area_throughput_stats.update(self.area_result_dict,
                                           self.flattened_area_core_stats_dict,
                                           self.current_market_time_slot_str)
 
->>>>>>> 5cfdfd41
         if ConstSettings.GeneralSettings.EXPORT_OFFER_BID_TRADE_HR or \
                 ConstSettings.GeneralSettings.EXPORT_ENERGY_TRADE_PROFILE_HR:
             self.area_market_stocks_stats.update(area)
