"""
Copyright 2018 Grid Singularity
This file is part of D3A.

This program is free software: you can redistribute it and/or modify
it under the terms of the GNU General Public License as published by
the Free Software Foundation, either version 3 of the License, or
(at your option) any later version.

This program is distributed in the hope that it will be useful,
but WITHOUT ANY WARRANTY; without even the implied warranty of
MERCHANTABILITY or FITNESS FOR A PARTICULAR PURPOSE.  See the
GNU General Public License for more details.

You should have received a copy of the GNU General Public License
along with this program.  If not, see <http://www.gnu.org/licenses/>.
"""
from collections import OrderedDict
from copy import deepcopy
from itertools import chain
from d3a.d3a_core.util import round_floats_for_ui
from d3a.d3a_core.util import area_name_from_area_or_iaa_name
from d3a_interface.constants_limits import ConstSettings
from d3a.models.strategy.load_hours import LoadHoursStrategy
from d3a.models.strategy.pv import PVStrategy
from d3a.constants import DEVICE_PENALTY_RATE


def recursive_current_markets(area):
    if area.current_market is not None:
        yield area.current_market
        for child in area.children:
            yield from recursive_current_markets(child)


def primary_trades(markets):
    """
    We want to avoid counting trades between different areas multiple times
    (as they are represented as a chain of trades with IAAs). To achieve
    this, we skip all trades where the buyer is an IAA.
    """
    for market in markets:
        for trade in market.trades:
            if trade.buyer[:4] != 'IAA ':
                yield trade
    # TODO find a less hacky way to exclude trades with IAAs as buyers


def primary_unit_prices(markets):
    for trade in primary_trades(markets):
        yield trade.offer.energy_rate


def total_avg_trade_price(markets):
    return (
        sum(trade.offer.price for trade in primary_trades(markets)) /
        sum(trade.offer.energy for trade in primary_trades(markets))
    )


<<<<<<< HEAD
def _get_past_markets_from_area(area, past_market_types):
    if not hasattr(area, past_market_types) or getattr(area, past_market_types) is None:
        return []
    if ConstSettings.GeneralSettings.KEEP_PAST_MARKETS:
        return getattr(area, past_market_types)
    else:
        if len(getattr(area, past_market_types)) < 1:
=======
class MarketEnergyBills:
    def __init__(self, is_spot_market=True):
        self.is_spot_market = is_spot_market
        self.bills_results = {}
        self.bills_redis_results = {}
        self.market_fees = {}
        self.external_trades = {}
        self.cumulative_bills_results = {}

    def _store_bought_trade(self, result_dict, trade):
        # Division by 100 to convert cents to Euros
        fee_price = trade.fee_price / 100. if trade.fee_price is not None else 0.
        result_dict['bought'] += trade.offer.energy
        if ConstSettings.IAASettings.MARKET_TYPE == 1:
            result_dict['spent'] += trade.offer.price / 100.
            result_dict['total_cost'] += trade.offer.price / 100. + fee_price
        else:
            result_dict['spent'] += trade.offer.price / 100. - fee_price
            result_dict['total_cost'] += trade.offer.price / 100.
        result_dict['total_energy'] += trade.offer.energy
        result_dict['market_fee'] += fee_price

    def _store_sold_trade(self, result_dict, trade):
        # Division by 100 to convert cents to Euros
        fee_price = trade.fee_price if trade.fee_price is not None else 0.
        result_dict['sold'] += trade.offer.energy
        result_dict['total_energy'] -= trade.offer.energy
        if ConstSettings.IAASettings.MARKET_TYPE == 1:
            trade_price = trade.offer.price
        else:
            trade_price = trade.offer.price - fee_price
        result_dict['earned'] += trade_price / 100.
        result_dict['total_cost'] -= trade_price / 100.

    def _store_outgoing_external_trade(self, trade, area):
        fee_price = trade.fee_price if trade.fee_price is not None else 0.
        self.external_trades[area.name]['sold'] += trade.offer.energy
        if ConstSettings.IAASettings.MARKET_TYPE == 1:
            self.external_trades[area.name]['earned'] += trade.offer.price / 100.
            self.external_trades[area.name]['total_cost'] -= trade.offer.price / 100.
        else:
            self.external_trades[area.name]['earned'] += \
                (trade.offer.price - fee_price) / 100.
            self.external_trades[area.name]['total_cost'] -= \
                (trade.offer.price - fee_price) / 100.
        self.external_trades[area.name]['total_energy'] -= trade.offer.energy
        self.external_trades[area.name]['market_fee'] += fee_price / 100.

    def _store_incoming_external_trade(self, trade, area):
        fee_price = trade.fee_price / 100. if trade.fee_price is not None else 0.
        self.external_trades[area.name]['bought'] += trade.offer.energy
        if ConstSettings.IAASettings.MARKET_TYPE == 1:
            self.external_trades[area.name]['spent'] += \
                trade.offer.price / 100.
            self.external_trades[area.name]['total_cost'] += \
                trade.offer.price / 100. + fee_price
        else:
            self.external_trades[area.name]['spent'] += \
                trade.offer.price / 100. - fee_price
            self.external_trades[area.name]['total_cost'] += \
                trade.offer.price / 100.
        self.external_trades[area.name]['total_energy'] += trade.offer.energy

    @classmethod
    def _get_past_markets_from_area(cls, area, past_market_types):
        if not hasattr(area, past_market_types) or getattr(area, past_market_types) is None:
>>>>>>> 7cf265f1
            return []
        return [getattr(area, past_market_types)[-1]]


class CumulativeBills:
    def __init__(self):
        self.cumulative_bills_results = {}

    def _calculate_device_penalties(self, area):
        if len(area.children) > 0:
            return

        if isinstance(area.strategy, LoadHoursStrategy):
            return sum(
                area.strategy.energy_requirement_Wh.get(market.time_slot, 0) / 1000.0
                for market in _get_past_markets_from_area(area.parent, "past_markets"))
        elif isinstance(area.strategy, PVStrategy):
            return sum(
                area.strategy.state.available_energy_kWh.get(market.time_slot, 0)
                for market in _get_past_markets_from_area(area.parent, "past_markets"))
        else:
            return None

    @property
    def cumulative_bills(self):
        return {
            uuid: {
                "name": results["name"],
                "spent_total": round_floats_for_ui(results['spent_total']),
                "earned": round_floats_for_ui(results['earned']),
                "penalties": round_floats_for_ui(results['penalties']),
                "total": round_floats_for_ui(results['total'])
            }
            for uuid, results in self.cumulative_bills_results.items()
        }

    def update_cumulative_bills(self, area):
        for child in area.children:
            self.update_cumulative_bills(child)

        if area.uuid not in self.cumulative_bills_results or \
                ConstSettings.GeneralSettings.KEEP_PAST_MARKETS is True:
            self.cumulative_bills_results[area.uuid] = {
                "name": area.name,
                "spent_total": 0.0,
                "earned": 0.0,
                "penalties": 0.0,
                "total": 0.0,
            }

        if area.strategy is None:
            all_child_results = [self.cumulative_bills_results[c.uuid]
                                 for c in area.children]
            self.cumulative_bills_results[area.uuid] = {
                "name": area.name,
                "spent_total": sum(c["spent_total"] for c in all_child_results),
                "earned": sum(c["earned"] for c in all_child_results),
                "penalties": sum(c["penalties"] for c in all_child_results
                                 if c["penalties"] is not None),
                "total": sum(c["total"] for c in all_child_results),
            }
        else:
            trades = [m.trades
                      for m in _get_past_markets_from_area(area.parent, "past_markets")]
            trades = list(chain(*trades))

            if ConstSettings.IAASettings.MARKET_TYPE == 1:
                spent_total = sum(trade.offer.price + trade.fee_price
                                  for trade in trades
                                  if trade.buyer == area.name) / 100.0
                earned = sum(trade.offer.price
                             for trade in trades
                             if trade.seller == area.name) / 100.0
            else:
                spent_total = sum(trade.offer.price
                                  for trade in trades
                                  if trade.buyer == area.name) / 100.0
                earned = sum(trade.offer.price - trade.fee_price
                             for trade in trades
                             if trade.seller == area.name) / 100.0
            penalty_energy = self._calculate_device_penalties(area)
            if penalty_energy is None:
                penalty_energy = 0.0
            penalty_cost = penalty_energy * DEVICE_PENALTY_RATE / 100.0
            total = spent_total - earned + penalty_cost
            self.cumulative_bills_results[area.uuid]["spent_total"] += spent_total
            self.cumulative_bills_results[area.uuid]["earned"] += earned
            self.cumulative_bills_results[area.uuid]["penalties"] += penalty_cost
            self.cumulative_bills_results[area.uuid]["total"] += total


class MarketEnergyBills:
    def __init__(self, is_spot_market=True):
        self.is_spot_market = is_spot_market
        self.bills_results = {}
        self.bills_redis_results = {}
        self.market_fees = {}

    @classmethod
    def _store_bought_trade(cls, result_dict, trade):
        # Division by 100 to convert cents to Euros
        fee_price = trade.fee_price / 100. if trade.fee_price is not None else 0.
        result_dict['bought'] += trade.offer.energy
        result_dict['spent'] += trade.offer.price / 100. - fee_price
        result_dict['total_energy'] += trade.offer.energy
        result_dict['total_cost'] += trade.offer.price / 100.
        result_dict['market_fee'] += fee_price

    @classmethod
    def _store_sold_trade(cls, result_dict, trade):
        # Division by 100 to convert cents to Euros
        fee_price = trade.fee_price if trade.fee_price is not None else 0.
        result_dict['sold'] += trade.offer.energy
        result_dict['earned'] += (trade.offer.price - fee_price) / 100.
        result_dict['total_energy'] -= trade.offer.energy
        result_dict['total_cost'] -= (trade.offer.price - fee_price) / 100.

    def _default_area_dict(self, area):
        return dict(bought=0.0, sold=0.0,
                    spent=0.0, earned=0.0,
                    total_energy=0.0, total_cost=0.0,
                    market_fee=0.0,
                    type=area.display_type)

    def _get_child_data(self, area):
        if ConstSettings.GeneralSettings.KEEP_PAST_MARKETS:
            return {child.name: self._default_area_dict(child)
                    for child in area.children}
        else:
            if area.name not in self.bills_results:
                self.bills_results[area.name] =  \
                    {child.name: self._default_area_dict(child)
                        for child in area.children}
            return self.bills_results[area.name]

    def _energy_bills(self, area, past_market_types):
        """
        Return a bill for each of area's children with total energy bought
        and sold (in kWh) and total money earned and spent (in cents).
        Compute bills recursively for children of children etc.
        """
        if not area.children:
            return None

        if area.name not in self.external_trades or \
                ConstSettings.GeneralSettings.KEEP_PAST_MARKETS is True:
            self.external_trades[area.name] = dict(
                bought=0.0, sold=0.0, spent=0.0, earned=0.0,
                total_energy=0.0, total_cost=0.0, market_fee=0.0)

        result = self._get_child_data(area)
        for market in _get_past_markets_from_area(area, past_market_types):
            for trade in market.trades:
                buyer = area_name_from_area_or_iaa_name(trade.buyer)
                seller = area_name_from_area_or_iaa_name(trade.seller)
                if buyer in result:
                    self._store_bought_trade(result[buyer], trade)
                if seller in result:
                    self._store_sold_trade(result[seller], trade)
                # Outgoing external trades
                if buyer == area_name_from_area_or_iaa_name(area.name) and seller in result:
                    self._store_outgoing_external_trade(trade, area)
                # Incoming external trades
                if seller == area_name_from_area_or_iaa_name(area.name) and buyer in result:
                    self._store_incoming_external_trade(trade, area)
        for child in area.children:
            child_result = self._energy_bills(child, past_market_types)
            if child_result is not None:
                result[child.name]['children'] = child_result

        return result

    def _accumulate_market_fees(self, area, past_market_types):
        if area.name not in self.market_fees:
            self.market_fees[area.name] = 0.0
        for market in _get_past_markets_from_area(area, past_market_types):
            # Converting cents to Euros
            self.market_fees[area.name] += market.market_fee / 100.0
        for child in area.children:
            self._accumulate_market_fees(child, past_market_types)

    def _update_market_fees(self, area, market_type):
        if ConstSettings.GeneralSettings.KEEP_PAST_MARKETS:
            # If all the past markets remain in memory, reinitialize the market fees
            self.market_fees = {}
        self._accumulate_market_fees(area, market_type)

    def update(self, area):
        market_type = "past_markets" if self.is_spot_market else "past_balancing_markets"
        self._update_market_fees(area, market_type)
        bills = self._energy_bills(area, market_type)
        flattened = self._flatten_energy_bills(OrderedDict(sorted(bills.items())), {})
        self.bills_results = self._accumulate_by_children(area, flattened, {})
        self._bills_for_redis(area, deepcopy(self.bills_results))

    @classmethod
    def _flatten_energy_bills(cls, energy_bills, flat_results):
        for k, v in energy_bills.items():
            if k == "market_fee":
                flat_results["market_fee"] = v
                continue
            if "children" in v:
                cls._flatten_energy_bills(v["children"], flat_results)
            flat_results[k] = v
            flat_results[k].pop("children", None)
        return flat_results

    def _accumulate_by_children(self, area, flattened, results):
        if not area.children:
            # This is a device
            results[area.name] = flattened.get(area.name, self._default_area_dict(area))
        else:
            results[area.name] = {c.name: flattened[c.name] for c in area.children
                                  if c.name in flattened}

            results.update(**self._generate_external_and_total_bills(area, results, flattened))

            for c in area.children:
                results.update(
                    **self._accumulate_by_children(c, flattened, results)
                )
        return results

    def _write_acculumated_stats(self, area, results, all_child_results, key_name):
        results[area.name].update({key_name: {
            'bought': sum(v['bought'] for v in all_child_results),
            'sold': sum(v['sold'] for v in all_child_results),
            'spent': sum(v['spent'] for v in all_child_results),
            'earned': sum(v['earned'] for v in all_child_results),
            'total_energy': sum(v['total_energy'] for v in all_child_results),
            'total_cost': sum(v['total_cost']
                              for v in all_child_results),
            'market_fee': sum(v['market_fee']
                              for v in all_child_results)
        }})

    @staticmethod
    def _market_fee_section(market_fee):
        return {"Market Fees": {
                    "bought": 0,
                    "sold": 0,
                    "spent": 0,
                    "earned": market_fee,
                    "market_fee": 0,
                    "total_energy": 0,
                    "total_cost": -1 * market_fee
                    }}

    def _generate_external_and_total_bills(self, area, results, flattened):

        all_child_results = [v for v in results[area.name].values()]
        self._write_acculumated_stats(area, results, all_child_results, "Accumulated Trades")
        total_market_fee = results[area.name]["Accumulated Trades"]["market_fee"]
        if area.name in self.external_trades:
            # External trades are the trades of the parent area
            external = self.external_trades[area.name].copy()
            # Should switch spent/earned and bought/sold, to match the perspective of the UI
            spent = external.pop("spent")
            earned = external.pop("earned")
            bought = external.pop("bought")
            sold = external.pop("sold")
            total_external_fee = external.pop("market_fee")
            external.update(**{
                "spent": earned, "earned": spent, "bought": sold,
                "sold": bought, "market_fee": total_external_fee})
            external["total_energy"] = external["bought"] - external["sold"]
            external["total_cost"] = external["spent"] - external["earned"] + total_external_fee
            results[area.name].update({"External Trades": external})

            total_market_fee += total_external_fee
            results[area.name].update(self._market_fee_section(total_market_fee))
            totals_child_list = [results[area.name]["Accumulated Trades"],
                                 results[area.name]["External Trades"],
                                 results[area.name]["Market Fees"]]
        else:
            # If root area, Accumulated Trades == Totals
            results[area.name].update(self._market_fee_section(total_market_fee))
            totals_child_list = [results[area.name]["Accumulated Trades"],
                                 results[area.name]["Market Fees"]]

        self._write_acculumated_stats(area, results, totals_child_list, "Totals")
        return results

    def _bills_for_redis(self, area, bills_results):
        if area.name in bills_results:
            self.bills_redis_results[area.uuid] = \
                self._round_area_bill_result_redis(bills_results[area.name])
        for child in area.children:
            if child.children:
                self._bills_for_redis(child, bills_results)
            elif child.name in bills_results:
                self.bills_redis_results[child.uuid] = \
                    self._round_child_bill_results(bills_results[child.name])

    @classmethod
    def _round_child_bill_results(cls, results):
        results['bought'] = round_floats_for_ui(results['bought'])
        results['sold'] = round_floats_for_ui(results['sold'])
        results['spent'] = round_floats_for_ui(results['spent'])
        results['earned'] = round_floats_for_ui(results['earned'])
        results['total_energy'] = round_floats_for_ui(results['total_energy'])
        results['total_cost'] = round_floats_for_ui(results['total_cost'])
        if "market_fee" in results:
            results["market_fee"] = round_floats_for_ui(results['market_fee'])
        return results

    @classmethod
    def _round_area_bill_result_redis(cls, results):
        for k in results.keys():
            results[k] = cls._round_child_bill_results(results[k])
        return results<|MERGE_RESOLUTION|>--- conflicted
+++ resolved
@@ -58,7 +58,6 @@
     )
 
 
-<<<<<<< HEAD
 def _get_past_markets_from_area(area, past_market_types):
     if not hasattr(area, past_market_types) or getattr(area, past_market_types) is None:
         return []
@@ -66,74 +65,6 @@
         return getattr(area, past_market_types)
     else:
         if len(getattr(area, past_market_types)) < 1:
-=======
-class MarketEnergyBills:
-    def __init__(self, is_spot_market=True):
-        self.is_spot_market = is_spot_market
-        self.bills_results = {}
-        self.bills_redis_results = {}
-        self.market_fees = {}
-        self.external_trades = {}
-        self.cumulative_bills_results = {}
-
-    def _store_bought_trade(self, result_dict, trade):
-        # Division by 100 to convert cents to Euros
-        fee_price = trade.fee_price / 100. if trade.fee_price is not None else 0.
-        result_dict['bought'] += trade.offer.energy
-        if ConstSettings.IAASettings.MARKET_TYPE == 1:
-            result_dict['spent'] += trade.offer.price / 100.
-            result_dict['total_cost'] += trade.offer.price / 100. + fee_price
-        else:
-            result_dict['spent'] += trade.offer.price / 100. - fee_price
-            result_dict['total_cost'] += trade.offer.price / 100.
-        result_dict['total_energy'] += trade.offer.energy
-        result_dict['market_fee'] += fee_price
-
-    def _store_sold_trade(self, result_dict, trade):
-        # Division by 100 to convert cents to Euros
-        fee_price = trade.fee_price if trade.fee_price is not None else 0.
-        result_dict['sold'] += trade.offer.energy
-        result_dict['total_energy'] -= trade.offer.energy
-        if ConstSettings.IAASettings.MARKET_TYPE == 1:
-            trade_price = trade.offer.price
-        else:
-            trade_price = trade.offer.price - fee_price
-        result_dict['earned'] += trade_price / 100.
-        result_dict['total_cost'] -= trade_price / 100.
-
-    def _store_outgoing_external_trade(self, trade, area):
-        fee_price = trade.fee_price if trade.fee_price is not None else 0.
-        self.external_trades[area.name]['sold'] += trade.offer.energy
-        if ConstSettings.IAASettings.MARKET_TYPE == 1:
-            self.external_trades[area.name]['earned'] += trade.offer.price / 100.
-            self.external_trades[area.name]['total_cost'] -= trade.offer.price / 100.
-        else:
-            self.external_trades[area.name]['earned'] += \
-                (trade.offer.price - fee_price) / 100.
-            self.external_trades[area.name]['total_cost'] -= \
-                (trade.offer.price - fee_price) / 100.
-        self.external_trades[area.name]['total_energy'] -= trade.offer.energy
-        self.external_trades[area.name]['market_fee'] += fee_price / 100.
-
-    def _store_incoming_external_trade(self, trade, area):
-        fee_price = trade.fee_price / 100. if trade.fee_price is not None else 0.
-        self.external_trades[area.name]['bought'] += trade.offer.energy
-        if ConstSettings.IAASettings.MARKET_TYPE == 1:
-            self.external_trades[area.name]['spent'] += \
-                trade.offer.price / 100.
-            self.external_trades[area.name]['total_cost'] += \
-                trade.offer.price / 100. + fee_price
-        else:
-            self.external_trades[area.name]['spent'] += \
-                trade.offer.price / 100. - fee_price
-            self.external_trades[area.name]['total_cost'] += \
-                trade.offer.price / 100.
-        self.external_trades[area.name]['total_energy'] += trade.offer.energy
-
-    @classmethod
-    def _get_past_markets_from_area(cls, area, past_market_types):
-        if not hasattr(area, past_market_types) or getattr(area, past_market_types) is None:
->>>>>>> 7cf265f1
             return []
         return [getattr(area, past_market_types)[-1]]
 
@@ -231,25 +162,62 @@
         self.bills_results = {}
         self.bills_redis_results = {}
         self.market_fees = {}
-
-    @classmethod
-    def _store_bought_trade(cls, result_dict, trade):
+        self.external_trades = {}
+        self.cumulative_bills_results = {}
+
+    def _store_bought_trade(self, result_dict, trade):
         # Division by 100 to convert cents to Euros
         fee_price = trade.fee_price / 100. if trade.fee_price is not None else 0.
         result_dict['bought'] += trade.offer.energy
-        result_dict['spent'] += trade.offer.price / 100. - fee_price
+        if ConstSettings.IAASettings.MARKET_TYPE == 1:
+            result_dict['spent'] += trade.offer.price / 100.
+            result_dict['total_cost'] += trade.offer.price / 100. + fee_price
+        else:
+            result_dict['spent'] += trade.offer.price / 100. - fee_price
+            result_dict['total_cost'] += trade.offer.price / 100.
         result_dict['total_energy'] += trade.offer.energy
-        result_dict['total_cost'] += trade.offer.price / 100.
         result_dict['market_fee'] += fee_price
 
-    @classmethod
-    def _store_sold_trade(cls, result_dict, trade):
+    def _store_sold_trade(self, result_dict, trade):
         # Division by 100 to convert cents to Euros
         fee_price = trade.fee_price if trade.fee_price is not None else 0.
         result_dict['sold'] += trade.offer.energy
-        result_dict['earned'] += (trade.offer.price - fee_price) / 100.
         result_dict['total_energy'] -= trade.offer.energy
-        result_dict['total_cost'] -= (trade.offer.price - fee_price) / 100.
+        if ConstSettings.IAASettings.MARKET_TYPE == 1:
+            trade_price = trade.offer.price
+        else:
+            trade_price = trade.offer.price - fee_price
+        result_dict['earned'] += trade_price / 100.
+        result_dict['total_cost'] -= trade_price / 100.
+
+    def _store_outgoing_external_trade(self, trade, area):
+        fee_price = trade.fee_price if trade.fee_price is not None else 0.
+        self.external_trades[area.name]['sold'] += trade.offer.energy
+        if ConstSettings.IAASettings.MARKET_TYPE == 1:
+            self.external_trades[area.name]['earned'] += trade.offer.price / 100.
+            self.external_trades[area.name]['total_cost'] -= trade.offer.price / 100.
+        else:
+            self.external_trades[area.name]['earned'] += \
+                (trade.offer.price - fee_price) / 100.
+            self.external_trades[area.name]['total_cost'] -= \
+                (trade.offer.price - fee_price) / 100.
+        self.external_trades[area.name]['total_energy'] -= trade.offer.energy
+        self.external_trades[area.name]['market_fee'] += fee_price / 100.
+
+    def _store_incoming_external_trade(self, trade, area):
+        fee_price = trade.fee_price / 100. if trade.fee_price is not None else 0.
+        self.external_trades[area.name]['bought'] += trade.offer.energy
+        if ConstSettings.IAASettings.MARKET_TYPE == 1:
+            self.external_trades[area.name]['spent'] += \
+                trade.offer.price / 100.
+            self.external_trades[area.name]['total_cost'] += \
+                trade.offer.price / 100. + fee_price
+        else:
+            self.external_trades[area.name]['spent'] += \
+                trade.offer.price / 100. - fee_price
+            self.external_trades[area.name]['total_cost'] += \
+                trade.offer.price / 100.
+        self.external_trades[area.name]['total_energy'] += trade.offer.energy
 
     def _default_area_dict(self, area):
         return dict(bought=0.0, sold=0.0,
