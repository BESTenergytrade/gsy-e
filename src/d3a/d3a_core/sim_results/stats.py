--- conflicted
+++ resolved
@@ -79,11 +79,8 @@
                 if seller in result:
                     result[seller]['sold'] += trade.offer.energy
                     result[seller]['earned'] += trade.offer.price
-<<<<<<< HEAD
                     result[seller]['total_energy'] -= trade.offer.energy
                     result[seller]['total_cost'] -= trade.offer.price
-=======
->>>>>>> d9da9848
 
     for child in area.children:
         child_result = energy_bills(child, past_market_types, from_slot, to_slot)
