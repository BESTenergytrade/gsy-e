"""
Copyright 2018 Grid Singularity
This file is part of D3A.

This program is free software: you can redistribute it and/or modify
it under the terms of the GNU General Public License as published by
the Free Software Foundation, either version 3 of the License, or
(at your option) any later version.

This program is distributed in the hope that it will be useful,
but WITHOUT ANY WARRANTY; without even the implied warranty of
MERCHANTABILITY or FITNESS FOR A PARTICULAR PURPOSE.  See the
GNU General Public License for more details.

You should have received a copy of the GNU General Public License
along with this program.  If not, see <http://www.gnu.org/licenses/>.
"""
import plotly as py
import plotly.graph_objs as go
import pendulum
import os

from d3a.constants import TIME_ZONE
from d3a.models.strategy.storage import StorageStrategy
from d3a.models.strategy.load_hours import LoadHoursStrategy
from d3a.models.strategy.pv import PVStrategy
from d3a import limit_float_precision

ENERGY_BUYER_SIGN_PLOTS = 1
ENERGY_SELLER_SIGN_PLOTS = -1 * ENERGY_BUYER_SIGN_PLOTS

alternative_pricing_subdirs = {
    0: "d3a_pricing",
    1: "no_scheme_pricing",
    2: "feed_in_tariff_pricing",
    3: "net_metering_pricing"
}

EXPORT_DEVICE_VARIABLES = ["trade_energy_kWh", "pv_production_kWh", "trade_price_eur",
                           "soc_history_%", "load_profile_kWh"]

green = 'rgba(20,150,20, alpha)'
purple = 'rgba(156, 110, 177, alpha)'
blue = 'rgba(0,0,200,alpha)'

DEVICE_PLOT_COLORS = {"trade_energy_kWh": purple,
                      "pv_production_kWh": green,
                      "load_profile_kWh": green,
                      "soc_history_%": green,
                      "trade_price_eur": blue}

DEVICE_YAXIS = {"trade_energy_kWh": 'Demand/Traded [kWh]',
                "pv_production_kWh": 'PV Production [kWh]',
                "load_profile_kWh": 'Load Profile [kWh]',
                "soc_history_%": 'State of Charge [%]',
                "trade_price_eur": 'Energy Rate [EUR/kWh]'}

OPAQUE_ALPHA = 1
TRANSPARENT_ALPHA = 0.4


def _invert(inlist: list): return [-1 * l for l in inlist]


def _get_color(key, alpha):
    return DEVICE_PLOT_COLORS[key].replace("alpha", str(alpha))


class PlotlyGraph:
    def __init__(self, dataset: dict, key: str):
        self.key = key
        self.dataset = dataset
        self.umHours = dict()
        self.rate = list()
        self.energy = list()
        self.trade_history = dict()

    @staticmethod
    def common_layout(barmode: str, title: str, ytitle: str, xtitle: str, xrange: list,
                      showlegend=True, hovermode="x"):
        return go.Layout(
            autosize=False,
            width=1200,
            height=700,
            barmode=barmode,
            title=title,
            yaxis=dict(
                title=ytitle
            ),
            xaxis=dict(
                title=xtitle,
                range=xrange
            ),
            font=dict(
                size=16
            ),
            showlegend=showlegend,
            hovermode=hovermode
        )

    def graph_value(self, scale_value=1):
        try:
            self.dataset[self.key]
        except KeyError:
            pass
        else:
            for de in range(len(self.dataset[self.key])):
                if self.dataset[self.key][de] != 0:
                    if self.dataset[self.key][de] == "-":
                        self.umHours[self.dataset['slot'][de]] = 0.0
                    else:
                        self.umHours[self.dataset['slot'][de]] = \
                            round(self.dataset[self.key][de], 5) * scale_value

    @staticmethod
    def modify_time_axis(data: dict, title: str):
        """
        Changes timezone of pendulum x-values to 'UTC' and determines the list of days
        in order to return the time_range for the plot
        """
        day_set = set()
        for di in range(len(data)):
            time_list = data[di]["x"]
            for ti in time_list:
                day_set.add(
                    pendulum.datetime(ti.year, ti.month, ti.day, ti.hour, ti.minute, tz=TIME_ZONE)
                )

        day_list = sorted(list(day_set))
        if len(day_list) == 0:
            raise ValueError("There is no time information in plot {}".format(title))

        start_time = pendulum.datetime(
            day_list[0].year, day_list[0].month, day_list[0].day,
            day_list[0].hour, day_list[0].minute, day_list[0].second, tz=TIME_ZONE
        )
        end_time = pendulum.datetime(
            day_list[-1].year, day_list[-1].month, day_list[-1].day,
            day_list[-1].hour, day_list[-1].minute, day_list[-1].second, tz=TIME_ZONE)

        return [start_time, end_time], data

    @classmethod
<<<<<<< HEAD
    def plot_slider_graph(cls, fig, stats_plot_dir, area_name, market_slot_data_mapping):
        steps = []
        for i in range(len(market_slot_data_mapping)):
            step = dict(
                method="update",
                args=[{"visible": [False] * len(fig.data)},
                      {"title": "Slider switched to slot: " + str(i)}],  # layout attribute
            )
            for k in range(market_slot_data_mapping[i].start,
                           market_slot_data_mapping[i].end):
                step["args"][0]["visible"][k] = True  # Toggle i'th trace to "visible"
            steps.append(step)
        sliders = [dict(
            active=0,
            currentvalue={"prefix": "MarketSlot: "},
            pad={"t": len(market_slot_data_mapping)},
            steps=steps
        )]
        output_file = os.path.join(stats_plot_dir, f"offer_bid_trade_history.html")
        barmode = "group"
        title = f"OFFER BID TRADE AREA: {area_name}"
        xtitle = 'Time'
        ytitle = 'Rate [€ cents / kWh]'

        fig.update_layout(autosize=True, barmode=barmode, width=1200, height=700, title=title,
                          yaxis=dict(title=ytitle), xaxis=dict(title=xtitle),
                          font=dict(size=16), showlegend=False, sliders=sliders)

        py.offline.plot(fig, filename=output_file, auto_open=False)

    @classmethod
    def plot_bar_graph(cls, barmode: str, title: str, xtitle: str, ytitle: str, data, iname: str,
                       showlegend=True, hovermode="x"):
        try:
            time_range, data = cls.modify_time_axis(data, title)
        except ValueError:
            return

        layout = cls.common_layout(
            barmode, title, ytitle, xtitle, time_range, showlegend, hovermode=hovermode
        )

=======
    def plot_bar_graph(cls, barmode: str, title: str, xtitle: str, ytitle: str, data, iname: str,
                       time_range=None):
        if time_range is None:
            try:
                time_range, data = cls.modify_time_axis(data, title)
            except ValueError:
                return

        layout = cls.common_layout(barmode, title, ytitle, xtitle, time_range)
>>>>>>> 7ecf5310
        fig = go.Figure(data=data, layout=layout)
        py.offline.plot(fig, filename=iname, auto_open=False)

    @classmethod
    def plot_line_graph(cls, title: str, xtitle: str, ytitle: str, data, iname: str, xmax: int):
        layout = cls.common_layout("group", title, ytitle, xtitle, [0, xmax])

        fig = go.Figure(data=data, layout=layout)
        py.offline.plot(fig, filename=iname, auto_open=False)

    def arrange_data(self):
        try:
            self.dataset[self.key]
        except KeyError:
            pass
        else:
            for ii, ki in enumerate(self.dataset[self.key]["seller"]):
                if ki in self.trade_history.keys():
                    self.trade_history[ki] += abs(self.dataset[self.key]["energy [kWh]"][ii])
                else:
                    self.trade_history[ki] = abs(self.dataset[self.key]["energy [kWh]"][ii])

    def plot_pie_chart(self, title, filename):
        fig = {
            "data": [
                {
                    "values": list(),
                    "labels": list(),
                    "type": "pie"
                }],
            "layout": {
                "title": title,
                "font": {"size": 16
                         }
            }
        }
        for key, value in self.trade_history.items():
            fig["data"][0]["values"].append(value)
            fig["data"][0]["labels"].append(key)

        py.offline.plot(fig, filename=filename, auto_open=False)

    @classmethod
    def _plot_line_time_series(cls, device_dict, var_name):
        color = _get_color(var_name, OPAQUE_ALPHA)
        fill_color = _get_color(var_name, TRANSPARENT_ALPHA)
        time, var_data, longterm_min_var_data, longterm_max_var_data = \
            cls.prepare_input(device_dict, var_name)
        yaxis = "y"
        connectgaps = True
        line = dict(color=color,
                    width=0.8)
        time_series = go.Scatter(
            x=time,
            y=var_data,
            line=line,
            mode='lines+markers',
            marker=dict(size=5),
            name=var_name,
            showlegend=True,
            hoverinfo='none',
            fill=None,
            xaxis="x",
            yaxis=yaxis,
            connectgaps=connectgaps
        )
        longterm_max_hover = go.Scatter(
            x=time,
            y=longterm_max_var_data,
            fill=None,
            fillcolor=fill_color,
            line=dict(color='rgba(255,255,255,0)'),
            name=f"longterm max",
            showlegend=False,
            hoverinfo='y+name',
            xaxis="x",
            yaxis=yaxis,
            connectgaps=connectgaps
        )
        longterm_min_hover = go.Scatter(
            x=time,
            y=longterm_min_var_data,
            fill=None,
            fillcolor=fill_color,
            line=dict(color='rgba(255,255,255,0)'),
            name=f"longterm min",
            showlegend=False,
            hoverinfo='y+name',
            xaxis="x",
            yaxis=yaxis,
            connectgaps=connectgaps
        )
        shade = go.Scatter(
            x=time,
            y=longterm_max_var_data,
            fill='tonexty',
            fillcolor=fill_color,
            line=dict(color='rgba(255,255,255,0)'),
            name=f"minmax {var_name}",
            showlegend=True,
            hoverinfo='none',
            xaxis="x",
            yaxis=yaxis,
            connectgaps=connectgaps
        )
        hoverinfo_time = go.Scatter(
            x=time,
            y=longterm_max_var_data,
            mode="none",
            hoverinfo="x",
            xaxis="x",
            showlegend=False,
            yaxis=yaxis
        )

        # it is not possible to use cls._hoverinfo here because the order matters here:
        return [longterm_min_hover, shade, time_series, longterm_max_hover, hoverinfo_time]

    @classmethod
    def _plot_bar_time_series_storage(cls, device_dict, var_name):
        color = _get_color(var_name, OPAQUE_ALPHA)
        fill_color = _get_color(var_name, TRANSPARENT_ALPHA)
        time, traded_energy, longterm_min_traded_energy, longterm_max_traded_energy = \
            cls.prepare_input(device_dict, var_name)
        yaxis = "y2"
        time_series = go.Bar(
            x=time,
            y=traded_energy,
            marker=dict(
                color=fill_color,
                line=dict(
                    color=color,
                    width=1.,
                )
            ),
            name=var_name,
            showlegend=True,
            hoverinfo='none',
            xaxis="x",
            yaxis=yaxis,
        )

        return [time_series] + \
            cls._hoverinfo(time, longterm_min_traded_energy, longterm_max_traded_energy, yaxis)

    @classmethod
    def _plot_bar_time_series_traded_expected(cls, device_dict, expected_varname, traded_varname,
                                              invert_y=False):
        color_expected = _get_color(expected_varname, OPAQUE_ALPHA)
        fill_color_expected = _get_color(expected_varname, TRANSPARENT_ALPHA)
        color_traded = _get_color(traded_varname, OPAQUE_ALPHA)
        fill_color_traded = _get_color(traded_varname, OPAQUE_ALPHA)
        time_expected, energy_expected, min_energy_expected, max_energy_expected = \
            cls.prepare_input(device_dict, expected_varname)
        time_traded, energy_traded, min_energy_traded, max_energy_traded = \
            cls.prepare_input(device_dict, traded_varname, invert_y)

        yaxis = "y2"
        time_series_expected = go.Bar(
            x=time_expected,
            y=energy_expected,
            marker=dict(
                color=fill_color_expected,
                line=dict(
                    color=color_expected,
                    width=1.,
                )
            ),
            name=expected_varname,
            showlegend=True,
            hoverinfo='y+name',
            xaxis="x",
            yaxis=yaxis,
        )
        time_series_traded = go.Bar(
            x=time_traded,
            y=energy_traded,
            marker=dict(
                color=fill_color_traded,
                line=dict(
                    color=color_traded,
                    width=1.,
                )
            ),
            name=traded_varname,
            showlegend=True,
            hoverinfo='y+name',
            xaxis="x",
            yaxis=yaxis,
        )

        return [time_series_expected, time_series_traded] + \
            cls._hoverinfo(time_expected, min_energy_expected, max_energy_expected, yaxis,
                           only_time=True)

    @classmethod
    def _hoverinfo(cls, time, longterm_min, longterm_max, yaxis, only_time=False):
        hoverinfo_max = go.Scatter(
            x=time,
            y=longterm_max,
            mode="none",
            name="longterm max",
            hoverinfo="y+name",
            xaxis="x",
            showlegend=False,
            yaxis=yaxis
        )
        hoverinfo_min = go.Scatter(
            x=time,
            y=longterm_min,
            mode="none",
            name="longterm min",
            hoverinfo="y+name",
            xaxis="x",
            showlegend=False,
            yaxis=yaxis
        )
        hoverinfo_time = go.Scatter(
            x=time,
            y=longterm_max,
            mode="none",
            hoverinfo="x",
            xaxis="x",
            showlegend=False,
            yaxis=yaxis
        )
        if only_time:
            return [hoverinfo_time]
        else:
            return [hoverinfo_max, hoverinfo_min, hoverinfo_time]

    @classmethod
    def _plot_candlestick_time_series_price(cls, device_dict, var_name):

        time, trade_rate_list, longterm_min_trade_rate, longterm_max_trade_rate = \
            cls.prepare_input(device_dict, var_name)
        plot_time = []
        plot_local_min_trade_rate = []
        plot_local_max_trade_rate = []
        plot_longterm_min_trade_rate = []
        plot_longterm_max_trade_rate = []
        for ii in range(len(trade_rate_list)):
            if trade_rate_list[ii] is not None:
                plot_time.append(time[ii])
                plot_local_min_trade_rate.append(limit_float_precision(min(trade_rate_list[ii])))
                plot_local_max_trade_rate.append(limit_float_precision(max(trade_rate_list[ii])))
                plot_longterm_min_trade_rate.append(
                    limit_float_precision(longterm_min_trade_rate[ii]))
                plot_longterm_max_trade_rate.append(
                    limit_float_precision(longterm_max_trade_rate[ii]))

        yaxis = "y3"
        color = _get_color(var_name, OPAQUE_ALPHA)

        candle_stick = go.Candlestick(x=plot_time,
                                      open=plot_local_min_trade_rate,
                                      high=plot_longterm_max_trade_rate,
                                      low=plot_longterm_min_trade_rate,
                                      close=plot_local_max_trade_rate,
                                      yaxis=yaxis,
                                      xaxis="x",
                                      hoverinfo="none",
                                      name=var_name,
                                      increasing=dict(line=dict(color=color)),
                                      decreasing=dict(line=dict(color=color)),
                                      )
        hoverinfo_local_max = go.Scatter(
            x=plot_time,
            y=plot_local_max_trade_rate,
            mode="none",
            name="max",
            hoverinfo="y+name",
            xaxis="x",
            showlegend=False,
            yaxis=yaxis
        )
        hoverinfo_loacl_min = go.Scatter(
            x=plot_time,
            y=plot_local_min_trade_rate,
            mode="none",
            name="min",
            hoverinfo="y+name",
            xaxis="x",
            showlegend=False,
            yaxis=yaxis
        )

        return [candle_stick, hoverinfo_local_max, hoverinfo_loacl_min] + \
            cls._hoverinfo(plot_time, plot_longterm_min_trade_rate,
                           plot_longterm_max_trade_rate, yaxis)

    @classmethod
    def prepare_input(cls, device_dict, var_name, invert_y=False):
        x = list(device_dict[var_name].keys())
        y = list(device_dict[var_name].values())
        y_lower = list(device_dict["min_" + var_name].values())
        y_upper = list(device_dict["max_" + var_name].values())
        if invert_y:
            return x, _invert(y), _invert(y_lower), _invert(y_upper)
        else:
            return x, y, y_lower, y_upper

    @classmethod
    def _get_y2_range(cls, device_dict, var_name, start_at_zero=True):
        """
        Adds a 10% margin to the y2_range
        """
        data_max = max([abs(x) for x in list(device_dict[var_name].values()) if x is not None])
        data_max_margin = data_max + data_max * 0.1
        if start_at_zero:
            return [0, abs(data_max_margin)]
        else:
            return [-data_max_margin, data_max_margin]

    @classmethod
    def plot_device_profile(cls, device_dict, device_name, output_file, device_strategy):
        trade_energy_var_name = "trade_energy_kWh"
        data = []
        # Trade price graph (y3):
        data += cls._plot_candlestick_time_series_price(device_dict, "trade_price_eur")
        # Traded energy graph (y2):
        if isinstance(device_strategy, StorageStrategy):
            y1axis_key = "soc_history_%"
            data += cls._plot_bar_time_series_storage(device_dict, trade_energy_var_name)
            y2axis_range = cls._get_y2_range(device_dict, trade_energy_var_name,
                                             start_at_zero=False)
            y2axis_caption = "Bought/Sold [kWh]"
        elif isinstance(device_strategy, LoadHoursStrategy):
            y1axis_key = "load_profile_kWh"
            data += cls._plot_bar_time_series_traded_expected(device_dict, y1axis_key,
                                                              trade_energy_var_name)
            y2axis_caption = "Demand/Traded [kWh]"
            y2axis_range = cls._get_y2_range(device_dict, "load_profile_kWh")
        elif isinstance(device_strategy, PVStrategy):
            y1axis_key = "pv_production_kWh"
            data += cls._plot_bar_time_series_traded_expected(device_dict, y1axis_key,
                                                              trade_energy_var_name, invert_y=True)
            y2axis_range = cls._get_y2_range(device_dict, y1axis_key)
            y2axis_caption = "Supply/Traded [kWh]"
        else:
            return
        # SOC, load_curve, pv production graph (y1):
        data += cls._plot_line_time_series(device_dict, y1axis_key)
        y1axis_caption = DEVICE_YAXIS[y1axis_key]

        layout = cls._device_plot_layout("overlay", f"{device_name}", 'Time',
                                         y1axis_caption, y2axis_caption, y2axis_range)
        fig = go.Figure(data=data, layout=layout)
        py.offline.plot(fig, filename=output_file, auto_open=False)

    @staticmethod
    def _device_plot_layout(barmode, title, xaxis_caption, yaxis_caption, y2axis_caption,
                            y2axis_range):
        return go.Layout(
            autosize=False,
            width=1200,
            height=700,
            barmode=barmode,
            title=title,
            xaxis=dict(
                title=xaxis_caption,
                showgrid=True,
                anchor="y3",
                rangeslider=dict(visible=True,
                                 thickness=0.075,
                                 bgcolor='rgba(100,100,100,0.3)'
                                 )
            ),
            yaxis=dict(
                title=yaxis_caption,
                side='left',
                showgrid=True,
                domain=[0.66, 1],
                rangemode='tozero',
                autorange=True
            ),
            yaxis2=dict(
                title=y2axis_caption,
                side='right',
                range=y2axis_range,
                showgrid=True,
                domain=[0.33, 0.66],
                autorange=False
            ),
            yaxis3=dict(
                title='Energy rate [€/kWh]',
                domain=[0.0, 0.33],
                side='left',
                showgrid=True,
                autorange=True
            ),
            font=dict(
                size=12
            ),
            showlegend=True,
            legend=dict(x=1.1, y=1)
        )<|MERGE_RESOLUTION|>--- conflicted
+++ resolved
@@ -141,7 +141,6 @@
         return [start_time, end_time], data
 
     @classmethod
-<<<<<<< HEAD
     def plot_slider_graph(cls, fig, stats_plot_dir, area_name, market_slot_data_mapping):
         steps = []
         for i in range(len(market_slot_data_mapping)):
@@ -174,27 +173,16 @@
 
     @classmethod
     def plot_bar_graph(cls, barmode: str, title: str, xtitle: str, ytitle: str, data, iname: str,
-                       showlegend=True, hovermode="x"):
-        try:
-            time_range, data = cls.modify_time_axis(data, title)
-        except ValueError:
-            return
-
-        layout = cls.common_layout(
-            barmode, title, ytitle, xtitle, time_range, showlegend, hovermode=hovermode
-        )
-
-=======
-    def plot_bar_graph(cls, barmode: str, title: str, xtitle: str, ytitle: str, data, iname: str,
-                       time_range=None):
+                       time_range=None, showlegend=True, hovermode="x"):
         if time_range is None:
             try:
                 time_range, data = cls.modify_time_axis(data, title)
             except ValueError:
                 return
 
-        layout = cls.common_layout(barmode, title, ytitle, xtitle, time_range)
->>>>>>> 7ecf5310
+        layout = cls.common_layout(
+            barmode, title, ytitle, xtitle, time_range, showlegend, hovermode=hovermode
+        )
         fig = go.Figure(data=data, layout=layout)
         py.offline.plot(fig, filename=iname, auto_open=False)
 
