--- conflicted
+++ resolved
@@ -173,11 +173,13 @@
             # Leaf node, no need for calculating cumulative trades, continue iteration
             continue
         else:
-            accumulated_trades = _accumulate_grid_trades(child, accumulated_trades)
+            accumulated_trades = _accumulate_grid_trades(
+                child, accumulated_trades, past_market_types
+            )
     return accumulated_trades
 
 
-def _accumulate_grid_trades_all_devices(area, accumulated_trades):
+def _accumulate_grid_trades_all_devices(area, accumulated_trades, past_market_types):
     for child in area.children:
         if _is_cell_tower_node(child):
             accumulated_trades = _accumulate_load_trades(
@@ -191,8 +193,12 @@
             # Leaf node, no need for calculating cumulative trades, continue iteration
             continue
         else:
-            accumulated_trades = _accumulate_house_trades(child, area, accumulated_trades)
-            accumulated_trades = _accumulate_grid_trades_all_devices(child, accumulated_trades)
+            accumulated_trades = _accumulate_house_trades(
+                child, area, accumulated_trades, past_market_types
+            )
+            accumulated_trades = _accumulate_grid_trades_all_devices(
+                child, accumulated_trades, past_market_types
+            )
     return accumulated_trades
 
 
@@ -262,15 +268,10 @@
     return consumption_rows
 
 
-<<<<<<< HEAD
-def export_cumulative_grid_trades(area, all_devices=False):
-    accumulated_trades = _accumulate_grid_trades_all_devices(area, {}) \
+def export_cumulative_grid_trades(area, past_market_types, all_devices=False):
+    accumulated_trades = _accumulate_grid_trades_all_devices(area, {}, past_market_types) \
         if all_devices \
-        else _accumulate_grid_trades(area, {})
-=======
-def export_cumulative_grid_trades(area, past_market_types):
-    accumulated_trades = _accumulate_grid_trades(area, {}, past_market_types)
->>>>>>> 9e8759b2
+        else _accumulate_grid_trades(area, {}, past_market_types)
     return {
         "unit": "kWh",
         "areas": sorted(accumulated_trades.keys()),
