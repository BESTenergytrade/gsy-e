--- conflicted
+++ resolved
@@ -308,12 +308,8 @@
     assert base.get_traded_bids_from_market(market) == [test_bid]
 
 
-<<<<<<< HEAD
-def test_can_offer_be_posted():
-=======
 @pytest.mark.parametrize('market_class', [OneSidedMarket, TwoSidedPayAsBid, TwoSidedPayAsClear])
 def test_can_offer_be_posted(market_class):
->>>>>>> de5cae95
     base = BaseStrategy()
     base.owner = FakeOwner()
     base.area = FakeArea()
@@ -329,14 +325,6 @@
     assert base.can_offer_be_posted(5.001, 1, 50, market) is False
 
 
-<<<<<<< HEAD
-def test_can_bid_be_posted(base):
-    market = FakeMarket(raises=True)
-    base.area._market = market
-    base.post_bid(market, 1, 23)
-    base.post_bid(market, 1, 27)
-    base.post_bid(market, 1, 10)
-=======
 @pytest.mark.parametrize('market_class', [TwoSidedPayAsBid, TwoSidedPayAsClear])
 def test_can_bid_be_posted(market_class, base):
     market = market_class(time_slot=pendulum.now())
@@ -345,13 +333,95 @@
     base.post_bid(market, price=1, energy=27, replace_existing=False)
     base.post_bid(market, price=1, energy=10, replace_existing=False)
 
->>>>>>> de5cae95
     assert base.can_bid_be_posted(9.999, 1, 70, market) is True
     assert base.can_bid_be_posted(10.0, 1, 70, market) is True
     assert base.can_bid_be_posted(10.001, 1, 70, market) is False
 
 
-<<<<<<< HEAD
+@pytest.mark.parametrize('market_class', [TwoSidedPayAsBid, TwoSidedPayAsClear])
+def test_post_bid_with_replace_existing(market_class, base):
+    """Calling post_bid with replace_existing=True triggers the removal of the existing bids."""
+
+    market = market_class(time_slot=pendulum.now())
+    base.area._market = market
+
+    _ = base.post_bid(market, 10, 5, replace_existing=False)
+    _ = base.post_bid(market, 12, 6, replace_existing=False)
+    bid_3 = base.post_bid(market, 8, 4, replace_existing=True)
+    bid_4 = base.post_bid(market, 4, 2, replace_existing=False)
+
+    assert base.get_posted_bids(market) == [bid_3, bid_4]
+
+
+@pytest.mark.parametrize('market_class', [TwoSidedPayAsBid, TwoSidedPayAsClear])
+def test_post_bid_without_replace_existing(market_class, base):
+    """Calling post_bid with replace_existing=False does not trigger the removal of the existing
+    bids.
+    """
+    market = market_class(time_slot=pendulum.now())
+    base.area._market = market
+
+    bid_1 = base.post_bid(market, 10, 5, replace_existing=False)
+    bid_2 = base.post_bid(market, 12, 6, replace_existing=False)
+    bid_3 = base.post_bid(market, 8, 4, replace_existing=False)
+
+    assert base.get_posted_bids(market) == [bid_1, bid_2, bid_3]
+
+
+@pytest.mark.parametrize('market_class', [OneSidedMarket, TwoSidedPayAsBid, TwoSidedPayAsClear])
+def test_post_offer_creates_offer_with_correct_parameters(market_class):
+    """Calling post_offer with replace_existing=False does not trigger the removal of the existing
+    offers.
+    """
+    strategy = BaseStrategy()
+    strategy.owner = FakeOwner()
+    strategy.area = FakeArea()
+
+    market = market_class(time_slot=pendulum.now())
+    strategy.area._market = market
+
+    offer_args = {
+        'price': 1, 'energy': 1, 'seller': 'seller-name', 'seller_origin': 'seller-origin-name'}
+
+    offer = strategy.post_offer(market, replace_existing=False, **offer_args)
+
+    # The offer is created with the expected parameters
+    assert offer.price == 1
+    assert offer.energy == 1
+    assert offer.seller == 'seller-name'
+    assert offer.seller_origin == 'seller-origin-name'
+
+
+@pytest.mark.parametrize('market_class', [OneSidedMarket, TwoSidedPayAsBid, TwoSidedPayAsClear])
+def test_post_offer_with_replace_existing(market_class):
+    """Calling post_offer with replace_existing triggers the removal of the existing offers."""
+
+    strategy = BaseStrategy()
+    strategy.owner = FakeOwner()
+    strategy.area = FakeArea()
+
+    market = market_class(time_slot=pendulum.now())
+    strategy.area._market = market
+
+    # Post a first offer on the market
+    offer_1_args = {
+        'price': 1, 'energy': 1, 'seller': 'seller-name', 'seller_origin': 'seller-origin-name'}
+    offer = strategy.post_offer(market, replace_existing=False, **offer_1_args)
+    assert strategy.offers.open_in_market(market.id) == [offer]
+
+    # Post a new offer not replacing the previous ones
+    offer_2_args = {
+        'price': 1, 'energy': 1, 'seller': 'seller-name', 'seller_origin': 'seller-origin-name'}
+    offer_2 = strategy.post_offer(market, replace_existing=False, **offer_2_args)
+    assert strategy.offers.open_in_market(market.id) == [offer, offer_2]
+
+    # Post a new offer replacing the previous ones (default behavior)
+    offer_3_args = {
+        'price': 1, 'energy': 1, 'seller': 'seller-name', 'seller_origin': 'seller-origin-name'}
+    offer_3 = strategy.post_offer(market, **offer_3_args)
+    assert strategy.offers.open_in_market(market.id) == [offer_3]
+
+
 def test_energy_traded_and_cost_traded(base):
     ConstSettings.IAASettings.MARKET_TYPE = 2
     market = FakeMarket(raises=True)
@@ -372,88 +442,4 @@
     base.add_bid_to_bought(b3, market.id)
     # energy and costs get accumulated from both offers and bids
     assert base.energy_traded(market.id) == 120
-    assert base.energy_traded_costs(market.id) == 6
-=======
-@pytest.mark.parametrize('market_class', [TwoSidedPayAsBid, TwoSidedPayAsClear])
-def test_post_bid_with_replace_existing(market_class, base):
-    """Calling post_bid with replace_existing=True triggers the removal of the existing bids."""
-
-    market = market_class(time_slot=pendulum.now())
-    base.area._market = market
-
-    _ = base.post_bid(market, 10, 5, replace_existing=False)
-    _ = base.post_bid(market, 12, 6, replace_existing=False)
-    bid_3 = base.post_bid(market, 8, 4, replace_existing=True)
-    bid_4 = base.post_bid(market, 4, 2, replace_existing=False)
-
-    assert base.get_posted_bids(market) == [bid_3, bid_4]
-
-
-@pytest.mark.parametrize('market_class', [TwoSidedPayAsBid, TwoSidedPayAsClear])
-def test_post_bid_without_replace_existing(market_class, base):
-    """Calling post_bid with replace_existing=False does not trigger the removal of the existing
-    bids.
-    """
-    market = market_class(time_slot=pendulum.now())
-    base.area._market = market
-
-    bid_1 = base.post_bid(market, 10, 5, replace_existing=False)
-    bid_2 = base.post_bid(market, 12, 6, replace_existing=False)
-    bid_3 = base.post_bid(market, 8, 4, replace_existing=False)
-
-    assert base.get_posted_bids(market) == [bid_1, bid_2, bid_3]
-
-
-@pytest.mark.parametrize('market_class', [OneSidedMarket, TwoSidedPayAsBid, TwoSidedPayAsClear])
-def test_post_offer_creates_offer_with_correct_parameters(market_class):
-    """Calling post_offer with replace_existing=False does not trigger the removal of the existing
-    offers.
-    """
-    strategy = BaseStrategy()
-    strategy.owner = FakeOwner()
-    strategy.area = FakeArea()
-
-    market = market_class(time_slot=pendulum.now())
-    strategy.area._market = market
-
-    offer_args = {
-        'price': 1, 'energy': 1, 'seller': 'seller-name', 'seller_origin': 'seller-origin-name'}
-
-    offer = strategy.post_offer(market, replace_existing=False, **offer_args)
-
-    # The offer is created with the expected parameters
-    assert offer.price == 1
-    assert offer.energy == 1
-    assert offer.seller == 'seller-name'
-    assert offer.seller_origin == 'seller-origin-name'
-
-
-@pytest.mark.parametrize('market_class', [OneSidedMarket, TwoSidedPayAsBid, TwoSidedPayAsClear])
-def test_post_offer_with_replace_existing(market_class):
-    """Calling post_offer with replace_existing triggers the removal of the existing offers."""
-
-    strategy = BaseStrategy()
-    strategy.owner = FakeOwner()
-    strategy.area = FakeArea()
-
-    market = market_class(time_slot=pendulum.now())
-    strategy.area._market = market
-
-    # Post a first offer on the market
-    offer_1_args = {
-        'price': 1, 'energy': 1, 'seller': 'seller-name', 'seller_origin': 'seller-origin-name'}
-    offer = strategy.post_offer(market, replace_existing=False, **offer_1_args)
-    assert strategy.offers.open_in_market(market.id) == [offer]
-
-    # Post a new offer not replacing the previous ones
-    offer_2_args = {
-        'price': 1, 'energy': 1, 'seller': 'seller-name', 'seller_origin': 'seller-origin-name'}
-    offer_2 = strategy.post_offer(market, replace_existing=False, **offer_2_args)
-    assert strategy.offers.open_in_market(market.id) == [offer, offer_2]
-
-    # Post a new offer replacing the previous ones (default behavior)
-    offer_3_args = {
-        'price': 1, 'energy': 1, 'seller': 'seller-name', 'seller_origin': 'seller-origin-name'}
-    offer_3 = strategy.post_offer(market, **offer_3_args)
-    assert strategy.offers.open_in_market(market.id) == [offer_3]
->>>>>>> de5cae95
+    assert base.energy_traded_costs(market.id) == 6