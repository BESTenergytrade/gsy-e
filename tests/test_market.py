import string
from collections import defaultdict

import pytest
from pendulum import DateTime

from d3a.models.events import MarketEvent
from hypothesis import strategies as st
from hypothesis.control import assume
from hypothesis.stateful import Bundle, RuleBasedStateMachine, precondition, rule

from d3a.exceptions import InvalidOffer, MarketReadOnlyException, OfferNotFoundException, \
    InvalidTrade, InvalidBid, BidNotFound, DeviceNotInRegistryError
from d3a.models.market import Market, BalancingMarket

from d3a.device_registry import DeviceRegistry
DeviceRegistry.REGISTRY = {
    "A": {"balancing rates": (23, 25)},
    "someone": {"balancing rates": (23, 25)},
    "seller": {"balancing rates": (23, 25)},
}


class FakeArea:
    def __init__(self, name):
        self.name = name
        self.current_tick = 10
        self.bc = False
        self.now = DateTime.now()


@pytest.yield_fixture
def market():
    return Market(area=FakeArea("FakeArea"))


def test_device_registry(market=BalancingMarket()):
    with pytest.raises(DeviceNotInRegistryError):
        market.balancing_offer(10, 10, 'noone')


@pytest.mark.parametrize("market, offer", [
    (Market(), "offer"),
    (BalancingMarket(), "balancing_offer")
])
def test_market_offer(market, offer):
    e_offer = getattr(market, offer)(10, 20, 'someone')
    assert market.offers[e_offer.id] == e_offer
    assert e_offer.energy == 20
    assert e_offer.price == 10
    assert e_offer.seller == 'someone'
    assert len(e_offer.id) == 36


def test_market_bid(market: Market):
    bid = market.bid(1, 2, 'bidder', 'seller')
    assert market.bids[bid.id] == bid
    assert bid.price == 1
    assert bid.energy == 2
    assert bid.buyer == 'bidder'
    assert bid.seller == 'seller'
    assert len(bid.id) == 36
    assert bid.market == market


def test_market_bid_accepts_bid_id(market: Market):
    bid = market.bid(1, 2, 'bidder', 'seller', bid_id='123')
    assert market.bids['123'] == bid
    assert bid.id == '123'
    assert bid.price == 1
    assert bid.energy == 2
    assert bid.buyer == 'bidder'
    assert bid.seller == 'seller'
    assert bid.market == market

    # Update existing bid is tested here
    bid = market.bid(3, 4, 'updated_bidder', 'updated_seller', bid_id='123')
    assert market.bids['123'] == bid
    assert bid.id == '123'
    assert bid.price == 3
    assert bid.energy == 4
    assert bid.buyer == 'updated_bidder'
    assert bid.seller == 'updated_seller'
    assert bid.market == market


def test_market_offer_invalid(market: Market):
    with pytest.raises(InvalidOffer):
        market.offer(10, -1, 'someone')


def test_market_bid_invalid(market: Market):
    with pytest.raises(InvalidBid):
        market.bid(10, -1, 'someone', 'noone')


@pytest.mark.parametrize("market, offer", [
    (Market(), "offer"),
    (BalancingMarket(), "balancing_offer")
])
def test_market_offer_readonly(market, offer):
    market.readonly = True
    with pytest.raises(MarketReadOnlyException):
        getattr(market, offer)(10, 10, 'A')


@pytest.mark.parametrize("market, offer", [
    (Market(), "offer"),
    (BalancingMarket(), "balancing_offer")
])
def test_market_offer_delete(market, offer):
    offer = getattr(market, offer)(20, 10, 'someone')
    market.delete_offer(offer)

    assert offer.id not in market.offers


@pytest.mark.parametrize("market", [Market(), BalancingMarket()])
def test_market_offer_delete_missing(market):
    with pytest.raises(OfferNotFoundException):
        market.delete_offer("no such offer")


@pytest.mark.parametrize("market", [Market(), BalancingMarket()])
def test_market_offer_delete_readonly(market):
    market.readonly = True
    with pytest.raises(MarketReadOnlyException):
        market.delete_offer("no such offer")


def test_market_bid_delete(market: Market):
    bid = market.bid(20, 10, 'someone', 'noone')
    assert bid.id in market.bids

    market.delete_bid(bid)
    assert bid.id not in market.bids


def test_market_bid_delete_id(market: Market):
    bid = market.bid(20, 10, 'someone', 'noone')
    assert bid.id in market.bids

    market.delete_bid(bid.id)
    assert bid.id not in market.bids


def test_market_bid_delete_missing(market: Market):
    with pytest.raises(BidNotFound):
        market.delete_bid("no such offer")


@pytest.mark.parametrize("market, offer, accept_offer", [
    (Market(), "offer", "accept_offer"),
    (BalancingMarket(), "balancing_offer", "accept_balancing_offer")
])
def test_market_trade(market, offer, accept_offer):
    e_offer = getattr(market, offer)(20, 10, 'A')
    now = DateTime.now()
    trade = getattr(market, accept_offer)(offer_or_id=e_offer, buyer='B',
                                          energy=10, time=now)
    assert trade
    assert trade == market.trades[0]
    assert trade.id
    assert trade.time == now
    assert trade.offer is e_offer
    assert trade.seller == 'A'
    assert trade.buyer == 'B'


def test_balancing_market_negative_offer_trade(market=BalancingMarket()):
    offer = market.balancing_offer(20, -10, 'A')

    now = DateTime.now()
    trade = market.accept_balancing_offer(offer, 'B', time=now, energy=-10)
    assert trade
    assert trade == market.trades[0]
    assert trade.id
    assert trade.time == now
    assert trade.offer is offer
    assert trade.seller == 'A'
    assert trade.buyer == 'B'


def test_market_bid_trade(market: Market):
    bid = market.bid(20, 10, 'A', 'B')

    trade = market.accept_bid(bid, energy=10, seller='B')
    assert trade
    assert trade == market.trades[0]
    assert trade.id
    assert trade.offer is bid
    assert trade.seller == 'B'
    assert trade.buyer == 'A'
    assert not trade.residual


@pytest.mark.parametrize("market, offer, accept_offer", [
    (Market(), "offer", "accept_offer"),
    (BalancingMarket(), "balancing_offer", "accept_balancing_offer")
])
def test_market_trade_by_id(market, offer, accept_offer):
    e_offer = getattr(market, offer)(20, 10, 'A')
    now = DateTime.now()
    trade = getattr(market, accept_offer)(offer_or_id=e_offer.id, buyer='B',
                                          energy=10, time=now)
    assert trade


@pytest.mark.parametrize("market, offer, accept_offer", [
    (Market(), "offer", "accept_offer"),
    (BalancingMarket(), "balancing_offer", "accept_balancing_offer")
])
def test_market_trade_readonly(market, offer, accept_offer):
    e_offer = getattr(market, offer)(20, 10, 'A')
    market.readonly = True
    with pytest.raises(MarketReadOnlyException):
        getattr(market, accept_offer)(e_offer, 'B')


@pytest.mark.parametrize("market, offer, accept_offer", [
    (Market(), "offer", "accept_offer"),
    (BalancingMarket(), "balancing_offer", "accept_balancing_offer")
])
def test_market_trade_not_found(market, offer, accept_offer):
    e_offer = getattr(market, offer)(20, 10, 'A')

    assert getattr(market, accept_offer)(offer_or_id=e_offer, buyer='B', energy=10)
    with pytest.raises(OfferNotFoundException):
        getattr(market, accept_offer)(offer_or_id=e_offer, buyer='B', energy=10)


def test_market_trade_bid_not_found(market: Market):
    bid = market.bid(20, 10, 'A', 'B')

    assert market.accept_bid(bid, 10, 'B')

    with pytest.raises(BidNotFound):
        market.accept_bid(bid, 10, 'B')


@pytest.mark.parametrize("market, offer, accept_offer", [
    (Market(), "offer", "accept_offer"),
    (BalancingMarket(), "balancing_offer", "accept_balancing_offer")
])
def test_market_trade_partial(market, offer, accept_offer):
    e_offer = getattr(market, offer)(20, 20, 'A')

    trade = getattr(market, accept_offer)(offer_or_id=e_offer, buyer='B', energy=5)
    assert trade
    assert trade == market.trades[0]
    assert trade.id
    assert trade.offer is not e_offer
    assert trade.offer.energy == 5
    assert trade.offer.price == 5
    assert trade.offer.seller == 'A'
    assert trade.seller == 'A'
    assert trade.buyer == 'B'
    assert len(market.offers) == 1
    new_offer = list(market.offers.values())[0]
    assert new_offer is not e_offer
    assert new_offer.energy == 15
    assert new_offer.price == 15
    assert new_offer.seller == 'A'
    assert new_offer.id != e_offer.id


def test_market_trade_bid_partial(market: Market):
    bid = market.bid(20, 20, 'A', 'B')

    trade = market.accept_bid(bid, energy=5, seller='B')
    assert trade
    assert trade == market.trades[0]
    assert trade.id
    assert trade.offer is not bid
    assert trade.offer.energy == 5
    assert trade.offer.price == 5
    assert trade.offer.seller == 'B'
    assert trade.seller == 'B'
    assert trade.buyer == 'A'
    assert trade.residual
    assert len(market.bids) == 1
    assert bid.id in market.bids
    assert market.bids[bid.id].energy == 15
    assert market.bids[bid.id].price == 15
    assert market.bids[bid.id].seller == 'B'
    assert market.bids[bid.id].buyer == 'A'


def test_market_accept_bid_emits_bid_traded_and_bid_deleted_event(market: Market, called):
    market.add_listener(called)
    bid = market.bid(20, 20, 'A', 'B')
    trade = market.accept_bid(bid)
    assert len(called.calls) == 2
    assert called.calls[0][0] == (repr(MarketEvent.BID_TRADED), )
    assert called.calls[1][0] == (repr(MarketEvent.BID_DELETED), )
    assert called.calls[0][1] == {
        'market': repr(market),
        'bid_trade': repr(trade),
    }
    assert called.calls[1][1] == {
        'market': repr(market),
        'bid': repr(bid),
    }


def test_market_accept_bid_does_not_emit_bid_deleted_on_partial_bid(market: Market, called):
    market.add_listener(called)
    bid = market.bid(20, 20, 'A', 'B')
    trade = market.accept_bid(bid, energy=1)
    assert all([ev != repr(MarketEvent.BID_DELETED) for c in called.calls for ev in c[0]])
    assert len(called.calls) == 1
    assert called.calls[0][0] == (repr(MarketEvent.BID_TRADED), )
    assert called.calls[0][1] == {
        'market': repr(market),
        'bid_trade': repr(trade),
    }


@pytest.mark.parametrize('market_method', ('_update_accumulated_trade_price_energy',
                                           '_update_min_max_avg_trade_prices'))
def test_market_accept_bid_always_updates_trade_stats(market: Market, called, market_method):
    setattr(market, market_method, called)

    bid = market.bid(20, 20, 'A', 'B')
    trade = market.accept_bid(bid, energy=5, seller='B', track_bid=False)
    assert trade
    assert len(getattr(market, market_method).calls) == 1


@pytest.mark.parametrize("market, offer, accept_offer, energy", [
    (Market(), "offer", "accept_offer", 0),
    (Market(), "offer", "accept_offer", 21),
    (BalancingMarket(), "balancing_offer", "accept_balancing_offer", 0),
    (BalancingMarket(), "balancing_offer", "accept_balancing_offer", 21)
])
def test_market_trade_partial_invalid(market, offer, accept_offer, energy):
    e_offer = getattr(market, offer)(20, 20, 'A')
    with pytest.raises(InvalidTrade):
        getattr(market, accept_offer)(offer_or_id=e_offer, buyer='B', energy=energy)


@pytest.mark.parametrize('energy', (0, 21, 100, -20))
def test_market_trade_partial_bid_invalid(market: Market, energy):
    bid = market.bid(20, 20, 'A', 'B')

    with pytest.raises(InvalidTrade):
        market.accept_bid(bid, energy=energy, seller='A')


def test_market_acct_simple(market: Market):
    offer = market.offer(20, 10, 'A')
    market.accept_offer(offer, 'B')

    assert market.traded_energy['A'] == offer.energy
    assert market.traded_energy['B'] == -offer.energy
    assert market.bought_energy('A') == 0
    assert market.bought_energy('B') == offer.energy
    assert market.sold_energy('A') == offer.energy
    assert market.sold_energy('B') == 0


def test_market_acct_multiple(market: Market):
    offer1 = market.offer(10, 20, 'A')
    offer2 = market.offer(10, 10, 'A')
    market.accept_offer(offer1, 'B')
    market.accept_offer(offer2, 'C')

    assert market.traded_energy['A'] == offer1.energy + offer2.energy == 30
    assert market.traded_energy['B'] == -offer1.energy == -20
    assert market.traded_energy['C'] == -offer2.energy == -10
    assert market.bought_energy('A') == 0
    assert market.sold_energy('A') == offer1.energy + offer2.energy == 30
    assert market.bought_energy('B') == offer1.energy == 20
    assert market.bought_energy('C') == offer2.energy == 10


@pytest.mark.parametrize("market, offer", [
    (Market(), "offer"),
    (BalancingMarket(), "balancing_offer")
])
def test_market_avg_offer_price(market, offer):
    getattr(market, offer)(1, 1, 'A')
    getattr(market, offer)(3, 1, 'A')

    assert market.avg_offer_price == 2


@pytest.mark.parametrize("market", [Market(), BalancingMarket()])
def test_market_avg_offer_price_empty(market):
    assert market.avg_offer_price == 0


@pytest.mark.parametrize("market, offer", [
    (Market(), "offer"),
    (BalancingMarket(), "balancing_offer")
])
def test_market_sorted_offers(market, offer):
    getattr(market, offer)(5, 1, 'A')
    getattr(market, offer)(3, 1, 'A')
    getattr(market, offer)(1, 1, 'A')
    getattr(market, offer)(2, 1, 'A')
    getattr(market, offer)(4, 1, 'A')

    assert [o.price for o in market.sorted_offers] == [1, 2, 3, 4, 5]


@pytest.mark.parametrize("market, offer", [
    (Market(), "offer"),
    (BalancingMarket(), "balancing_offer")
])
def test_market_most_affordable_offers(market, offer):
    getattr(market, offer)(5, 1, 'A')
    getattr(market, offer)(3, 1, 'A')
    getattr(market, offer)(1, 1, 'A')
    getattr(market, offer)(10, 10, 'A')
    getattr(market, offer)(20, 20, 'A')
    getattr(market, offer)(20000, 20000, 'A')
    getattr(market, offer)(2, 1, 'A')
    getattr(market, offer)(4, 1, 'A')

    assert {o.price for o in market.most_affordable_offers} == {1, 10, 20, 20000}


<<<<<<< HEAD
def test_market_listeners_init(called):
    market = Market(area=FakeArea('fake_house'), notification_listener=called)
    market.offer(10, 20, 'A')

=======
@pytest.mark.parametrize("market, offer", [
    (Market, "offer"),
    (BalancingMarket, "balancing_offer")
])
def test_market_listeners_init(market, offer, called):
    markt = market(notification_listener=called)
    getattr(markt, offer)(10, 20, 'A')
>>>>>>> ad121379
    assert len(called.calls) == 1


@pytest.mark.parametrize("market, offer, add_listener", [
    (Market(), "offer", "add_listener"),
    (BalancingMarket(), "balancing_offer", "add_listener")
])
def test_market_listeners_add(market, offer, add_listener, called):
    getattr(market, add_listener)(called)
    getattr(market, offer)(10, 20, 'A')

    assert len(called.calls) == 1


@pytest.mark.parametrize("market, offer, add_listener, event", [
    (Market(), "offer", "add_listener", MarketEvent.OFFER),
    (BalancingMarket(), "balancing_offer", "add_listener", MarketEvent.BALANCING_OFFER)
])
def test_market_listeners_offer(market, offer, add_listener, event, called):
    getattr(market, add_listener)(called)
    e_offer = getattr(market, offer)(10, 20, 'A')
    assert len(called.calls) == 1
    assert called.calls[0][0] == (repr(event), )
    assert called.calls[0][1] == {'offer': repr(e_offer), 'market': repr(market)}


@pytest.mark.parametrize("market, offer, accept_offer, add_listener, event", [
    (Market(), "offer", "accept_offer", "add_listener", MarketEvent.OFFER_CHANGED),
    (BalancingMarket(), "balancing_offer", "accept_balancing_offer", "add_listener",
     MarketEvent.BALANCING_OFFER_CHANGED)
])
def test_market_listeners_offer_changed(market, offer, accept_offer, add_listener, event, called):
    getattr(market, add_listener)(called)
    e_offer = getattr(market, offer)(10, 20, 'A')
    getattr(market, accept_offer)(e_offer, 'B', energy=3)

    assert len(called.calls) == 3
    assert called.calls[1][0] == (repr(event), )
    call_kwargs = called.calls[1][1]
    call_kwargs.pop('market', None)
    assert call_kwargs == {
        'existing_offer': repr(e_offer),
        'new_offer': repr(list(market.offers.values())[0])
    }


@pytest.mark.parametrize("market, offer, delete_offer, add_listener, event", [
    (Market(), "offer", "delete_offer", "add_listener", MarketEvent.OFFER_DELETED),
    (BalancingMarket(), "balancing_offer", "delete_balancing_offer", "add_listener",
     MarketEvent.BALANCING_OFFER_DELETED)
])
def test_market_listeners_offer_deleted(market, offer, delete_offer, add_listener, event, called):
    getattr(market, add_listener)(called)
    e_offer = getattr(market, offer)(10, 20, 'A')
    getattr(market, delete_offer)(e_offer)

    assert len(called.calls) == 2
    assert called.calls[1][0] == (repr(event), )
    assert called.calls[1][1] == {'offer': repr(e_offer), 'market': repr(market)}


@pytest.mark.parametrize(
    ('last_offer_size', 'traded_energy'),
    (
        (20, 10),
        (30, 0),
        (40, -10)
    )
)
def test_market_issuance_acct_reverse(market: Market, last_offer_size, traded_energy):
    offer1 = market.offer(10, 20, 'A')
    offer2 = market.offer(10, 10, 'A')
    offer3 = market.offer(10, last_offer_size, 'D')

    market.accept_offer(offer1, 'B')
    market.accept_offer(offer2, 'C')
    market.accept_offer(offer3, 'A')
    print("Traded Energy: " + str(market.traded_energy))
    assert market.traded_energy['A'] == traded_energy


def test_market_iou(market: Market):
    offer = market.offer(10, 20, 'A')
    market.accept_offer(offer, 'B')

    assert market.ious['B']['A'] == 10


@pytest.mark.parametrize("market, offer, accept_offer", [
    (Market(), "offer", "accept_offer"),
    (BalancingMarket(), "balancing_offer", "accept_balancing_offer")
])
def test_market_accept_offer_yields_partial_trade(market, offer, accept_offer):
    e_offer = getattr(market, offer)(2.0, 4, 'seller')
    trade = getattr(market, accept_offer)(e_offer, 'buyer', energy=1)
    assert trade.offer.id == e_offer.id and trade.offer.energy == 1 and trade.residual.energy == 3


def test_market_accept_bid_yields_partial_bid_trade(market: Market):
    bid = market.bid(2.0, 4, 'buyer', 'seller')
    trade = market.accept_bid(bid, energy=1, seller='seller')
    assert trade.offer.id == bid.id and trade.offer.energy == 1


class MarketStateMachine(RuleBasedStateMachine):
    offers = Bundle('Offers')
    actors = Bundle('Actors')

    def __init__(self):
        super().__init__()
        self.market = Market(area=FakeArea(name='my_fake_house'))

    @rule(target=actors, actor=st.text(min_size=1, max_size=3,
                                       alphabet=string.ascii_letters + string.digits))
    def new_actor(self, actor):
        return actor

    @rule(target=offers, seller=actors, energy=st.integers(min_value=1), price=st.integers())
    def offer(self, seller, energy, price):
        return self.market.offer(price, energy, seller)

    @rule(offer=offers, buyer=actors)
    def trade(self, offer, buyer):
        assume(offer.id in self.market.offers)
        self.market.accept_offer(offer, buyer)

    @precondition(lambda self: self.market.offers)
    @rule()
    def check_avg_offer_price(self):
        price = sum(o.price for o in self.market.offers.values())
        energy = sum(o.energy for o in self.market.offers.values())
        assert self.market.avg_offer_price == round(price / energy, 4)

    @precondition(lambda self: self.market.trades)
    @rule()
    def check_avg_trade_price(self):
        price = sum(t.offer.price for t in self.market.trades)
        energy = sum(t.offer.energy for t in self.market.trades)
        assert self.market.avg_trade_price == round(price / energy, 4)

    @precondition(lambda self: self.market.traded_energy)
    @rule()
    def check_acct(self):
        actor_sums = defaultdict(int)
        for t in self.market.trades:
            actor_sums[t.seller] += t.offer.energy
            actor_sums[t.buyer] -= t.offer.energy
        for actor, sum_ in actor_sums.items():
            assert self.market.traded_energy[actor] == sum_
        assert sum(self.market.traded_energy.values()) == 0

    @precondition(lambda self: self.market.traded_energy)
    @rule()
    def check_iou_balance(self):
        seller_ious = defaultdict(int)
        buyer_ious = defaultdict(int)
        for t in self.market.trades:
            seller_ious[t.seller] += t.offer.price
            buyer_ious[t.buyer] += t.offer.price
        trade_sum = sum(t.offer.price for t in self.market.trades)

        for seller, iou in seller_ious.items():
            assert iou == sum(ious[seller] for ious in self.market.ious.values())

        for buyer, iou in buyer_ious.items():
            assert iou == sum(self.market.ious[buyer].values())

        assert trade_sum == sum(sum(i.values()) for i in self.market.ious.values())


TestMarketIOU = MarketStateMachine.TestCase<|MERGE_RESOLUTION|>--- conflicted
+++ resolved
@@ -421,20 +421,13 @@
     assert {o.price for o in market.most_affordable_offers} == {1, 10, 20, 20000}
 
 
-<<<<<<< HEAD
-def test_market_listeners_init(called):
-    market = Market(area=FakeArea('fake_house'), notification_listener=called)
-    market.offer(10, 20, 'A')
-
-=======
 @pytest.mark.parametrize("market, offer", [
     (Market, "offer"),
     (BalancingMarket, "balancing_offer")
 ])
 def test_market_listeners_init(market, offer, called):
-    markt = market(notification_listener=called)
+    markt = market(area=FakeArea('fake_house'), notification_listener=called)
     getattr(markt, offer)(10, 20, 'A')
->>>>>>> ad121379
     assert len(called.calls) == 1
 
 
