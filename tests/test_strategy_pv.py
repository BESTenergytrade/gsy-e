--- conflicted
+++ resolved
@@ -64,11 +64,7 @@
 
     @property
     def time_slot(self):
-<<<<<<< HEAD
         return TIME
-=======
-        return DateTime.now(tz=TIME_ZONE).start_of('day')
->>>>>>> 35299942
 
     @property
     def time_slot_str(self):
