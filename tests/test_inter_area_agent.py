"""
Copyright 2018 Grid Singularity
This file is part of D3A.

This program is free software: you can redistribute it and/or modify
it under the terms of the GNU General Public License as published by
the Free Software Foundation, either version 3 of the License, or
(at your option) any later version.

This program is distributed in the hope that it will be useful,
but WITHOUT ANY WARRANTY; without even the implied warranty of
MERCHANTABILITY or FITNESS FOR A PARTICULAR PURPOSE.  See the
GNU General Public License for more details.

You should have received a copy of the GNU General Public License
along with this program.  If not, see <http://www.gnu.org/licenses/>.
"""
import pytest

import pendulum
from collections import defaultdict

from d3a.constants import TIME_FORMAT
from d3a.constants import TIME_ZONE
from d3a.models.area import DEFAULT_CONFIG
from d3a.models.market.market_structures import Offer, Trade, Bid
from d3a.models.strategy.area_agents.one_sided_agent import OneSidedAgent
from d3a.models.strategy.area_agents.two_sided_pay_as_bid_agent import TwoSidedPayAsBidAgent
from d3a.models.strategy.area_agents.two_sided_pay_as_clear_agent import TwoSidedPayAsClearAgent
from d3a.models.strategy.area_agents.two_sided_pay_as_bid_engine import BidInfo
from d3a.models.strategy.area_agents.one_sided_engine import OfferInfo
from d3a.models.const import ConstSettings


class FakeArea:
    def __init__(self, name):
        self.name = name
        self.current_tick = 10
        self.future_market = None
        self.now = pendulum.DateTime.now()

    @property
    def config(self):
        return DEFAULT_CONFIG

    def get_future_market_from_id(self, id):
        return self.future_market


class FakeMarket:
    def __init__(self, sorted_offers, bids=[], m_id=123):
        self.id = m_id
        self.sorted_offers = sorted_offers
        self._bids = bids
        self.offer_count = 0
        self.bid_count = 0
        self.forwarded_offer_id = 'fwd'
        self.forwarded_bid_id = 'fwd_bid_id'
        self.calls_energy = []
        self.calls_energy_bids = []
        self.calls_offers = []
        self.calls_bids = []
        self.calls_bids_price = []
        self.area = FakeArea("fake_area")
        self.time_slot = pendulum.now(tz=TIME_ZONE)
<<<<<<< HEAD
        self.time_slot_str = self.time_slot.strftime(TIME_FORMAT)
        self.cumulative_offers = dict()
        self.cumulative_bids = dict()
        self.clearing_rate = defaultdict(int)
=======
        self.time_slot_str = self.time_slot.format(TIME_FORMAT)
>>>>>>> 246d254b

    def set_time_slot(self, timeslot):
        self.time_slot = timeslot

    @property
    def offers(self):
        return {offer.id: offer for offer in self.sorted_offers}

    @property
    def bids(self):
        return {bid.id: bid for bid in self._bids}

    def accept_offer(self, offer, buyer, *, energy=None, time=None,
                     price_drop=False, already_tracked=False):
        self.calls_energy.append(energy)
        self.calls_offers.append(offer)
        if energy < offer.energy:
            residual_energy = offer.energy - energy
            residual = Offer('res', offer.price, residual_energy, offer.seller, offer.market)
            traded = Offer(offer.id, offer.price, energy, offer.seller, offer.market)
            return Trade('trade_id', time, traded, traded.seller, buyer, residual)
        else:
            return Trade('trade_id', time, offer, offer.seller, buyer)

    def accept_bid(self, bid, energy, seller, buyer=None, already_tracked=True, *,
                   time=None, price_drop=True):
        self.calls_energy_bids.append(energy)
        self.calls_bids.append(bid)
        self.calls_bids_price.append(bid.price)
        if energy < bid.energy:
            residual_energy = bid.energy - energy
            residual = Bid('res', bid.price, residual_energy, bid.buyer, seller, bid.market)
            traded = Bid(bid.id, bid.price, energy, bid.buyer, seller, bid.market)
            return Trade('trade_id', time, traded, traded.seller, bid.buyer, residual)
        else:
            return Trade('trade_id', time, bid, bid.seller, bid.buyer)

    def delete_offer(self, *args):
        pass

    def delete_bid(self, *args):
        pass

    def offer(self, price, energy, seller, agent=False):
        self.offer_count += 1
        self.forwarded_offer = Offer(self.forwarded_offer_id, price, energy, seller, market=self)
        return self.forwarded_offer

    def bid(self, price, energy, buyer, seller):
        self.bid_count += 1
        self.forwarded_bid = Bid(self.forwarded_bid_id, price, energy, buyer, seller, market=self)
        return self.forwarded_bid


@pytest.fixture
def iaa():
    lower_market = FakeMarket([Offer('id', 1, 1, 'other')])
    higher_market = FakeMarket([Offer('id2', 3, 3, 'owner'), Offer('id3', 0.5, 1, 'owner')])
    owner = FakeArea('owner')
    iaa = OneSidedAgent(owner=owner,
                        higher_market=higher_market,
                        lower_market=lower_market,
                        transfer_fee_pct=5)
    iaa.event_tick(area=iaa.owner)
    iaa.owner.current_tick = 14
    iaa.event_tick(area=iaa.owner)
    return iaa


def test_iaa_forwards_offers(iaa):
    assert iaa.lower_market.offer_count == 2
    assert iaa.higher_market.offer_count == 1


def test_iaa_forwarded_offers_complied_to_transfer_fee_percentage(iaa):
    iaa_per_fee = ((iaa.higher_market.forwarded_offer.price -
                    iaa.lower_market.sorted_offers[-1].price) /
                   iaa.lower_market.sorted_offers[-1].price)
    assert round(iaa_per_fee, 2) == round(iaa.transfer_fee_pct/100, 2)


def test_iaa_event_trade_deletes_forwarded_offer_when_sold(iaa, called):
    iaa.lower_market.delete_offer = called
    iaa.event_trade(trade=Trade('trade_id',
                                pendulum.now(tz=TIME_ZONE),
                                iaa.higher_market.offers['id3'],
                                'owner',
                                'someone_else'),
                    market_id=iaa.higher_market.id)
    assert len(iaa.lower_market.delete_offer.calls) == 1


@pytest.fixture
def iaa_bid():
    ConstSettings.IAASettings.MARKET_TYPE = 2
    lower_market = FakeMarket([], [Bid('id', 1, 1, 'this', 'other')])
    higher_market = FakeMarket([], [Bid('id2', 3, 3, 'child', 'owner'),
                                    Bid('id3', 0.5, 1, 'child', 'owner')])
    owner = FakeArea('owner')
    iaa = TwoSidedPayAsBidAgent(owner=owner,
                                higher_market=higher_market,
                                lower_market=lower_market,
                                transfer_fee_pct=5)
    iaa.event_tick(area=iaa.owner)
    iaa.owner.current_tick = 14
    iaa.event_tick(area=iaa.owner)
    yield iaa
    ConstSettings.IAASettings.MARKET_TYPE = 1


def test_iaa_forwards_bids(iaa_bid):
    assert iaa_bid.lower_market.bid_count == 2
    assert iaa_bid.higher_market.bid_count == 1


def test_iaa_does_not_forward_bids_if_the_IAA_name_is_the_same_as_the_target_market(iaa_bid):
    assert iaa_bid.lower_market.bid_count == 2
    assert iaa_bid.higher_market.bid_count == 1
    engine = next(filter(lambda e: e.name == 'Low -> High', iaa_bid.engines))
    engine.owner.name = "TARGET MARKET"
    iaa_bid.higher_market.area.name = "TARGET MARKET"
    bid = Bid('id', 1, 1, 'this', 'other')
    engine._forward_bid(bid)
    assert iaa_bid.lower_market.bid_count == 2
    assert iaa_bid.higher_market.bid_count == 1


def test_iaa_forwarded_bids_adhere_to_iaa_overhead(iaa_bid):
    assert iaa_bid.higher_market.bid_count == 1
    assert iaa_bid.higher_market.forwarded_bid.price / (1 + (iaa_bid.transfer_fee_pct / 100)) == \
        list(iaa_bid.lower_market.bids.values())[-1].price


@pytest.mark.parametrize("iaa_fee", [10, 0, 50, 75, 5, 2, 3])
def test_iaa_forwards_offers_according_to_percentage(iaa_fee):
    ConstSettings.IAASettings.MARKET_TYPE = 2
    lower_market = FakeMarket([], [Bid('id', 1, 1, 'this', 'other')])
    higher_market = FakeMarket([], [Bid('id2', 3, 3, 'child', 'owner')])
    iaa = TwoSidedPayAsBidAgent(owner=FakeArea('owner'),
                                higher_market=higher_market,
                                lower_market=lower_market,
                                transfer_fee_pct=iaa_fee)
    iaa.event_tick(area=iaa.owner)
    assert iaa.higher_market.bid_count == 1
    assert iaa.higher_market.forwarded_bid.price / (1 + (iaa_fee / 100)) == \
        list(iaa.lower_market.bids.values())[-1].price
    ConstSettings.IAASettings.MARKET_TYPE = 1


def test_iaa_event_trade_bid_deletes_forwarded_bid_when_sold(iaa_bid, called):
    iaa_bid.lower_market.delete_bid = called
    iaa_bid.event_bid_traded(
        bid_trade=Trade('trade_id',
                        pendulum.now(tz=TIME_ZONE),
                        iaa_bid.higher_market.bids['id3'],
                        'someone_else',
                        'owner'),
        market_id=iaa_bid.higher_market.id)
    assert len(iaa_bid.lower_market.delete_bid.calls) == 1


def test_iaa_event_trade_bid_does_not_delete_forwarded_bid_of_counterpart(iaa_bid, called):
    iaa_bid.lower_market.delete_bid = called
    high_to_low_engine = iaa_bid.engines[1]
    high_to_low_engine.event_bid_traded(
        bid_trade=Trade('trade_id',
                        pendulum.now(tz=TIME_ZONE),
                        iaa_bid.higher_market.bids['id3'],
                        seller='owner',
                        buyer='someone_else'))
    assert len(iaa_bid.lower_market.delete_bid.calls) == 0


@pytest.mark.parametrize("partial", [True, False])
def test_iaa_event_trade_bid_does_not_update_forwarded_bids_on_partial(iaa_bid, called, partial):
    iaa_bid.lower_market.delete_bid = called
    low_to_high_engine = iaa_bid.engines[0]
    source_bid = list(low_to_high_engine.markets.source.bids.values())[0]
    target_bid = list(low_to_high_engine.markets.target.bids.values())[0]
    bidinfo = BidInfo(source_bid=source_bid, target_bid=target_bid)
    low_to_high_engine.forwarded_bids[source_bid.id] = bidinfo
    low_to_high_engine.forwarded_bids[target_bid.id] = bidinfo
    low_to_high_engine.event_bid_traded(
        bid_trade=Trade('trade_id',
                        pendulum.now(tz=TIME_ZONE),
                        low_to_high_engine.markets.target.bids[target_bid.id],
                        seller='someone_else',
                        buyer='owner',
                        residual=partial))
    if not partial:
        assert source_bid.id not in low_to_high_engine.forwarded_bids
        assert target_bid.id not in low_to_high_engine.forwarded_bids
    else:
        assert source_bid.id in low_to_high_engine.forwarded_bids
        assert target_bid.id in low_to_high_engine.forwarded_bids


@pytest.fixture
def iaa2():
    lower_market = FakeMarket([Offer('id', 2, 2, 'other')], m_id=123)
    higher_market = FakeMarket([], m_id=234)
    owner = FakeArea('owner')
    owner.future_market = lower_market
    iaa = OneSidedAgent(owner=owner, lower_market=lower_market, higher_market=higher_market)
    iaa.event_tick(area=iaa.owner)
    iaa.owner.current_tick += 2
    iaa.event_tick(area=iaa.owner)
    return iaa


@pytest.fixture
def iaa_double_sided():
    from d3a.models.const import ConstSettings
    ConstSettings.IAASettings.MARKET_TYPE = 2
    lower_market = FakeMarket(sorted_offers=[Offer('id', 2, 2, 'other')],
                              bids=[Bid('bid_id', 10, 10, 'B', 'S')])
    higher_market = FakeMarket([], [])
    owner = FakeArea('owner')
    iaa = TwoSidedPayAsBidAgent(owner=owner, lower_market=lower_market,
                                higher_market=higher_market)
    iaa.engines[0]._match_offers_bids = lambda: None
    iaa.engines[1]._match_offers_bids = lambda: None
    iaa.event_tick(area=iaa.owner)
    yield iaa
    ConstSettings.IAASettings.MARKET_TYPE = 1


def test_iaa_event_trade_buys_accepted_offer(iaa2):
    iaa2.event_trade(trade=Trade('trade_id',
                                 pendulum.now(tz=TIME_ZONE),
                                 iaa2.higher_market.forwarded_offer,
                                 'owner',
                                 'someone_else'),
                     market_id=iaa2.higher_market.id)
    assert len(iaa2.lower_market.calls_energy) == 1


def test_iaa_event_trade_buys_accepted_bid(iaa_double_sided):
    iaa_double_sided.higher_market.forwarded_bid = \
        iaa_double_sided.higher_market.forwarded_bid._replace(price=20)
    iaa_double_sided.event_bid_traded(
        bid_trade=Trade('trade_id',
                        pendulum.now(tz=TIME_ZONE),
                        iaa_double_sided.higher_market.forwarded_bid,
                        'owner',
                        'someone_else',
                        price_drop=False),
        market_id=iaa_double_sided.higher_market.id)
    assert len(iaa_double_sided.lower_market.calls_energy_bids) == 1

    assert iaa_double_sided.higher_market.forwarded_bid.price == 20.0
    assert iaa_double_sided.lower_market.calls_bids_price[-1] == 10.0


def test_iaa_event_bid_trade_reduces_bid_price(iaa_double_sided):
    iaa_double_sided.higher_market.forwarded_bid = \
        iaa_double_sided.higher_market.forwarded_bid._replace(price=20.2)
    iaa_double_sided.event_bid_traded(
        bid_trade=Trade('trade_id',
                        pendulum.now(tz=TIME_ZONE),
                        iaa_double_sided.higher_market.forwarded_bid,
                        'owner',
                        'someone_else',
                        price_drop=True),
        market_id=iaa_double_sided.higher_market.id)
    assert len(iaa_double_sided.lower_market.calls_energy_bids) == 1
    assert iaa_double_sided.higher_market.forwarded_bid.price == 20.2
    assert iaa_double_sided.lower_market.calls_bids_price[-1] == 20.0


def test_iaa_event_trade_buys_partial_accepted_offer(iaa2):
    total_offer = iaa2.higher_market.forwarded_offer
    accepted_offer = Offer(total_offer.id, total_offer.price, 1, total_offer.seller)
    iaa2.event_trade(trade=Trade('trade_id',
                                 pendulum.now(tz=TIME_ZONE),
                                 accepted_offer,
                                 'owner',
                                 'someone_else',
                                 'residual_offer'),
                     market_id=iaa2.higher_market.id)
    assert iaa2.lower_market.calls_energy[0] == 1


def test_iaa_event_trade_buys_partial_accepted_bid(iaa_double_sided):
    total_bid = iaa_double_sided.higher_market.forwarded_bid
    accepted_bid = Bid(total_bid.id, total_bid.price, 1, total_bid.buyer, total_bid.seller)
    iaa_double_sided.event_bid_traded(
        bid_trade=Trade('trade_id',
                        pendulum.now(tz=TIME_ZONE),
                        accepted_bid,
                        'owner',
                        'someone_else',
                        'residual_offer'),
        market_id=iaa_double_sided.higher_market.id)
    assert iaa_double_sided.lower_market.calls_energy_bids[0] == 1


def test_iaa_forwards_partial_offer_from_source_market(iaa2):
    full_offer = iaa2.lower_market.sorted_offers[0]
    iaa2.usable_offer = lambda s: True
    residual_offer = Offer('residual', 2, 1.4, 'other')
    iaa2.event_offer_changed(market_id=iaa2.lower_market.id,
                             existing_offer=full_offer,
                             new_offer=residual_offer)
    assert iaa2.higher_market.forwarded_offer.energy == 1.4


@pytest.fixture
def iaa_double_sided_2():
    from d3a.models.const import ConstSettings
    ConstSettings.IAASettings.MARKET_TYPE = 2
    lower_market = FakeMarket(sorted_offers=[Offer('id', 2, 2, 'other')],
                              bids=[Bid('bid_id', 10, 10, 'B', 'S')])
    higher_market = FakeMarket([], [])
    owner = FakeArea('owner')
    iaa = TwoSidedPayAsBidAgent(owner=owner, lower_market=lower_market,
                                higher_market=higher_market)
    iaa.event_tick(area=iaa.owner)
    yield iaa
    ConstSettings.IAASettings.MARKET_TYPE = 1


def test_iaa_double_sided_performs_pay_as_bid_matching(iaa_double_sided_2):
    low_high_engine = next(filter(lambda e: e.name == "Low -> High", iaa_double_sided_2.engines))

    iaa_double_sided_2.lower_market._bids = [Bid('bid_id', 9, 10, 'B', 'S')]
    matched = list(low_high_engine._perform_pay_as_bid_matching())
    assert len(matched) == 0

    iaa_double_sided_2.lower_market._bids = [Bid('bid_id', 10, 10, 'B', 'S')]
    matched = list(low_high_engine._perform_pay_as_bid_matching())
    assert len(matched) == 1
    bid, offer = matched[0]
    assert bid == list(iaa_double_sided_2.lower_market.bids.values())[0]
    assert offer == list(iaa_double_sided_2.lower_market.offers.values())[0]

    iaa_double_sided_2.lower_market._bids = [Bid('bid_id1', 11, 10, 'B', 'S'),
                                             Bid('bid_id2', 9, 10, 'B', 'S'),
                                             Bid('bid_id3', 12, 10, 'B', 'S')]
    matched = list(low_high_engine._perform_pay_as_bid_matching())
    assert len(matched) == 1
    bid, offer = matched[0]
    assert bid.id == 'bid_id3'
    assert bid.price == 12
    assert bid.energy == 10
    assert offer == list(iaa_double_sided_2.lower_market.offers.values())[0]


@pytest.fixture
def iaa_double_sided_pay_as_clear():
    from d3a.models.const import ConstSettings
    ConstSettings.IAASettings.MARKET_TYPE = 3
    lower_market = FakeMarket(sorted_offers=[],
                              bids=[])
    higher_market = FakeMarket([], [])
    owner = FakeArea('owner')
    iaa = TwoSidedPayAsClearAgent(owner=owner, lower_market=lower_market,
                                  higher_market=higher_market)
    iaa.event_tick(area=iaa.owner)
    yield iaa
    ConstSettings.IAASettings.MARKET_TYPE = 1


@pytest.mark.parametrize("offer, bid, MCP", [
    ([1, 2, 3, 4, 5, 6, 7], [1, 2, 3, 4, 5, 6, 7], 4),
    ([8, 9, 10, 11, 12, 13, 14], [8, 9, 10, 11, 12, 13, 14], 11),
    ([2, 3, 3, 5, 6, 7, 8], [1, 2, 3, 4, 5, 6, 7], 5),
])
def test_iaa_double_sided_performs_pay_as_clear_matching(iaa_double_sided_pay_as_clear,
                                                         offer, bid, MCP):
    low_high_engine = \
        next(filter(lambda e: e.name == "Low -> High", iaa_double_sided_pay_as_clear.engines))
    iaa_double_sided_pay_as_clear.lower_market.sorted_offers = \
        [Offer('id1', offer[0], 1, 'other'),
         Offer('id2', offer[1], 1, 'other'),
         Offer('id3', offer[2], 1, 'other'),
         Offer('id4', offer[3], 1, 'other'),
         Offer('id5', offer[4], 1, 'other'),
         Offer('id6', offer[5], 1, 'other'),
         Offer('id7', offer[6], 1, 'other')]

    iaa_double_sided_pay_as_clear.lower_market._bids = \
        [Bid('bid_id1', bid[0], 1, 'B', 'S'),
         Bid('bid_id2', bid[1], 1, 'B', 'S'),
         Bid('bid_id3', bid[2], 1, 'B', 'S'),
         Bid('bid_id4', bid[3], 1, 'B', 'S'),
         Bid('bid_id5', bid[4], 1, 'B', 'S'),
         Bid('bid_id6', bid[5], 1, 'B', 'S'),
         Bid('bid_id7', bid[6], 1, 'B', 'S')]

    matched = low_high_engine._perform_pay_as_clear_matching()[0]
    assert matched == MCP


def test_iaa_double_sided_match_offer_bids(iaa_double_sided_2):
    iaa_double_sided_2.lower_market.calls_offers = []
    iaa_double_sided_2.lower_market.calls_bids = []
    low_high_engine = next(filter(lambda e: e.name == "Low -> High",
                                  iaa_double_sided_2.engines))
    source_bid = Bid('bid_id3', 12, 10, 'B', 'S')
    iaa_double_sided_2.lower_market._bids = [Bid('bid_id1', 11, 10, 'B', 'S'),
                                             Bid('bid_id2', 9, 10, 'B', 'S'),
                                             source_bid]

    target_bid = Bid('fwd_bid_id3', 12, 10, 'B', 'S')
    # Populate forwarded_bids and offers to test they get cleaned up afterwards
    fwd_bidinfo = BidInfo(source_bid=source_bid, target_bid=target_bid)
    low_high_engine.forwarded_bids['bid_id3'] = fwd_bidinfo
    low_high_engine.forwarded_bids['fwd_bid_id3'] = fwd_bidinfo

    source_offer = iaa_double_sided_2.lower_market.sorted_offers[0]
    target_offer = Offer('forwarded_id', 1, 1, 'other')
    fwd_offerinfo = OfferInfo(source_offer=source_offer, target_offer=target_offer)
    low_high_engine.forwarded_offers['id'] = fwd_offerinfo
    low_high_engine.forwarded_offers['forwarded_id'] = fwd_offerinfo

    low_high_engine._match_offers_bids()
    assert len(iaa_double_sided_2.lower_market.calls_offers) == 1
    offer = iaa_double_sided_2.lower_market.calls_offers[0]
    assert offer.id == 'id'
    assert offer.energy == 2
    assert offer.price == 2.4

    assert len(iaa_double_sided_2.lower_market.calls_bids) == 1
    bid = iaa_double_sided_2.lower_market.calls_bids[0]
    assert bid.id == 'bid_id3'
    assert bid.energy == 10
    assert bid.price == 12


@pytest.fixture
def iaa3(iaa2):
    fwd_offer = iaa2.higher_market.forwarded_offer
    fwd_residual = Offer('res_fwd', fwd_offer.price, 1, fwd_offer.seller)
    iaa2.event_offer_changed(market_id=iaa2.higher_market.id,
                             existing_offer=fwd_offer,
                             new_offer=fwd_residual)
    iaa2.event_trade(trade=Trade('trade_id',
                                 pendulum.now(tz=TIME_ZONE),
                                 Offer(fwd_offer.id, fwd_offer.price, 1, fwd_offer.seller),
                                 'owner',
                                 'someone_else',
                                 fwd_residual),
                     market_id=iaa2.higher_market.id)
    return iaa2


def test_iaa_event_trade_forwards_residual_offer(iaa3):
    engine = next((e for e in iaa3.engines if 'res_fwd' in e.forwarded_offers), None)
    assert engine is not None, "Residual of forwarded offers not found in forwarded_offers"
    assert engine.offer_age['res'] == 10
    offer_info = engine.forwarded_offers['res_fwd']
    assert offer_info.source_offer.id == 'res'<|MERGE_RESOLUTION|>--- conflicted
+++ resolved
@@ -63,14 +63,10 @@
         self.calls_bids_price = []
         self.area = FakeArea("fake_area")
         self.time_slot = pendulum.now(tz=TIME_ZONE)
-<<<<<<< HEAD
-        self.time_slot_str = self.time_slot.strftime(TIME_FORMAT)
+        self.time_slot_str = self.time_slot.format(TIME_FORMAT)
         self.cumulative_offers = dict()
         self.cumulative_bids = dict()
         self.clearing_rate = defaultdict(int)
-=======
-        self.time_slot_str = self.time_slot.format(TIME_FORMAT)
->>>>>>> 246d254b
 
     def set_time_slot(self, timeslot):
         self.time_slot = timeslot
