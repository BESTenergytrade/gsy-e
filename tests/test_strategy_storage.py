import pytest
import logging
from pendulum import Duration
from pendulum import DateTime
from logging import getLogger
from math import isclose

# from d3a.models.area import DEFAULT_CONFIG
from d3a import TIME_ZONE
from d3a.models.strategy import ureg, Q_
from d3a.models.market import Offer, Trade, BalancingOffer
from d3a.models.strategy.storage import StorageStrategy
from d3a.models.strategy.const import ConstSettings
from d3a.models.config import SimulationConfig
from d3a import TIME_FORMAT
from d3a.device_registry import DeviceRegistry
DeviceRegistry.REGISTRY = {
    "A": (23, 25),
    "someone": (23, 25),
    "seller": (23, 25),
    "FakeArea": (23, 25),
}

ConstSettings.GeneralSettings.MAX_OFFER_TRAVERSAL_LENGTH = 10


class FakeArea():
    def __init__(self, count):
        self.appliance = None
        self.name = 'FakeArea'
        self.count = count
        self.current_tick = 0
        self.past_market = FakeMarket(4)
        self.current_market = FakeMarket(0)
        self._markets_return = {"Fake Market": FakeMarket(self.count)}
        self.next_market = list(self.markets.values())[0]
        self.test_balancing_market = FakeMarket(1)

    log = getLogger(__name__)

    @property
    def markets(self):
        return self._markets_return

    @property
    def cheapest_offers(self):
        offers = [
            [Offer('id', 12, 0.4, 'A', self)],
            [Offer('id', 12, 0.4, 'A', self)],
            [Offer('id', 20, 1, 'A', self)],
            [Offer('id', 20, 5.1, 'A', self)],
            [Offer('id', 20, 5.1, 'A', market=self.current_market)]
        ]
        return offers[self.count]

    @property
    def market_with_most_expensive_offer(self):
        return self.current_market

    @property
    def past_markets(self):
        return {"past market": self.past_market}

    @property
    def now(self):
        return DateTime.now(tz=TIME_ZONE).start_of('day') + (
            self.config.tick_length * self.current_tick
        )

    @property
    def balancing_markets(self):
        return {self.now: self.test_balancing_market}

    @property
    def historical_avg_rate(self):
        return 30

    @property
    def config(self):
        return SimulationConfig(
                duration=Duration(hours=24),
                market_count=4,
                slot_length=Duration(minutes=15),
                tick_length=Duration(seconds=15),
                cloud_coverage=ConstSettings.PVSettings.DEFAULT_POWER_PROFILE,
                market_maker_rate=ConstSettings.GeneralSettings.DEFAULT_MARKET_MAKER_RATE,
                iaa_fee=ConstSettings.IAASettings.FEE_PERCENTAGE
                )


class FakeMarket:
    def __init__(self, count):
        self.count = count
        self.trade = Trade('id', 'time', Offer('id', 11.8, 0.5, 'FakeArea', self),
                           'FakeArea', 'buyer'
                           )
        self.created_offers = []
        self.offers = {'id': Offer('id', 11.8, 0.5, 'FakeArea', self),
                       'id2': Offer('id2', 20, 0.5, 'A', self),
                       'id3': Offer('id3', 20, 1, 'A', self),
                       'id4': Offer('id4', 19, 5.1, 'A', self)}
        self.created_balancing_offers = []

    @property
    def sorted_offers(self):
        offers = [
            [Offer('id', 11.8, 0.5, 'A', self)],
            [Offer('id2', 20, 0.5, 'A', self)],
            [Offer('id3', 20, 1, 'A', self)],
            [Offer('id4', 19, 5.1, 'A', self)]
        ]
        return offers[self.count]

    @property
    def time_slot(self):
        return DateTime.now(tz=TIME_ZONE).start_of('day')

    @property
    def time_slot_str(self):
        return self.time_slot.strftime(TIME_FORMAT)

    def delete_offer(self, offer_id):
        return

    def offer(self, price, energy, seller, market=None):
        offer = Offer('id', price, energy, seller, market)
        self.created_offers.append(offer)
        return offer

    def balancing_offer(self, price, energy, seller, market=None):
        offer = BalancingOffer('id', price, energy, seller, market)
        self.created_balancing_offers.append(offer)
        offer.id = 'id'
        return offer

    def bid(self, price, energy, buyer, seller):
        pass


"""TEST1"""


# Test if storage buys cheap energy

@pytest.fixture()
def area_test1():
    return FakeArea(0)


@pytest.fixture()
def storage_strategy_test1(area_test1, called):
    s = StorageStrategy(max_abs_battery_power=2.01)
    s.owner = area_test1
    s.area = area_test1
    s.accept_offer = called
    return s


def test_if_storage_buys_cheap_energy(storage_strategy_test1, area_test1):
    storage_strategy_test1.event_activate()
    storage_strategy_test1.event_tick(area=area_test1)
    assert storage_strategy_test1.accept_offer.calls[0][0][1] == repr(
        FakeMarket(0).sorted_offers[0])


"""TEST2"""


# Test if storage doesn't buy energy for more than 30ct

@pytest.fixture()
def area_test2():
    return FakeArea(1)


@pytest.fixture()
def storage_strategy_test2(area_test2, called):
    s = StorageStrategy(max_abs_battery_power=2.01)
    s.owner = area_test2
    s.area = area_test2
    s.accept_offer = called
    return s


def test_if_storage_doesnt_buy_30ct(storage_strategy_test2, area_test2):
    storage_strategy_test2.event_activate()
    storage_strategy_test2.event_tick(area=area_test2)
    assert len(storage_strategy_test2.accept_offer.calls) == 0


def test_if_storage_doesnt_buy_above_break_even_point(storage_strategy_test2, area_test2):
    storage_strategy_test2.event_activate()
    storage_strategy_test2.break_even_buy = Q_(10.0, (ureg.EUR_cents / ureg.kWh))
    area_test2.current_market.offers = {'id': Offer('id', 10.1, 1,
                                                    'FakeArea',
                                                    area_test2.current_market)}
    storage_strategy_test2.event_tick(area=area_test2)
    assert len(storage_strategy_test2.accept_offer.calls) == 0
    area_test2.current_market.offers = {'id': Offer('id', 9.9, 1,
                                                    'FakeArea',
                                                    area_test2.current_market)}
    storage_strategy_test2.event_tick(area=area_test2)
    assert len(storage_strategy_test2.accept_offer.calls) == 0


"""TEST3"""


# Test if storage doesn't buy for over avg price

@pytest.fixture()
def area_test3():
    return FakeArea(2)


@pytest.fixture()
def storage_strategy_test3(area_test3, called):
    s = StorageStrategy(max_abs_battery_power=2.01)
    s.owner = area_test3
    s.area = area_test3
    s.accept_offer = called
    return s


def test_if_storage_doesnt_buy_too_expensive(storage_strategy_test3, area_test3):
    storage_strategy_test3.break_even = {"00:00": (20, 25)}
    storage_strategy_test3.event_activate()
    storage_strategy_test3.event_tick(area=area_test3)
    assert len(storage_strategy_test3.accept_offer.calls) == 0


@pytest.fixture()
def storage_strategy_test_buy_energy(area_test3, called):
    s = StorageStrategy(max_abs_battery_power=20.01)
    s.owner = area_test3
    s.area = area_test3
    s.accept_offer = called
    return s


def test_if_storage_buys_below_break_even(storage_strategy_test_buy_energy, area_test3):
    storage_strategy_test_buy_energy.event_activate()
    storage_strategy_test_buy_energy.buy_energy(list(area_test3.markets.values())[0])

    assert len(storage_strategy_test_buy_energy.accept_offer.calls) == 1


"""TEST4"""


# Test if storage pays respect to its capacity


@pytest.fixture()
def area_test4():
    return FakeArea(3)


@pytest.fixture()
def storage_strategy_test4(area_test4, called):
    s = StorageStrategy(initial_capacity=2.1,
                        initial_rate_option=2,
                        battery_capacity=2.1)
    s.owner = area_test4
    s.area = area_test4
    s.accept_offer = called
    return s


def test_if_storage_pays_respect_to_capacity_limits(storage_strategy_test4, area_test4):
    storage_strategy_test4.event_activate()
    storage_strategy_test4.event_tick(area=area_test4)
    assert len(storage_strategy_test4.accept_offer.calls) == 0


def test_if_storage_max_sell_rate_is_one_unit_less_than_market_maker_rate(storage_strategy_test4,
                                                                          area_test4):
    storage_strategy_test4.event_activate()
    assert storage_strategy_test4._max_selling_rate(area_test4.current_market) \
        == (area_test4.config.market_maker_rate[area_test4.current_market.time_slot_str])


"""TEST5"""


# Test if internal storage is handled correctly

@pytest.fixture()
def area_test5():
    return FakeArea(4)


@pytest.fixture()
def storage_strategy_test5(area_test5, called):
    s = StorageStrategy(initial_capacity=5, battery_capacity=5.01)
    s.owner = area_test5
    s.area = area_test5
    s.sell_energy = called
    area_test5.past_market.offers = {
        'id': Offer('id', 20, 1, 'A', market=area_test5.past_market),
        'id2': Offer('id2', 20, 3, 'FakeArea', market=area_test5.past_market),
        'id3': Offer('id3', 100, 1, 'FakeArea', market=area_test5.past_market)
    }

    s.offers.bought_offer(area_test5.past_market.offers['id'], area_test5.past_market)
    s.offers.post(area_test5.past_market.offers['id3'], area_test5.past_market)
    s.offers.post(area_test5.past_market.offers['id2'], area_test5.past_market)
    s.offers.sold_offer('id2', area_test5.past_market)
    assert s.state.used_storage == 5
    return s


def test_if_storage_handles_capacity_correctly(storage_strategy_test5, area_test5):
    storage_strategy_test5.event_activate()
    storage_strategy_test5.event_market_cycle()
    assert storage_strategy_test5.state.used_storage == 5
    assert len(storage_strategy_test5.sell_energy.calls) == 1


"""TEST6"""


# Test if trades are handled correctly

@pytest.fixture()
def area_test6():
    return FakeArea(0)


@pytest.fixture
def market_test6():
    return FakeMarket(0)


@pytest.fixture()
def storage_strategy_test6(area_test6, market_test6, called):
    s = StorageStrategy()
    s.owner = area_test6
    s.area = area_test6
    s.accept_offer = called
    s.offers.post(market_test6.trade.offer, market_test6)
    return s


def test_if_trades_are_handled_correctly(storage_strategy_test6, market_test6):
    storage_strategy_test6.event_trade(market=market_test6, trade=market_test6.trade)
    assert market_test6.trade.offer in \
        storage_strategy_test6.offers.sold_in_market(market_test6)
    assert market_test6.trade.offer not in storage_strategy_test6.offers.open


"""TEST7"""


# Testing the sell energy function
@pytest.fixture()
def area_test7():
    return FakeArea(4)


@pytest.fixture()
def storage_strategy_test7(area_test7):
    s = StorageStrategy(initial_capacity=3.0, battery_capacity=3.01, max_abs_battery_power=5.21,
                        initial_rate_option=2, break_even=(31, 32))
    s.owner = area_test7
    s.area = area_test7
    return s


def test_sell_energy_function(storage_strategy_test7, area_test7: FakeArea):
    storage_strategy_test7.event_activate()
    storage_strategy_test7.sell_energy()
    sell_market = list(area_test7.markets.values())[0]
    energy_sell_dict = storage_strategy_test7.state.clamp_energy_to_sell_kWh(
        [sell_market.time_slot])
    assert storage_strategy_test7.state.offered_sell_kWh[sell_market.time_slot] == \
        energy_sell_dict[sell_market.time_slot]
    assert storage_strategy_test7.state.used_storage == 3.0
    assert area_test7._markets_return["Fake Market"].created_offers[0].energy == \
        energy_sell_dict[sell_market.time_slot]
    assert len(storage_strategy_test7.offers.posted_in_market(sell_market)) > 0


def test_calculate_initial_sell_energy_rate_lower_bound(storage_strategy_test7):
    storage_strategy_test7.event_activate()
    market = storage_strategy_test7.area.current_market
    break_even_sell = storage_strategy_test7.break_even[market.time_slot_str][1]
    assert storage_strategy_test7.calculate_selling_rate(market) == break_even_sell


@pytest.fixture()
def storage_strategy_test7_1(area_test7):
    s = StorageStrategy(initial_capacity=3.0, battery_capacity=3.01, max_abs_battery_power=5.21,
                        initial_rate_option=2, break_even=(26, 27))
    s.owner = area_test7
    s.area = area_test7
    return s


def test_calculate_initial_sell_energy_rate_upper_bound(storage_strategy_test7_1):
    storage_strategy_test7_1.event_activate()
    market = storage_strategy_test7_1.area.current_market
    market_maker_rate = \
        storage_strategy_test7_1.area.config.market_maker_rate[market.time_slot_str]
    assert storage_strategy_test7_1.calculate_selling_rate(market) == market_maker_rate


@pytest.fixture()
def storage_strategy_test7_2(area_test7):
    s = StorageStrategy(initial_capacity=3.0, battery_capacity=3.01, max_abs_battery_power=5.21,
                        initial_rate_option=1, break_even=(16, 17))
    s.owner = area_test7
    s.area = area_test7
    s.offers.posted = {Offer('id', 30, 1, 'FakeArea',
                             market=area_test7.current_market): area_test7.current_market}
    return s


@pytest.mark.parametrize("risk", [10.0, 25.0, 95.0])
def test_calculate_risk_factor(storage_strategy_test7_2, area_test7, risk):
    storage_strategy_test7_2.risk = risk
    storage_strategy_test7_2.event_activate()
    old_offer = list(storage_strategy_test7_2.offers.posted.keys())[0]
    storage_strategy_test7_2._decrease_offer_price(
        area_test7.current_market,
        storage_strategy_test7_2._calculate_price_decrease_rate(area_test7.current_market))
    new_offer = list(storage_strategy_test7_2.offers.posted.keys())[0]
    price_dec_per_slot = (area_test7.historical_avg_rate) * (1 - storage_strategy_test7_2.risk /
                                                             ConstSettings.
                                                             GeneralSettings.MAX_RISK)
    price_updates_per_slot = int(area_test7.config.slot_length.seconds
                                 / storage_strategy_test7_2._decrease_price_every_nr_s)
    price_dec_per_update = price_dec_per_slot / price_updates_per_slot
    assert round(new_offer.price, 8) == round(
        old_offer.price - (old_offer.energy * price_dec_per_update), 8)


@pytest.fixture()
def storage_strategy_test7_3(area_test7):
    s = StorageStrategy(initial_capacity=1.0, battery_capacity=5.01, max_abs_battery_power=5.21,
                        initial_rate_option=1, break_even=(16, 17))
    s.owner = area_test7
    s.area = area_test7
    s.offers.posted = {Offer('id', 30, 1, 'FakeArea',
                             market=area_test7.current_market): area_test7.current_market}
    s.market = area_test7.current_market
    return s


def test_calculate_energy_amount_to_sell_respects_min_allowed_soc(storage_strategy_test7_3,
                                                                  area_test7):
    storage_strategy_test7_3.event_activate()
<<<<<<< HEAD
    time_slot = area_test7.current_market.time_slot
    energy_sell_dict = storage_strategy_test7_3.state.clamp_energy_to_sell_kWh(
        [time_slot])
    target_energy = (storage_strategy_test7_3.state.used_storage
                     - storage_strategy_test7_3.state.pledged_sell_kWh[time_slot]
                     - storage_strategy_test7_3.state.offered_sell_kWh[time_slot]
                     - storage_strategy_test7_3.state.capacity
                     * ConstSettings.STORAGE_MIN_ALLOWED_SOC)

    assert energy_sell_dict[time_slot] == target_energy
=======
    energy = \
        storage_strategy_test7_3.calculate_energy_to_sell(energy=0.6,
                                                          target_market=area_test7.current_market)
    target_energy = \
        storage_strategy_test7_3.state.used_storage + \
        storage_strategy_test7_3.state.offered_storage - \
        storage_strategy_test7_3.state.capacity * ConstSettings.StorageSettings.MIN_ALLOWED_SOC
    assert energy == target_energy
>>>>>>> 15de789c


def test_clamp_energy_to_buy(storage_strategy_test7_3):
    storage_strategy_test7_3.event_activate()
    storage_strategy_test7_3.state._battery_energy_per_slot = 0.5
    time_slot = storage_strategy_test7_3.market.time_slot
    storage_strategy_test7_3.state.clamp_energy_to_buy_kWh([time_slot])
    assert storage_strategy_test7_3.state.energy_to_buy_dict[time_slot] == \
        storage_strategy_test7_3.state._battery_energy_per_slot

    # Reduce used storage below battery_energy_per_slot

    storage_strategy_test7_3.state._used_storage = 4.6
    assert isclose(storage_strategy_test7_3.state.free_storage(time_slot), 0.41)
    storage_strategy_test7_3.state.clamp_energy_to_buy_kWh([time_slot])
    assert isclose(storage_strategy_test7_3.state.energy_to_buy_dict[time_slot], 0.41)


"""TEST8"""


# Testing the sell energy function
@pytest.fixture()
def area_test8():
    return FakeArea(4)


@pytest.fixture()
def storage_strategy_test8(area_test8):
    s = StorageStrategy(initial_capacity=100, battery_capacity=101, max_abs_battery_power=401)
    s.owner = area_test8
    s.area = area_test8
    return s


def test_sell_energy_function_with_stored_capacity(storage_strategy_test8, area_test8: FakeArea):
    storage_strategy_test8.event_activate()
    storage_strategy_test8.sell_energy()
    sell_market = list(area_test8.markets.values())[0]
    assert abs(storage_strategy_test8.state.used_storage
               - storage_strategy_test8.state.offered_sell_kWh[sell_market.time_slot] -
               storage_strategy_test8.state.capacity *
<<<<<<< HEAD
               ConstSettings.STORAGE_MIN_ALLOWED_SOC) < 0.0001
    assert storage_strategy_test8.state.offered_sell_kWh[sell_market.time_slot] == \
        100 - storage_strategy_test8.state.capacity * ConstSettings.STORAGE_MIN_ALLOWED_SOC
=======
               ConstSettings.StorageSettings.MIN_ALLOWED_SOC) < 0.0001
    assert storage_strategy_test8.state.offered_storage == \
        100 - storage_strategy_test8.state.capacity * ConstSettings.StorageSettings.MIN_ALLOWED_SOC
>>>>>>> 15de789c
    assert area_test8._markets_return["Fake Market"].created_offers[0].energy == \
        100 - storage_strategy_test8.state.capacity * ConstSettings.StorageSettings.MIN_ALLOWED_SOC
    assert len(storage_strategy_test8.offers.posted_in_market(
        area_test8._markets_return["Fake Market"])
    ) > 0


"""TEST9"""


# Test if initial capacity is sold
def test_first_market_cycle_with_initial_capacity(storage_strategy_test8: StorageStrategy,
                                                  area_test8: FakeArea):
    storage_strategy_test8.event_activate()
    storage_strategy_test8.event_market_cycle()
<<<<<<< HEAD
    sell_market = list(area_test8.markets.values())[0]
    assert storage_strategy_test8.state.offered_sell_kWh[sell_market.time_slot] == \
        100.0 - storage_strategy_test8.state.capacity * ConstSettings.STORAGE_MIN_ALLOWED_SOC
=======
    assert storage_strategy_test8.state.offered_storage == \
        100.0 - storage_strategy_test8.state.capacity * \
        ConstSettings.StorageSettings.MIN_ALLOWED_SOC
>>>>>>> 15de789c
    assert len(storage_strategy_test8.offers.posted_in_market(
        area_test8._markets_return["Fake Market"])
    ) > 0


"""TEST10"""


# Handling of initial_charge parameter
def test_initial_charge(caplog):
    with caplog.at_level(logging.WARNING):
        storage = StorageStrategy(initial_capacity=1, initial_soc=60)
    assert any('initial_capacity' in record.msg for record in caplog.records)
    assert storage.state.used_storage == 0.6 * storage.state.capacity


def test_storage_constructor_rejects_incorrect_parameters():
    with pytest.raises(ValueError):
        StorageStrategy(risk=101)
    with pytest.raises(ValueError):
        StorageStrategy(risk=-1)
    with pytest.raises(ValueError):
        StorageStrategy(battery_capacity=-1)
    with pytest.raises(ValueError):
        StorageStrategy(battery_capacity=100, initial_capacity=101)
    with pytest.raises(ValueError):
        StorageStrategy(initial_soc=101)
    with pytest.raises(ValueError):
        StorageStrategy(initial_soc=-1)
    with pytest.raises(ValueError):
        StorageStrategy(break_even=(1, .99))
    with pytest.raises(ValueError):
        StorageStrategy(break_even=(-1, 2))
    with pytest.raises(ValueError):
        StorageStrategy(break_even="asdsadsad")
    with pytest.raises(ValueError):
        StorageStrategy(break_even={0: (1, .99), 12: (.99, 1)})
    with pytest.raises(ValueError):
        StorageStrategy(break_even={0: (-1, 2), 12: (.99, 1)})


def test_free_storage_calculation_takes_into_account_storage_capacity(storage_strategy_test1):
    time_slot = list(storage_strategy_test1.area.markets.values())[0].time_slot
    for capacity in [50.0, 100.0, 1000.0]:
        storage_strategy_test1.state.pledged_sell_kWh[time_slot] = 12.0
        storage_strategy_test1.state.pledged_buy_kWh[time_slot] = 13.0
        storage_strategy_test1.state.offered_buy_kWh[time_slot] = 14.0
        storage_strategy_test1.state.capacity = capacity

        assert storage_strategy_test1.state.free_storage(time_slot) == \
            storage_strategy_test1.state.capacity \
            + storage_strategy_test1.state.pledged_sell_kWh[time_slot] \
            - storage_strategy_test1.state.pledged_buy_kWh[time_slot] \
            - storage_strategy_test1.state.offered_buy_kWh[time_slot]


"""TEST11"""


@pytest.fixture()
def area_test11():
    return FakeArea(0)


@pytest.fixture()
def storage_strategy_test11(area_test11, called):
    s = StorageStrategy(battery_capacity=100, initial_capacity=50, max_abs_battery_power=1)
    s.owner = area_test11
    s.area = area_test11
    s.accept_offer = called
    return s


def test_storage_buys_partial_offer_and_respecting_battery_power(storage_strategy_test11,
                                                                 area_test11):
    storage_strategy_test11.event_activate()
    buy_market = list(area_test11.markets.values())[0]
    storage_strategy_test11.event_tick(area=area_test11)
    te = storage_strategy_test11.state.energy_to_buy_dict[buy_market.time_slot]
    assert te == float(storage_strategy_test11.accept_offer.calls[0][1]['energy'])
    assert len(storage_strategy_test11.accept_offer.calls) >= 1


def test_storage_populates_break_even_profile_correctly():
    from d3a.models.strategy.read_user_profile import default_profile_dict
    s = StorageStrategy(break_even=(22, 23))
    assert all([be[0] == 22 and be[1] == 23 for _, be in s.break_even.items()])
    assert set(s.break_even.keys()) == set(default_profile_dict().keys())

    s = StorageStrategy(break_even={0: (22, 23), 10: (24, 25), 20: (27, 28)})
    assert set(s.break_even.keys()) == set(default_profile_dict().keys())
    assert all([s.break_even[f"{i:02}:00"] == (22, 23) for i in range(10)])
    assert all([s.break_even[f"{i:02}:00"] == (24, 25) for i in range(10, 20)])
    assert all([s.break_even[f"{i:02}:00"] == (27, 28) for i in range(20, 24)])


def test_has_battery_reached_max_power(storage_strategy_test11):
    storage_strategy_test11.event_activate()
    time_slot = list(storage_strategy_test11.area.markets.values())[0].time_slot
    storage_strategy_test11.state.pledged_sell_kWh[time_slot] = 5
    storage_strategy_test11.state.offered_sell_kWh[time_slot] = 5
    storage_strategy_test11.state.pledged_buy_kWh[time_slot] = 5
    storage_strategy_test11.state.offered_buy_kWh[time_slot] = 5
    assert storage_strategy_test11.state.has_battery_reached_max_power(1, time_slot) is True
    assert storage_strategy_test11.state.has_battery_reached_max_power(0.25, time_slot) is False


"""TEST12"""


@pytest.fixture()
def area_test12():
    return FakeArea(0)


@pytest.fixture
def market_test7():
    return FakeMarket(0)


@pytest.fixture()
def storage_strategy_test12(area_test12):
    s = StorageStrategy(battery_capacity=5, initial_capacity=2.5,
                        max_abs_battery_power=5,
                        break_even=(16.99, 17.01),
                        cap_price_strategy=True)
    s.owner = area_test12
    s.area = area_test12
    return s


def test_storage_capacity_dependant_sell_rate(storage_strategy_test12, market_test7):
    storage_strategy_test12.event_activate()
    market_maker_rate = list(storage_strategy_test12.area.config.market_maker_rate.values())[0]
    BE_sell = list(storage_strategy_test12.break_even.values())[0][1]
    used_storage = storage_strategy_test12.state.used_storage
    battery_capacity = storage_strategy_test12.state.capacity
    soc = used_storage / battery_capacity
    actual_rate = storage_strategy_test12.calculate_selling_rate(market_test7)
    expected_rate = market_maker_rate - (market_maker_rate - BE_sell) * soc
    assert actual_rate == expected_rate


"""TEST13"""


@pytest.fixture()
def area_test13():
    return FakeArea(0)


@pytest.fixture
def market_test13():
    return FakeMarket(0)


@pytest.fixture()
def storage_strategy_test13(area_test13, called):
    s = StorageStrategy(battery_capacity=5, initial_capacity=2.5,
                        max_abs_battery_power=5, break_even=(34, 35.1))
    s.owner = area_test13
    s.area = area_test13
    s.accept_offer = called
    return s


<<<<<<< HEAD
def test_storage_event_trade(storage_strategy_test11, market_test13):
    storage_strategy_test11.event_trade(market=market_test13, trade=market_test13.trade)
    assert storage_strategy_test11.state.pledged_sell_kWh[market_test13.time_slot] == \
        market_test13.trade.offer.energy
    assert storage_strategy_test11.state.offered_sell_kWh[
               market_test13.time_slot] == -market_test13.trade.offer.energy
=======
def test_storage_only_buys_and_sells_in_the_power_limit(storage_strategy_test13, market_test13):
    ConstSettings.GeneralSettings.MAX_OFFER_TRAVERSAL_LENGTH = 4
    storage_strategy_test13.event_activate()
    storage_strategy_test13.sell_energy(energy=5)
    traded_energy = storage_strategy_test13.state._blocked_energy_per_slot[market_test13.time_slot]
    storage_strategy_test13.sell_energy(energy=5)
    assert storage_strategy_test13.state._blocked_energy_per_slot[market_test13.time_slot] == \
        traded_energy
    storage_strategy_test13.buy_energy()
    bought_energy = market_test13.sorted_offers[0].energy
    assert storage_strategy_test13.state._blocked_energy_per_slot[market_test13.time_slot] == \
        traded_energy - bought_energy
>>>>>>> 15de789c


def test_balancing_offers_are_not_created_if_device_not_in_registry(
        storage_strategy_test13, area_test13):
    DeviceRegistry.REGISTRY = {}
    storage_strategy_test13.event_activate()
    storage_strategy_test13.event_market_cycle()
    assert len(area_test13.test_balancing_market.created_balancing_offers) == 0


def test_balancing_offers_are_created_if_device_in_registry(
        storage_strategy_test13, area_test13):
    DeviceRegistry.REGISTRY = {'FakeArea': (30, 40)}
    storage_strategy_test13.event_activate()
    storage_strategy_test13.event_market_cycle()
    storage_slot_market = list(storage_strategy_test13.area.markets.values())[0]

    assert len(area_test13.test_balancing_market.created_balancing_offers) == 2
    actual_balancing_demand_energy = \
        area_test13.test_balancing_market.created_balancing_offers[0].energy

    expected_balancing_demand_energy = \
        -1 * storage_strategy_test13.balancing_energy_ratio.demand * \
        storage_strategy_test13.state.free_storage(storage_slot_market.time_slot)
    assert actual_balancing_demand_energy == expected_balancing_demand_energy
    actual_balancing_demand_price = \
        area_test13.test_balancing_market.created_balancing_offers[0].price
    assert actual_balancing_demand_price == abs(expected_balancing_demand_energy) * 30
    actual_balancing_supply_energy = \
        area_test13.test_balancing_market.created_balancing_offers[1].energy
    expected_balancing_supply_energy = \
        storage_strategy_test13.state.used_storage * \
        storage_strategy_test13.balancing_energy_ratio.supply
    assert actual_balancing_supply_energy == expected_balancing_supply_energy
    actual_balancing_supply_price = \
        area_test13.test_balancing_market.created_balancing_offers[1].price
    assert actual_balancing_supply_price == expected_balancing_supply_energy * 40
    DeviceRegistry.REGISTRY = {}<|MERGE_RESOLUTION|>--- conflicted
+++ resolved
@@ -450,7 +450,6 @@
 def test_calculate_energy_amount_to_sell_respects_min_allowed_soc(storage_strategy_test7_3,
                                                                   area_test7):
     storage_strategy_test7_3.event_activate()
-<<<<<<< HEAD
     time_slot = area_test7.current_market.time_slot
     energy_sell_dict = storage_strategy_test7_3.state.clamp_energy_to_sell_kWh(
         [time_slot])
@@ -458,19 +457,9 @@
                      - storage_strategy_test7_3.state.pledged_sell_kWh[time_slot]
                      - storage_strategy_test7_3.state.offered_sell_kWh[time_slot]
                      - storage_strategy_test7_3.state.capacity
-                     * ConstSettings.STORAGE_MIN_ALLOWED_SOC)
+                     * ConstSettings.StorageSettings.MIN_ALLOWED_SOC)
 
     assert energy_sell_dict[time_slot] == target_energy
-=======
-    energy = \
-        storage_strategy_test7_3.calculate_energy_to_sell(energy=0.6,
-                                                          target_market=area_test7.current_market)
-    target_energy = \
-        storage_strategy_test7_3.state.used_storage + \
-        storage_strategy_test7_3.state.offered_storage - \
-        storage_strategy_test7_3.state.capacity * ConstSettings.StorageSettings.MIN_ALLOWED_SOC
-    assert energy == target_energy
->>>>>>> 15de789c
 
 
 def test_clamp_energy_to_buy(storage_strategy_test7_3):
@@ -513,15 +502,10 @@
     assert abs(storage_strategy_test8.state.used_storage
                - storage_strategy_test8.state.offered_sell_kWh[sell_market.time_slot] -
                storage_strategy_test8.state.capacity *
-<<<<<<< HEAD
-               ConstSettings.STORAGE_MIN_ALLOWED_SOC) < 0.0001
+               ConstSettings.StorageSettings.MIN_ALLOWED_SOC) < 0.0001
     assert storage_strategy_test8.state.offered_sell_kWh[sell_market.time_slot] == \
-        100 - storage_strategy_test8.state.capacity * ConstSettings.STORAGE_MIN_ALLOWED_SOC
-=======
-               ConstSettings.StorageSettings.MIN_ALLOWED_SOC) < 0.0001
-    assert storage_strategy_test8.state.offered_storage == \
         100 - storage_strategy_test8.state.capacity * ConstSettings.StorageSettings.MIN_ALLOWED_SOC
->>>>>>> 15de789c
+
     assert area_test8._markets_return["Fake Market"].created_offers[0].energy == \
         100 - storage_strategy_test8.state.capacity * ConstSettings.StorageSettings.MIN_ALLOWED_SOC
     assert len(storage_strategy_test8.offers.posted_in_market(
@@ -537,15 +521,10 @@
                                                   area_test8: FakeArea):
     storage_strategy_test8.event_activate()
     storage_strategy_test8.event_market_cycle()
-<<<<<<< HEAD
     sell_market = list(area_test8.markets.values())[0]
     assert storage_strategy_test8.state.offered_sell_kWh[sell_market.time_slot] == \
-        100.0 - storage_strategy_test8.state.capacity * ConstSettings.STORAGE_MIN_ALLOWED_SOC
-=======
-    assert storage_strategy_test8.state.offered_storage == \
         100.0 - storage_strategy_test8.state.capacity * \
         ConstSettings.StorageSettings.MIN_ALLOWED_SOC
->>>>>>> 15de789c
     assert len(storage_strategy_test8.offers.posted_in_market(
         area_test8._markets_return["Fake Market"])
     ) > 0
@@ -712,27 +691,12 @@
     return s
 
 
-<<<<<<< HEAD
 def test_storage_event_trade(storage_strategy_test11, market_test13):
     storage_strategy_test11.event_trade(market=market_test13, trade=market_test13.trade)
     assert storage_strategy_test11.state.pledged_sell_kWh[market_test13.time_slot] == \
         market_test13.trade.offer.energy
     assert storage_strategy_test11.state.offered_sell_kWh[
                market_test13.time_slot] == -market_test13.trade.offer.energy
-=======
-def test_storage_only_buys_and_sells_in_the_power_limit(storage_strategy_test13, market_test13):
-    ConstSettings.GeneralSettings.MAX_OFFER_TRAVERSAL_LENGTH = 4
-    storage_strategy_test13.event_activate()
-    storage_strategy_test13.sell_energy(energy=5)
-    traded_energy = storage_strategy_test13.state._blocked_energy_per_slot[market_test13.time_slot]
-    storage_strategy_test13.sell_energy(energy=5)
-    assert storage_strategy_test13.state._blocked_energy_per_slot[market_test13.time_slot] == \
-        traded_energy
-    storage_strategy_test13.buy_energy()
-    bought_energy = market_test13.sorted_offers[0].energy
-    assert storage_strategy_test13.state._blocked_energy_per_slot[market_test13.time_slot] == \
-        traded_energy - bought_energy
->>>>>>> 15de789c
 
 
 def test_balancing_offers_are_not_created_if_device_not_in_registry(
