--- conflicted
+++ resolved
@@ -260,11 +260,7 @@
 
 @pytest.fixture()
 def storage_strategy_test7(area_test7):
-<<<<<<< HEAD
     s = StorageStrategy(initial_capacity=3.0, max_abs_battery_power=5.21)
-=======
-    s = StorageStrategy(initial_capacity=3.0, battery_capacity=6)
->>>>>>> 88c6212b
     s.owner = area_test7
     s.area = area_test7
     return s
@@ -291,11 +287,7 @@
 
 @pytest.fixture()
 def storage_strategy_test8(area_test8):
-<<<<<<< HEAD
     s = StorageStrategy(initial_capacity=100, max_abs_battery_power=401)
-=======
-    s = StorageStrategy(initial_capacity=100, battery_capacity=100)
->>>>>>> 88c6212b
     s.owner = area_test8
     s.area = area_test8
     return s
