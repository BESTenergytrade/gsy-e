--- conflicted
+++ resolved
@@ -62,11 +62,7 @@
 
     @property
     def time_slot(self):
-<<<<<<< HEAD
         return TIME
-=======
-        return DateTime.now(tz=TIME_ZONE).start_of('day')
->>>>>>> 35299942
 
     @property
     def time_slot_str(self):
