--- conflicted
+++ resolved
@@ -159,15 +159,9 @@
 
     @parameterized.expand([
         [LoadHoursExternalStrategy(100),
-<<<<<<< HEAD
-         Bid('bid_id', now(), 20, 1.0, 'test_area')],
-        [PVExternalStrategy(2, capacity_kW=0.16),
-         Offer('offer_id', now(), 20, 1.0, 'test_area')],
-=======
          Bid("bid_id", now(), 20, 1.0, "test_area")],
-        [PVExternalStrategy(2, max_panel_power_W=160),
+        [PVExternalStrategy(2, max_panel_power_W=0.16),
          Offer("offer_id", now(), 20, 1.0, "test_area")],
->>>>>>> 3168d66b
         [StorageExternalStrategy(),
          Bid("bid_id", now(), 20, 1.0, "test_area")],
         [StorageExternalStrategy(),
