--- conflicted
+++ resolved
@@ -64,15 +64,9 @@
         self.area.current_tick = 18
         strategy._dispatch_event_tick_to_external_agent()
         strategy.redis.publish_json.assert_called_once()
-<<<<<<< HEAD
-        assert strategy.redis.publish_json.call_args_list[0][0][0] == "test_area/tick"
-        assert strategy.redis.publish_json.call_args_list[0][0][1] == \
-            {'device_info': strategy._device_info_dict, 'slot_completion': '20%'}
-=======
         assert strategy.redis.publish_json.call_args_list[0][0][0] == "test_area/events/tick"
         assert strategy.redis.publish_json.call_args_list[0][0][1] == \
-            {'event': 'tick', 'slot_completion': '20%'}
->>>>>>> 94caa25d
+            {'device_info': strategy._device_info_dict, 'event': 'tick', 'slot_completion': '20%'}
         strategy.redis.reset_mock()
         strategy.redis.publish_json.reset_mock()
         self.area.current_tick = 35
@@ -81,15 +75,9 @@
         self.area.current_tick = 36
         strategy._dispatch_event_tick_to_external_agent()
         strategy.redis.publish_json.assert_called_once()
-<<<<<<< HEAD
-        assert strategy.redis.publish_json.call_args_list[0][0][0] == "test_area/tick"
-        assert strategy.redis.publish_json.call_args_list[0][0][1] == \
-            {'device_info': strategy._device_info_dict, 'slot_completion': '40%'}
-=======
         assert strategy.redis.publish_json.call_args_list[0][0][0] == "test_area/events/tick"
         assert strategy.redis.publish_json.call_args_list[0][0][1] == \
-            {'event': 'tick', 'slot_completion': '40%'}
->>>>>>> 94caa25d
+            {'device_info': strategy._device_info_dict, 'event': 'tick', 'slot_completion': '40%'}
 
     @parameterized.expand([
         [LoadHoursExternalStrategy(100)],
