import json
from unittest.mock import MagicMock, patch

import pytest
from pendulum import now

import d3a.models.market.market_redis_connection
from d3a.d3a_core.exceptions import MycoValidationException, InvalidBidOfferPairException
from d3a.models.market import Offer, Bid
from d3a.models.market.two_sided import TwoSidedMarket
from d3a.models.myco_matcher import MycoExternalMatcher
from d3a.models.myco_matcher.myco_external_matcher import MycoExternalMatcherValidator

d3a.models.myco_matcher.myco_external_matcher.BlockingCommunicator = MagicMock
d3a.models.myco_matcher.myco_external_matcher.ResettableCommunicator = MagicMock


class TestMycoExternalMatcher:

    @classmethod
    def setup_method(cls):
        cls.matcher = MycoExternalMatcher()
        cls.market = TwoSidedMarket(time_slot=now())
        cls.matcher.area_markets_mapping = {
            f"Area1-{cls.market.time_slot_str}": cls.market}
        cls.redis_connection = d3a.models.myco_matcher.myco_external_matcher.ResettableCommunicator
        assert cls.matcher.simulation_id == d3a.constants.CONFIGURATION_ID
        cls.channel_prefix = f"external-myco/{d3a.constants.CONFIGURATION_ID}/"
        cls.events_channel = f"{cls.channel_prefix}events/"

    def _populate_market_bids_offers(self):
        self.market.offers = {"id1": Offer("id1", now(), 3, 3, "seller", 3),
                              "id2": Offer("id2", now(), 0.5, 1, "seller", 0.5)}

        self.market.bids = {"id3": Bid("id3", now(), 1, 1, "buyer", 1),
                            "id4": Bid("id4", now(), 0.5, 1, "buyer", 1)}

    def test_subscribes_to_redis_channels(self):
        self.matcher.myco_ext_conn.sub_to_multiple_channels.assert_called_once_with(
            {
                "external-myco/simulation-id/": self.matcher.publish_simulation_id,
                f"{self.channel_prefix}offers-bids/": self.matcher.publish_offers_bids,
                f"{self.channel_prefix}recommendations/":
                    self.matcher.match_recommendations
            }
        )

    def test_publish_simulation_id(self):
        channel = "external-myco/simulation-id/response/"
        self.matcher.publish_simulation_id({})
        self.matcher.myco_ext_conn.publish_json.assert_called_once_with(
            channel, {"simulation_id": self.matcher.simulation_id})

    def test_event_tick(self):
        data = {"event": "tick"}
        self.matcher.event_tick()
        self.matcher.myco_ext_conn.publish_json.assert_called_once_with(
            self.events_channel, data)

        self.matcher.event_tick(is_it_time_for_external_tick=False)
        # should still be == 1 as the above won't trigger the publish_json method
        assert self.matcher.myco_ext_conn.publish_json.call_count == 1

    def test_event_market_cycle(self):
        assert self.matcher.area_markets_mapping
        data = {"event": "market_cycle"}
        self.matcher.event_market_cycle()
        # Market cycle event should clear the markets cache
        assert not self.matcher.area_markets_mapping
        self.matcher.myco_ext_conn.publish_json.assert_called_once_with(
            self.events_channel, data)

    def test_event_finish(self):
        data = {"event": "finish"}
        self.matcher.event_finish()
        self.matcher.myco_ext_conn.publish_json.assert_called_once_with(
            self.events_channel, data)

    def test_update_area_uuid_markets_mapping(self):
        mapping_dict = {"areax": {"markets": [self.market]}}
        self.matcher.area_uuid_markets_mapping = {}
        self.matcher.update_area_uuid_markets_mapping({"areax": {"markets": [self.market]}})
        assert mapping_dict == self.matcher.area_uuid_markets_mapping

    def test_get_bids_offers(self):
        self._populate_market_bids_offers()
        bids, offers = self.market.open_bids_and_offers
        expected_bids_list = list(bid.serializable_dict() for bid in bids.values())
        expected_offers_list = list(offer.serializable_dict() for offer in offers.values())

        actual_bids_list, actual_offers_list = self.matcher._get_bids_offers(self.market, {})
        assert (expected_bids_list, expected_offers_list) == (actual_bids_list, actual_offers_list)

        filters = {"energy_type": "Green"}
        # Offers which don't have attributes or of different energy type will be filtered out
        actual_bids_list, actual_offers_list = self.matcher._get_bids_offers(self.market, filters)
        assert (expected_bids_list, []) == (actual_bids_list, actual_offers_list)

        list(offers.values())[0].attributes = {"energy_type": "Green"}
        actual_bids_list, actual_offers_list = self.matcher._get_bids_offers(self.market, filters)
        bids, offers = self.market.open_bids_and_offers
        expected_offers_list = list(
            offer.serializable_dict() for offer in offers.values()
            if offer.attributes and offer.attributes.get("energy_type") == "Green")
        assert (expected_bids_list, expected_offers_list) == (actual_bids_list, actual_offers_list)

    @patch("d3a.models.myco_matcher.myco_external_matcher.MycoExternalMatcher."
           "_get_bids_offers", MagicMock(return_value=([], [])))
    def test_publish_offers_bids(self):
        channel = f"{self.channel_prefix}offers-bids/response/"
        payload = {
            "data": json.dumps({
                "filters": {}
            })
        }
        expected_data = {
            "event": "offers_bids_response",
            "bids_offers": {"area1": {self.market.time_slot_str: {"bids": [], "offers": []}}}
        }
        self.matcher.update_area_uuid_markets_mapping({"area1": {"markets": [self.market]}})
        self.matcher.publish_offers_bids(payload)
        self.matcher.myco_ext_conn.publish_json.assert_called_once_with(
            channel, expected_data)
        self.matcher.myco_ext_conn.publish_json.reset_mock()

        # Apply market filter
        payload = {
            "data": json.dumps({
                "filters": {"markets": ["area2"]}
            })
        }
        expected_data = {
            "event": "offers_bids_response",
            "bids_offers": {}
        }
        self.matcher.publish_offers_bids(payload)
        self.matcher.myco_ext_conn.publish_json.assert_called_once_with(
            channel, expected_data)

<<<<<<< HEAD
    def test_validate_recommendations(self):
        self._populate_market_bids_offers()
        records = [
            {
                "market_id": "Area1",
                "time_slot": self.market.time_slot_str,
                "bids": [self.market.bids["id3"].serializable_dict()],
                "offers": [self.market.offers["id1"].serializable_dict()],
                "trade_rate": 1,
                "selected_energy": 1},
            {
                "market_id": "Area1",
                "time_slot": self.market.time_slot_str,
                "bids": [self.market.bids["id4"].serializable_dict()],
                "offers": [self.market.offers["id2"].serializable_dict()],
                "trade_rate": 1,
                "selected_energy": 1}
        ]
        assert self.matcher._validate_recommendations(records) is None

        # If the market does not exist, it should raise an exception
        for record in records:
            record["market_id"] = "other id"
        with pytest.raises(MycoValidationException):
            self.matcher._validate_recommendations(records)

    @patch("d3a.models.myco_matcher.myco_external_matcher.MycoExternalMatcher."
           "_validate_recommendations", MagicMock())
    def test_match_recommendations(self):
=======
    @patch("d3a.models.myco_matcher.myco_external_matcher.MycoExternalMatcherValidator."
           "validate_and_report")
    @patch("d3a.models.myco_matcher.myco_external_matcher.TwoSidedMarket."
           "match_recommendations", return_value=None)
    def test_match_recommendations(
            self, mock_market_match_recommendations, mock_validate_and_report):
>>>>>>> 55e144fe
        channel = f"{self.channel_prefix}recommendations/response/"
        expected_data = {"event": "match", "status": "success", "recommendations": []}
        payload = {"data": json.dumps({})}
        # Empty recommendations list should pass
        mock_validate_and_report.return_value = {
            "status": "success", "recommendations": []}
        self.matcher.match_recommendations(payload)
        assert mock_market_match_recommendations.call_count == 0
        self.matcher.myco_ext_conn.publish_json.assert_called_once_with(
            channel, expected_data)

        self.matcher.myco_ext_conn.publish_json.reset_mock()
        mock_validate_and_report.return_value = {
            "status": "fail",
            "message": "Validation Error, matching will be skipped: Invalid Bid Offer Pair",
            "recommendations": []}
        self.matcher.match_recommendations(payload)
        expected_data = {
            "event": "match", "status": "fail",
            "recommendations": [],
            "message": "Validation Error, matching will be skipped: Invalid Bid Offer Pair"}
        assert mock_market_match_recommendations.call_count == 0
        self.matcher.myco_ext_conn.publish_json.assert_called_once_with(
            channel, expected_data)

        self.matcher.myco_ext_conn.publish_json.reset_mock()
        mock_validate_and_report.return_value = {
            "status": "success",
            "recommendations": [{"status": "success", "market_id": self.market.id}]}
        self.matcher.match_recommendations(payload)
        expected_data = {
            "event": "match", "status": "success",
            "recommendations": [{"market_id": self.market.id, "status": "success"}]}
        assert mock_market_match_recommendations.call_count == 1
        self.matcher.myco_ext_conn.publish_json.assert_called_once_with(
            channel, expected_data)


class TestMycoExternalMatcherValidator:
    @patch("d3a.models.myco_matcher.myco_external_matcher.MycoExternalMatcherValidator."
           "_validate")
    def test_validate_and_report(self, mock_validate):
        recommendations = []
        expected_data = {"status": "success", "recommendations": []}
        assert MycoExternalMatcherValidator.validate_and_report(
            None, recommendations) == expected_data

        recommendations = [{
                "market_id": "market",
                "bids": [],
                "offers": [],
                "trade_rate": 1,
                "selected_energy": 1}]
        mock_validate.side_effect = MycoExternalMatcherValidator.BLOCKING_EXCEPTIONS[0]
        expected_data = {"status": "fail",
                         "message": "Validation Error, matching will be skipped: ",
                         "recommendations": []}
        assert MycoExternalMatcherValidator.validate_and_report(
            None, recommendations) == expected_data

        mock_validate.side_effect = Exception
        expected_data = {"status": "success",
                         "recommendations": [{
                             "market_id": "market",
                             "bids": [],
                             "offers": [],
                             "trade_rate": 1,
                             "selected_energy": 1,
                             "status": "fail",
                             "message": ""
                            }]}
        assert MycoExternalMatcherValidator.validate_and_report(
            None, recommendations) == expected_data

    @patch("d3a.models.myco_matcher.myco_external_matcher.BidOfferMatch.is_valid_dict")
    def test_validate_valid_dict(self, mock_is_valid_dict):
        mock_is_valid_dict.return_value = True
        assert MycoExternalMatcherValidator.validate_valid_dict(None, {}) is None

        mock_is_valid_dict.return_value = False
        with pytest.raises(MycoValidationException):
            MycoExternalMatcherValidator.validate_valid_dict(None, {})

    @patch("d3a.models.myco_matcher.myco_external_matcher.MycoExternalMatcher")
    def test_validate_market_exists(self, mock_myco_external_matcher):
        mock_myco_external_matcher.markets_mapping = {"market": MagicMock()}
        recommendation = {"market_id": "market"}
        assert MycoExternalMatcherValidator.validate_market_exists(
            mock_myco_external_matcher, recommendation) is None

        mock_myco_external_matcher.markets_mapping = {}
        with pytest.raises(MycoValidationException):
            MycoExternalMatcherValidator.validate_market_exists(
                mock_myco_external_matcher, recommendation)

    @patch("d3a.models.myco_matcher.myco_external_matcher.MycoExternalMatcher")
    def test_validate_orders_exist_in_market(self, mock_myco_external_matcher):
        market = MagicMock()
        market.offers = {"offer1": MagicMock()}
        market.bids = {"bid1": MagicMock()}
        mock_myco_external_matcher.markets_mapping = {"market": market}
        recommendation = {
            "market_id": "market",
            "offers": [{"id": "offer1"}], "bids": [{"id": "bid1"}]}
        assert MycoExternalMatcherValidator.validate_orders_exist_in_market(
            mock_myco_external_matcher, recommendation) is None

        recommendation["offers"].append({"id": "offer2"})
        with pytest.raises(InvalidBidOfferPairException):
            MycoExternalMatcherValidator.validate_orders_exist_in_market(
                mock_myco_external_matcher, recommendation
            )<|MERGE_RESOLUTION|>--- conflicted
+++ resolved
@@ -137,44 +137,12 @@
         self.matcher.myco_ext_conn.publish_json.assert_called_once_with(
             channel, expected_data)
 
-<<<<<<< HEAD
-    def test_validate_recommendations(self):
-        self._populate_market_bids_offers()
-        records = [
-            {
-                "market_id": "Area1",
-                "time_slot": self.market.time_slot_str,
-                "bids": [self.market.bids["id3"].serializable_dict()],
-                "offers": [self.market.offers["id1"].serializable_dict()],
-                "trade_rate": 1,
-                "selected_energy": 1},
-            {
-                "market_id": "Area1",
-                "time_slot": self.market.time_slot_str,
-                "bids": [self.market.bids["id4"].serializable_dict()],
-                "offers": [self.market.offers["id2"].serializable_dict()],
-                "trade_rate": 1,
-                "selected_energy": 1}
-        ]
-        assert self.matcher._validate_recommendations(records) is None
-
-        # If the market does not exist, it should raise an exception
-        for record in records:
-            record["market_id"] = "other id"
-        with pytest.raises(MycoValidationException):
-            self.matcher._validate_recommendations(records)
-
-    @patch("d3a.models.myco_matcher.myco_external_matcher.MycoExternalMatcher."
-           "_validate_recommendations", MagicMock())
-    def test_match_recommendations(self):
-=======
     @patch("d3a.models.myco_matcher.myco_external_matcher.MycoExternalMatcherValidator."
            "validate_and_report")
     @patch("d3a.models.myco_matcher.myco_external_matcher.TwoSidedMarket."
            "match_recommendations", return_value=None)
     def test_match_recommendations(
             self, mock_market_match_recommendations, mock_validate_and_report):
->>>>>>> 55e144fe
         channel = f"{self.channel_prefix}recommendations/response/"
         expected_data = {"event": "match", "status": "success", "recommendations": []}
         payload = {"data": json.dumps({})}
