--- conflicted
+++ resolved
@@ -26,10 +26,7 @@
 from gsy_e.models.area import Area
 from gsy_e.models.market import GridFee
 from gsy_e.models.market.future import FutureMarkets, FutureMarketException
-<<<<<<< HEAD
-=======
-
->>>>>>> 7305ed5b
+
 
 DEFAULT_CURRENT_MARKET_SLOT = datetime(2021, 10, 19, 0, 0)
 DEFAULT_SLOT_LENGTH = duration(minutes=15)
