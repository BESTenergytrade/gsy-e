--- conflicted
+++ resolved
@@ -1,17 +1,11 @@
+import sys
 from contextlib import contextmanager
 
 import pytest
 from ethereum.tools import tester
 from ethereum.utils import encode_hex
 
-<<<<<<< HEAD
-from d3a.util import get_contract_path
-
-=======
-from d3a.util import get_contract_source
-
-pytestmark = pytest.mark.skip("Broken, needs fixing")
->>>>>>> 0a0c853d
+from d3a.util import get_cached_joined_contract_source
 
 # setup accounts
 accounts = tester.accounts
@@ -21,13 +15,12 @@
 
 
 # contract paths
-market_contract_source = get_contract_source('Market.sol')
-clearing_contract_source = get_contract_source('ClearingToken.sol')
-state = tester.Chain()
+market_contract_source = get_cached_joined_contract_source('Market.sol')
+clearing_contract_source = get_cached_joined_contract_source('ClearingToken.sol')
 emptybytes = b'\x00' * 32
 
 
-def make_market_contract(approver, constructor_params):
+def make_market_contract(state, approver, constructor_params):
     return state.contract(market_contract_source, constructor_params, language='solidity',
                           sender=approver)
 
@@ -40,17 +33,27 @@
     print(string, gas_used)
 
 
+@pytest.fixture(scope='module')
+def state():
+    # Hack to make pyethereum use cryptodome instead of pysha3
+    sys.modules['sha3'] = ''
+    return tester.Chain()
+
+
 @pytest.fixture
-def base_state_contract():
+def base_state_contract(state):
+    state.mine()
     clearing_contract = state.contract(
         clearing_contract_source,
         [
             10 ** 5,
             "ClearingToken",
-            5, "$$"
+            5,
+            "CT"
         ],
         language='solidity',
-        sender=tester.k0)
+        sender=tester.k0,
+    )
 
     market_contract = state.contract(
         market_contract_source,
@@ -59,14 +62,19 @@
             3 * 60
         ],
         language='solidity',
-        sender=tester.k0)
+        sender=tester.k0,
+    )
 
     return clearing_contract, market_contract
 
 
+def encode_address(bin_input):
+    return '0x{}'.format(encode_hex(bin_input))
+
+
 def test_approver(base_state_contract):
     clearing_contract, market_contract = base_state_contract
-    assert clearing_contract.getApprover() == encode_hex(A)
+    assert clearing_contract.getApprover() == encode_address(A)
 
 
 def test_globallyApprove(base_state_contract):
@@ -77,28 +85,28 @@
 
 def test_offer(base_state_contract):
     clearing_contract, market_contract = base_state_contract
-    clearing_contract.globallyApprove(encode_hex(market_contract.address),
-                                      10000, sender=A_key)
-    offer_id = market_contract.offer(7, 956, sender=B_key)
-    assert market_contract.getOffer(offer_id) == [7, 956, encode_hex(B)]
+    # clearing_contract.globallyApprove(encode_hex(market_contract.address),
+    #                                   10000, sender=A_key)
+    offer_id = market_contract.offer(7, 956, sender=B_key)
+    assert market_contract.getOffer(offer_id) == [7, 956, encode_address(B)]
 
 
 def test_offer_fail(base_state_contract):
     clearing_contract, market_contract = base_state_contract
-    zero_address = b'0' * 40
-    clearing_contract.globallyApprove(encode_hex(market_contract.address),
-                                      10000, sender=A_key)
+    zero_address = '0x' + '0' * 40
+    # clearing_contract.globallyApprove(encode_hex(market_contract.address),
+    #                                   10000, sender=A_key)
     offer_id = market_contract.offer(0, 956, sender=B_key)
     assert market_contract.getOffer(offer_id) == [0, 0, zero_address]
 
 
 def test_cancel(base_state_contract):
     clearing_contract, market_contract = base_state_contract
-    zero_address = b'0' * 40
-    assert clearing_contract.globallyApprove(encode_hex(market_contract.address),
-                                             10000, sender=A_key)
-    offer_id = market_contract.offer(7, 956, sender=B_key)
-    assert market_contract.getOffer(offer_id) == [7, 956, encode_hex(B)]
+    zero_address = '0x' + '0' * 40
+    # assert clearing_contract.globallyApprove(encode_hex(market_contract.address),
+    #                                          10000, sender=A_key)
+    offer_id = market_contract.offer(7, 956, sender=B_key)
+    assert market_contract.getOffer(offer_id) == [7, 956, encode_address(B)]
     assert market_contract.cancel(offer_id, sender=B_key)
     assert market_contract.getOffer(offer_id) == [0, 0, zero_address]
 
@@ -106,8 +114,8 @@
 def test_trade(base_state_contract):
     clearing_contract, market_contract = base_state_contract
 
-    assert clearing_contract.globallyApprove(encode_hex(market_contract.address),
-                                             10000, sender=A_key)
+    # assert clearing_contract.globallyApprove(encode_hex(market_contract.address),
+    #                                          10000, sender=A_key)
     offer_id = market_contract.offer(7, 956, sender=B_key)
     assert market_contract.trade(offer_id, 7, sender=C_key) == [True, emptybytes]
     assert clearing_contract.balanceOf(C) == -6692
@@ -116,12 +124,12 @@
 
 def test_partial_trade(base_state_contract):
     clearing_contract, market_contract = base_state_contract
-    assert clearing_contract.globallyApprove(encode_hex(market_contract.address),
-                                             10000, sender=A_key)
-    offer_id = market_contract.offer(7, 956, sender=B_key)
-    status, newOfferId = market_contract.trade(offer_id, 4, sender=C_key)
+    # assert clearing_contract.globallyApprove(encode_hex(market_contract.address),
+    #                                          10000, sender=A_key)
+    offer_id = market_contract.offer(7, 956, sender=B_key)
+    status, newOfferId, tradeId = market_contract.trade(offer_id, 4, sender=C_key)
     assert status
-    assert market_contract.getOffer(newOfferId) == [3, 956, encode_hex(B)]
+    assert market_contract.getOffer(newOfferId) == [3, 956, encode_address(B)]
     assert clearing_contract.balanceOf(C) == -3824
     assert clearing_contract.balanceOf(B) == 3824
     assert market_contract.balanceOf(C) == 4
@@ -131,8 +139,8 @@
 def test_seller_trade_fail(base_state_contract):
     """Checks if msg.sender == offer.seller then trade should fail"""
     clearing_contract, market_contract = base_state_contract
-    assert clearing_contract.globallyApprove(encode_hex(market_contract.address),
-                                             10000, sender=A_key)
+    # assert clearing_contract.globallyApprove(encode_hex(market_contract.address),
+    #                                          10000, sender=A_key)
     offer_id = market_contract.offer(7, 956, sender=B_key)
     assert market_contract.trade(offer_id, 7, sender=B_key) == [False, emptybytes]
 
@@ -143,8 +151,8 @@
     buyer to take your excess energy. Difference is offer price is negative.
     """
     clearing_contract, market_contract = base_state_contract
-    assert clearing_contract.globallyApprove(encode_hex(market_contract.address),
-                                             10000, sender=A_key)
+    # assert clearing_contract.globallyApprove(encode_hex(market_contract.address),
+    #                                          10000, sender=A_key)
     buyer, buyer_key, seller, seller_key = B, B_key, C, C_key
     offer_id = market_contract.offer(7, -10, sender=seller_key)
     assert market_contract.trade(offer_id, 7, sender=buyer_key) == [True, emptybytes]
@@ -155,11 +163,11 @@
 def test_offer_price_zero(base_state_contract):
     zero_address = b'0' * 40
     clearing_contract, market_contract = base_state_contract
-    assert clearing_contract.globallyApprove(encode_hex(market_contract.address),
-                                             10000, sender=A_key)
+    # assert clearing_contract.globallyApprove(encode_hex(market_contract.address),
+    #                                          10000, sender=A_key)
     buyer, buyer_key, seller, seller_key = B, B_key, C, C_key
     offer_id = market_contract.offer(7, 0, sender=seller_key)
-    assert market_contract.getOffer(offer_id) == [7, 0, encode_hex(seller)]
+    assert market_contract.getOffer(offer_id) == [7, 0, encode_address(seller)]
     assert market_contract.trade(offer_id, 7, sender=buyer_key) == [True, emptybytes]
     assert clearing_contract.balanceOf(buyer) == 0
     assert clearing_contract.balanceOf(seller) == 0
@@ -168,17 +176,17 @@
     assert market_contract.getOffer(offer_id) == [0, 0, zero_address]
 
 
-def test_multiple_markets(base_state_contract):
+def test_multiple_markets(state, base_state_contract):
     clearing_contract, market_contract_a = base_state_contract
-    market_contract_b = make_market_contract(tester.k0, [
+    market_contract_b = make_market_contract(state, tester.k0, [
                             encode_hex(clearing_contract.address),
                             4*60])
     assert encode_hex(market_contract_a.address) != encode_hex(market_contract_b.address)
 
-    assert clearing_contract.globallyApprove(encode_hex(market_contract_a.address),
-                                             10000, sender=tester.k0)
-    assert clearing_contract.globallyApprove(encode_hex(market_contract_b.address),
-                                             20000, sender=tester.k0)
+    # assert clearing_contract.globallyApprove(encode_hex(market_contract_a.address),
+    #                                          10000, sender=tester.k0)
+    # assert clearing_contract.globallyApprove(encode_hex(market_contract_b.address),
+    #                                          20000, sender=tester.k0)
     offerid_a = market_contract_a.offer(8, 790, sender=B_key)
     offerid_b = market_contract_b.offer(9, 899, sender=C_key)
     status_a, newOfferId_a = market_contract_a.trade(offerid_a, 8, sender=D_key)
@@ -193,8 +201,8 @@
 
 def test_trade_fail_afterinterval(base_state_contract):
     clearing_contract, market_contract = base_state_contract
-    clearing_contract.globallyApprove(encode_hex(market_contract.address),
-                                      10000, sender=A_key)
+    # clearing_contract.globallyApprove(encode_hex(market_contract.address),
+    #                                   10000, sender=A_key)
     offerid_a = market_contract.offer(7, 956, sender=B_key)
     assert market_contract.getOffer(offerid_a) == [7, 956, encode_hex(B)]
     offerid_b = market_contract.offer(8, 799, sender=C_key)
@@ -216,8 +224,8 @@
     if money transaction fails in the trade function
     """
     clearing_contract, market_contract = base_state_contract
-    clearing_contract.globallyApprove(encode_hex(market_contract.address),
-                                      1000, sender=A_key)
+    # clearing_contract.globallyApprove(encode_hex(market_contract.address),
+    #                                   1000, sender=A_key)
     offer_id = market_contract.offer(7, 956, sender=B_key)
     with pytest.raises(tester.TransactionFailed):
         market_contract.trade(offer_id, 7, sender=C_key)
