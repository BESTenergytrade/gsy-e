--- conflicted
+++ resolved
@@ -3,14 +3,7 @@
 import pytest
 from ethereum.tools import tester
 
-<<<<<<< HEAD
-from d3a.util import get_contract_path
-
-=======
-from d3a.util import get_contract_source
-
-pytestmark = pytest.mark.skip("Broken, needs fixing")
->>>>>>> 0a0c853d
+from d3a.util import get_cached_joined_contract_source
 
 # setup accounts
 accounts = tester.accounts
@@ -31,7 +24,8 @@
 def base_state_contract():
     state = tester.Chain()
     logs = []
-    contract = state.contract(get_contract_source("IOUToken.sol"), [10**5, "Testcoin", 5, "$$"],
+    contract = state.contract(get_cached_joined_contract_source("IOUToken.sol"),
+                              [10**5, "Testcoin", 5, "$$"],
                               language='solidity', sender=tester.k0)
     return state, contract, logs
 
