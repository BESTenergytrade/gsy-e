--- conflicted
+++ resolved
@@ -13,15 +13,11 @@
     def __init__(self, name):
         self.name = name
         self.current_tick = 10
-<<<<<<< HEAD
-        self.balancing_spot_trade_ratio = ConstSettings.BALANCING_SPOT_TRADE_RATIO
+        self.balancing_spot_trade_ratio = ConstSettings.BalancingSettings.SPOT_TRADE_RATIO
         self._fake_spot_market = FakeMarket([])
 
     def get_future_market_from_id(self, id):
         return self._fake_spot_market
-=======
-        self.balancing_spot_trade_ratio = ConstSettings.BalancingSettings.SPOT_TRADE_RATIO
->>>>>>> 15de789c
 
 
 class FakeBalancingMarket:
