"""
Copyright 2018 Grid Singularity
This file is part of D3A.

This program is free software: you can redistribute it and/or modify
it under the terms of the GNU General Public License as published by
the Free Software Foundation, either version 3 of the License, or
(at your option) any later version.

This program is distributed in the hope that it will be useful,
but WITHOUT ANY WARRANTY; without even the implied warranty of
MERCHANTABILITY or FITNESS FOR A PARTICULAR PURPOSE.  See the
GNU General Public License for more details.

You should have received a copy of the GNU General Public License
along with this program.  If not, see <http://www.gnu.org/licenses/>.
"""


from unittest.mock import Mock, patch

import pytest
from d3a_interface.constants_limits import ConstSettings, TIME_ZONE, GlobalConfig
from pendulum import duration, today

import d3a
from d3a.d3a_core.device_registry import DeviceRegistry
from d3a.models.area import Area
from d3a.models.strategy.storage import StorageStrategy


class TestMarketRotation:

    @pytest.fixture
    def area_fixture(self):
        original_registry = DeviceRegistry.REGISTRY
        DeviceRegistry.REGISTRY = {
            "General Load": (33, 35),
        }
        config = Mock()
        config.slot_length = duration(minutes=15)
        config.tick_length = duration(seconds=15)
        config.ticks_per_slot = 60
        config.start_date = today(tz=TIME_ZONE)
        config.grid_fee_type = ConstSettings.IAASettings.GRID_FEE_TYPE
        config.end_date = config.start_date + duration(days=1)
        child = Area(name="test_market_area", config=config, strategy=StorageStrategy())
        area = Area(name="parent_area", children=[child], config=config)
        ConstSettings.BalancingSettings.ENABLE_BALANCING_MARKET = False
        ConstSettings.SettlementMarketSettings.ENABLE_SETTLEMENT_MARKETS = False
        d3a.constants.RETAIN_PAST_MARKET_STRATEGIES_STATE = False

        yield area

        DeviceRegistry.REGISTRY = original_registry
        ConstSettings.BalancingSettings.ENABLE_BALANCING_MARKET = False
        ConstSettings.SettlementMarketSettings.ENABLE_SETTLEMENT_MARKETS = False
        d3a.constants.RETAIN_PAST_MARKET_STRATEGIES_STATE = False

    def test_market_rotation_is_successful(self, area_fixture):
        ConstSettings.BalancingSettings.ENABLE_BALANCING_MARKET = True
        area_fixture.activate()
        assert len(area_fixture.all_markets) == 1
        ticks_per_slot = area_fixture.config.slot_length / area_fixture.config.tick_length
        area_fixture.current_tick = ticks_per_slot
        area_fixture.cycle_markets()
        assert len(area_fixture.past_markets) == 1
        assert len(area_fixture.all_markets) == 1
        assert len(area_fixture.balancing_markets) == 1

        area_fixture.current_tick = ticks_per_slot * 2
        area_fixture.cycle_markets()
        # if RETAIN_PAST_MARKET_STRATEGIES_STATE == False, only one past market is kep in memory
        assert len(area_fixture.past_markets) == 1
        assert len(area_fixture.all_markets) == 1

    @patch("d3a.constants.RETAIN_PAST_MARKET_STRATEGIES_STATE", True)
    def test_market_rotation_is_successful_keep_past_markets(self, area_fixture):
        area_fixture.activate()
        assert len(area_fixture.all_markets) == 1
        ticks_per_slot = area_fixture.config.slot_length / area_fixture.config.tick_length
        area_fixture.current_tick = ticks_per_slot
        area_fixture.cycle_markets()
        expected_number_of_future_markets = (
                GlobalConfig.future_market_duration / area_fixture.config.slot_length + 1)
        assert len(area_fixture.past_markets) == 1
        assert len(area_fixture.all_markets) == 1
<<<<<<< HEAD
        assert len(area_fixture.future_market_slots) == 5
=======
        assert len(area_fixture.future_market_time_slots) == expected_number_of_future_markets
>>>>>>> d35fbb5b

        area_fixture.current_tick = ticks_per_slot * 2
        area_fixture.cycle_markets()
        assert len(area_fixture.past_markets) == 2
        assert len(area_fixture.all_markets) == 1
<<<<<<< HEAD
        assert len(area_fixture.future_market_slots) == 5
=======
        assert len(area_fixture.future_market_time_slots) == expected_number_of_future_markets
>>>>>>> d35fbb5b

    @patch("d3a_interface.constants_limits.ConstSettings.BalancingSettings."
           "ENABLE_BALANCING_MARKET", True)
    def test_balancing_market_rotation_is_successful(self, area_fixture):
        area_fixture.activate()
        assert len(area_fixture.balancing_markets) == 1
        ticks_per_slot = area_fixture.config.slot_length / area_fixture.config.tick_length
        area_fixture.current_tick = ticks_per_slot
        area_fixture.cycle_markets()
        assert len(area_fixture.past_balancing_markets) == 1
        assert len(area_fixture.balancing_markets) == 1

        area_fixture.current_tick = ticks_per_slot * 2
        area_fixture.cycle_markets()
        assert len(area_fixture.past_balancing_markets) == 1
        assert len(area_fixture.balancing_markets) == 1

    @patch("d3a_interface.constants_limits.ConstSettings.SettlementMarketSettings."
           "ENABLE_SETTLEMENT_MARKETS", True)
    def test_settlement_market_rotation_is_successful(self, area_fixture):
        """
        #slot   #markets #past_markets #settlement_markets #past_settlement_markets
        1            1         1             1                   0
        2            1         2             2                   0
        3            1         3             3                   0
        4            1         4             4                   0
        5            1         4             4                   1
        6            1         4             4                   1

        """
        expected_market_cycles = {
            area_fixture.config.start_date: [1, 1, 1, 0],
            area_fixture.config.start_date + 1 * area_fixture.config.slot_length: [1, 2, 2, 0],
            area_fixture.config.start_date + 2 * area_fixture.config.slot_length: [1, 3, 3, 0],
            area_fixture.config.start_date + 3 * area_fixture.config.slot_length: [1, 4, 4, 0],
            area_fixture.config.start_date + 4 * area_fixture.config.slot_length: [1, 4, 4, 1],
            area_fixture.config.start_date + 5 * area_fixture.config.slot_length: [1, 4, 4, 1],
        }

        area_fixture.activate()
        ticks_per_slot = area_fixture.config.slot_length / area_fixture.config.tick_length

        current_slot_number = 1
        for time_slot, expected_counts in expected_market_cycles.items():
            area_fixture.current_tick = ticks_per_slot * current_slot_number
            area_fixture.cycle_markets()

            assert len(area_fixture.all_markets) == expected_counts[0]
            assert len(area_fixture.past_markets) == expected_counts[1]
            assert len(area_fixture.settlement_markets) == expected_counts[2]
            assert len(area_fixture.past_settlement_markets) == expected_counts[3]

            current_slot_number += 1<|MERGE_RESOLUTION|>--- conflicted
+++ resolved
@@ -85,21 +85,13 @@
                 GlobalConfig.future_market_duration / area_fixture.config.slot_length + 1)
         assert len(area_fixture.past_markets) == 1
         assert len(area_fixture.all_markets) == 1
-<<<<<<< HEAD
-        assert len(area_fixture.future_market_slots) == 5
-=======
         assert len(area_fixture.future_market_time_slots) == expected_number_of_future_markets
->>>>>>> d35fbb5b
 
         area_fixture.current_tick = ticks_per_slot * 2
         area_fixture.cycle_markets()
         assert len(area_fixture.past_markets) == 2
         assert len(area_fixture.all_markets) == 1
-<<<<<<< HEAD
-        assert len(area_fixture.future_market_slots) == 5
-=======
         assert len(area_fixture.future_market_time_slots) == expected_number_of_future_markets
->>>>>>> d35fbb5b
 
     @patch("d3a_interface.constants_limits.ConstSettings.BalancingSettings."
            "ENABLE_BALANCING_MARKET", True)
