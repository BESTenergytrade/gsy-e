--- conflicted
+++ resolved
@@ -150,13 +150,8 @@
         bid = Bid("bid_id", now(), 2, bid_energy, "B", 8)
         market._validate_requirements_satisfied = MagicMock()
         with pytest.raises(InvalidBidOfferPairException):
-<<<<<<< HEAD
             market.validate_bid_offer_match([bid], [offer], clearing_rate, selected_energy)
-            TwoSidedMarket._validate_requirements_satisfied.assert_not_called()
-=======
-            market.validate_bid_offer_match(bid, offer, clearing_rate, selected_energy)
             market._validate_requirements_satisfied.assert_not_called()
->>>>>>> 58dd1ef1
 
     def test_double_sided_performs_pay_as_bid_matching(
             self, market: TwoSidedMarket, market_matcher):
