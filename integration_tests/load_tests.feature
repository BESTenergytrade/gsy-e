--- conflicted
+++ resolved
@@ -7,7 +7,6 @@
     Then the DefinedLoadStrategy follows the Load profile provided as dict
     And load only accepted offers lower than acceptable_energy_rate
 
-<<<<<<< HEAD
   Scenario: Predefined load follows the profile provided by the user
      Given a load profile hourly dict as input to predefined load
      And the scenario includes a predefined load that will not be unmatched
@@ -19,11 +18,10 @@
      And the scenario includes a predefined load that will not be unmatched
      When the simulation is running
      Then the predefined load follows the load profile
-=======
+
   Scenario: DefinedLoadStrategy trades energy based on csv provided profile
     Given we have a scenario named strategy_tests/user_profile_load_csv
     And d3a is installed
     When we run the d3a simulation with strategy_tests.user_profile_load_csv [24, 15, 15]
     Then the DefinedLoadStrategy follows the Load profile provided as csv
-    And load only accepted offers lower than acceptable_energy_rate
->>>>>>> 05698c76
+    And load only accepted offers lower than acceptable_energy_rate