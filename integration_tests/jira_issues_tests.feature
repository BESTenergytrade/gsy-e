--- conflicted
+++ resolved
@@ -43,18 +43,17 @@
      When we run the simulation with setup file jira.d3asim_778 and parameters [24, 15, 15, 0, 1]
      Then there should be trades on all markets using the max load rate
 
-<<<<<<< HEAD
+
    Scenario: D3ASIM-871, unmatched loads are not reported if hours per day are covered
      Given we have a scenario named jira/d3asim_871
      And d3a is installed
      When we run the simulation with setup file jira.d3asim_871 and parameters [24, 15, 15, 0, 1]
      Then there should be no unmatched loads
-=======
+
    Scenario: D3ASIM-874, alternative pricing can buy energy from IAA if there is not enough self-consumption
      Given we have a scenario named jira/d3asim_869
      And d3a is installed
      When we run the d3a simulation with jira.d3asim_869 [24, 60, 60]
      Then there should be no unmatched loads
      And the Load of House 1 should only buy energy from IAA between 5:00 and 8:00
-     And the Commercial Producer should never sell energy
->>>>>>> 80149d2c
+     And the Commercial Producer should never sell energy