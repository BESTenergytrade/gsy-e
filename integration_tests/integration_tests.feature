--- conflicted
+++ resolved
@@ -18,7 +18,18 @@
      | scenario               | duration | slot_length | tick_length |
      | integration_test_setup |    2     |      20     |      1      |
      | integration_test_setup |    4     |      10     |      5      |
-<<<<<<< HEAD
+     |         default        |    24    |      60     |      60     |
+     |         default_2      |    24    |      60     |      60     |
+     |        default_2a      |    24    |      60     |      60     |
+     |        default_2b      |    24    |      60     |      60     |
+     |        default_3       |    24    |      60     |      60     |
+     |        default_3a      |    24    |      60     |      60     |
+     |        default_3b      |    24    |      60     |      60     |
+     |    default_3_pv_only   |    24    |      60     |      60     |
+     |        default_4       |    24    |      60     |      60     |
+     |        default_5       |    24    |      60     |      60     |
+     |    default_appliance   |    24    |      60     |      60     |
+     |        default_csv     |    24    |      60     |      60     |
 
   Scenario: Predefined PV follows the csv profile provided by the user
      Given a PV profile csv as input to predefined PV
@@ -42,18 +53,4 @@
      Given a load profile hourly dict as input to predefined load
      And the scenario includes a predefined load that will not be unmatched
      When the simulation is running
-     Then the predefined load follows the load profile
-=======
-     |         default        |    24    |      60     |      60     |
-     |         default_2      |    24    |      60     |      60     |
-     |        default_2a      |    24    |      60     |      60     |
-     |        default_2b      |    24    |      60     |      60     |
-     |        default_3       |    24    |      60     |      60     |
-     |        default_3a      |    24    |      60     |      60     |
-     |        default_3b      |    24    |      60     |      60     |
-     |    default_3_pv_only   |    24    |      60     |      60     |
-     |        default_4       |    24    |      60     |      60     |
-     |        default_5       |    24    |      60     |      60     |
-     |    default_appliance   |    24    |      60     |      60     |
-     |        default_csv     |    24    |      60     |      60     |
->>>>>>> 9019d6b5
+     Then the predefined load follows the load profile