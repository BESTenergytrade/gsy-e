Feature: Run integration tests

  Scenario Outline: Run integration tests on console
     Given we have a scenario named <scenario>
     And d3a is installed
     When we run the d3a simulation on console with <scenario>
     Then we test the export functionality of <scenario>
  Examples: Scenarios
     | scenario |
     | integration_test_setup |

  Scenario Outline: Run integration tests
     Given we have a scenario named <scenario>
     And d3a is installed
     When we run the d3a simulation with <scenario> [<duration>, <slot_length>, <tick_length>]
     Then we test the output of the simulation of <scenario> [<duration>, <slot_length>, <tick_length>]
  Examples: Settings
     | scenario               | duration | slot_length | tick_length |
     | integration_test_setup |    2     |      20     |      1      |
     | integration_test_setup |    4     |      10     |      5      |
     |         default        |    24    |      60     |      60     |
     |         default_2      |    24    |      60     |      60     |
     |        default_2a      |    24    |      60     |      60     |
     |        default_2b      |    24    |      60     |      60     |
     |        default_3       |    24    |      60     |      60     |
     |        default_3a      |    24    |      60     |      60     |
     |        default_3b      |    24    |      60     |      60     |
     |    default_3_pv_only   |    24    |      60     |      60     |
     |        default_4       |    24    |      60     |      60     |
     |        default_5       |    24    |      60     |      60     |
     |    default_appliance   |    24    |      60     |      60     |
     |        default_csv     |    24    |      60     |      60     |

  Scenario: Predefined PV follows the csv profile provided by the user
     Given a PV profile csv as input to predefined PV
     And the scenario includes a predefined PV
     When the simulation is running
     Then the predefined PV follows the PV profile from the csv

  Scenario: Predefined load follows the csv profile provided by the user
     Given a load profile csv as input to predefined load
     And the scenario includes a predefined load that will not be unmatched
     When the simulation is running
     Then the predefined load follows the load profile from the csv

  Scenario: Predefined PV follows the profile provided by the user
     Given a PV profile hourly dict as input to predefined load
     And the scenario includes a predefined PV
     When the simulation is running
     Then the predefined PV follows the PV profile

  Scenario: Predefined load follows the profile provided by the user
     Given a load profile hourly dict as input to predefined load
     And the scenario includes a predefined load that will not be unmatched
     When the simulation is running
     Then the predefined load follows the load profile

  Scenario Outline: Simulation subscribes on the appropriate channels
     Given d3a is installed
     When a simulation is created for scenario <scenario>
     And the method <method> is registered
     And the configured simulation is running
     And a message is sent on <channel>
     Then <method> is called
  Examples: Incoming events
     | scenario   | channel    | method       |
     | default_2a | 1234/stop  | stop         |
     | default_2a | 1234/pause | toggle_pause |
     | default_2a | 1234/reset | reset        |

  Scenario: Simulation publishes intermediate and final results
     Given d3a is installed
     When a simulation is created for scenario default_2a
     And the simulation is able to transmit intermediate results
     And the simulation is able to transmit final results
     And the configured simulation is running
     Then intermediate results are transmitted on every slot
     And final results are transmitted once


  Scenario Outline: Run integration tests with settings file
     Given we have a scenario named default
     And d3a is installed
     When we run simulation on console with default settings file
     Then we test the export functionality of default

  Scenario: Storage break even range profile
     Given we have a scenario named strategy_tests/storage_strategy_break_even_range
     And d3a is installed
     When we run the d3a simulation with strategy_tests.storage_strategy_break_even_range [24, 15, 15]
     Then the storage devices buy and sell energy respecting the break even prices

  Scenario: Storage break even profile
     Given we have a scenario named strategy_tests/storage_strategy_break_even_hourly
     And d3a is installed
     When we run the d3a simulation with strategy_tests.storage_strategy_break_even_hourly [24, 15, 15]
     Then the storage devices buy and sell energy respecting the hourly break even prices

  Scenario: Finite power plant
     Given we have a scenario named strategy_tests/finite_power_plant
     And d3a is installed
     When we run the d3a simulation with strategy_tests.finite_power_plant [24, 15, 15]
     Then the Finite Commercial Producer always sells energy at the defined energy rate
     And the Finite Commercial Producer never produces more power than its max available power

  Scenario: Finite power plant profile
     Given we have a scenario named strategy_tests/finite_power_plant_profile
     And d3a is installed
     When we run the d3a simulation with strategy_tests.finite_power_plant_profile [24, 15, 15]
     Then the Finite Commercial Producer Profile always sells energy at the defined energy rate
     And the Finite Commercial Producer Profile never produces more power than its max available power

<<<<<<< HEAD
  Scenario: Commercial Producer Market Maker Rate
     Given we have a scenario named strategy_tests/commercial_producer_market_maker_rate
     And d3a is installed
     And we have a profile of market_maker_rate for strategy_tests.commercial_producer_market_maker_rate
     When we run the d3a simulation with config parameters [1, 5] and strategy_tests.commercial_producer_market_maker_rate
     Then we test that config parameters are correctly parsed for strategy_tests.commercial_producer_market_maker_rate [1, 5]
     And the Commercial Energy Producer always sells energy at the defined market maker rate
=======
  Scenario: PV can use the market maker rate as the initial rate for every market slot
     Given we have a scenario named strategy_tests/pv_initial_rate
     And d3a is installed
     When we run the d3a simulation with strategy_tests.pv_initial_rate [24, 15, 15]
     Then the PV sells energy ar the market maker rate for every market slot
>>>>>>> 4f02e70d
<|MERGE_RESOLUTION|>--- conflicted
+++ resolved
@@ -110,7 +110,6 @@
      Then the Finite Commercial Producer Profile always sells energy at the defined energy rate
      And the Finite Commercial Producer Profile never produces more power than its max available power
 
-<<<<<<< HEAD
   Scenario: Commercial Producer Market Maker Rate
      Given we have a scenario named strategy_tests/commercial_producer_market_maker_rate
      And d3a is installed
@@ -118,10 +117,9 @@
      When we run the d3a simulation with config parameters [1, 5] and strategy_tests.commercial_producer_market_maker_rate
      Then we test that config parameters are correctly parsed for strategy_tests.commercial_producer_market_maker_rate [1, 5]
      And the Commercial Energy Producer always sells energy at the defined market maker rate
-=======
+
   Scenario: PV can use the market maker rate as the initial rate for every market slot
      Given we have a scenario named strategy_tests/pv_initial_rate
      And d3a is installed
      When we run the d3a simulation with strategy_tests.pv_initial_rate [24, 15, 15]
-     Then the PV sells energy ar the market maker rate for every market slot
->>>>>>> 4f02e70d
+     Then the PV sells energy ar the market maker rate for every market slot