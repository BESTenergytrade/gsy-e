"""
Copyright 2018 Grid Singularity
This file is part of D3A.

This program is free software: you can redistribute it and/or modify
it under the terms of the GNU General Public License as published by
the Free Software Foundation, either version 3 of the License, or
(at your option) any later version.

This program is distributed in the hope that it will be useful,
but WITHOUT ANY WARRANTY; without even the implied warranty of
MERCHANTABILITY or FITNESS FOR A PARTICULAR PURPOSE.  See the
GNU General Public License for more details.

You should have received a copy of the GNU General Public License
along with this program.  If not, see <http://www.gnu.org/licenses/>.
"""
from behave import then
from math import isclose
from pendulum import today
from d3a.constants import TIME_ZONE
from d3a.d3a_core.sim_results.export_unmatched_loads import ExportUnmatchedLoads, \
    get_number_of_unmatched_loads
from d3a.d3a_core.export import EXPORT_DEVICE_VARIABLES


def get_areas_from_2_house_grid(context):
    def filter_iaa(x):
        return x.name == "House 1" or \
               x.name == "House 2" or \
               x.name == "Grid"

    return list(filter(filter_iaa,
                       context.simulation.area.children))


@then('average trade rate is constant for every market slot for all markets')
def average_trade_rate_constant(context):
    areas = get_areas_from_2_house_grid(context)

    for area in areas:
        trade_rates = [
            trade.offer.price / trade.offer.energy
            for market in area.past_markets
            for trade in market.trades
        ]

        assert all(isclose(t, trade_rates[0], abs_tol=0.01) for t in trade_rates[1:])


@then('there are no trades with the same seller and buyer name')
def same_seller_buyer_name_check(context):
    areas = get_areas_from_2_house_grid(context)

    trades = [
        trade
        for area in areas
        for market in area.past_markets
        for trade in market.trades
    ]

    assert all(trade.buyer != trade.seller for trade in trades)


@then('storage buys energy from the commercial producer')
def storage_commercial_trades(context):
    house1 = [child for child in context.simulation.area.children
              if child.name == "House 1"][0]

    storage_trades = [
        trade
        for market in house1.past_markets
        for trade in market.trades
        if trade.buyer == "H1 Storage1"
    ]

    commercial_trades = [
        trade
        for market in context.simulation.area.past_markets
        for trade in market.trades
        if trade.seller == "Commercial Energy Producer"
    ]

    assert len(storage_trades) > 0
    assert len(commercial_trades) > 0
    assert len(storage_trades) == len(commercial_trades)


@then('storage final SOC is 100%')
def storage_final_soc(context):
    house1 = [child for child in context.simulation.area.children if child.name == "House 1"][0]
    storage = [child for child in house1.children if child.name == "H1 Storage1"][0]
    assert isclose(list(storage.strategy.state.charge_history.values())[-1], 100.0)


@then('storage buys energy respecting the break even buy threshold')
def step_impl(context):
    house1 = [child for child in context.simulation.area.children if child.name == "House 1"][0]
    storage = [child for child in house1.children if child.name == "H1 Storage1"][0]

    storage_trades = [
        trade
        for market in storage.past_markets
        for trade in market.trades
        if trade.buyer == "H1 Storage1"
    ]

    assert all([trade.offer.price / trade.offer.energy < 16.99 for trade in storage_trades])


@then('on every market slot there should be matching trades on grid and house markets')
def check_matching_trades(context):
    house1 = [child for child in context.simulation.area.children if child.name == "House 1"][0]
    grid = context.simulation.area

    for market in grid.past_markets:
        timeslot = market.time_slot
        assert house1.get_past_market(timeslot)
        grid_trades = grid.get_past_market(timeslot).trades
        house_trades = house1.get_past_market(timeslot).trades
        assert len(grid_trades) == len(house_trades)
        assert all(
            any(t.offer.energy == th.offer.energy and t.buyer == th.seller for th in house_trades)
            for t in grid_trades)


@then('there should be no unmatched loads')
def no_unmatched_loads(context):
    unmatched, unmatched_redis = \
        ExportUnmatchedLoads(context.simulation.area).get_current_market_results(
            all_past_markets=True)
    assert get_number_of_unmatched_loads(unmatched) == 0


@then('pv produces the same energy on each corresponding time slot regardless of the day')
def pv_produces_same_amount_of_energy_day(context):
    house2 = [child for child in context.simulation.area.children if child.name == "House 2"][0]

    for base_market in house2.past_markets:
        timeslot = base_market.time_slot
        same_time_markets = [market for market in house2.past_markets
                             if market.time_slot.hour == timeslot.hour and
                             market.time_slot.minute == timeslot.minute]
        same_time_markets_energy = [sum(trade.offer.energy
                                        for trade in market.trades
                                        if trade.seller == "H2 PV")
                                    for market in same_time_markets]
        assert all(isclose(same_time_markets_energy[0], energy)
                   for energy in same_time_markets_energy)


def _assert_sum_of_energy_is_same_for_same_time(area, load_name):
    for base_market in area.past_markets:
        timeslot = base_market.time_slot
        same_time_markets = [market for market in area.past_markets
                             if market.time_slot.hour == timeslot.hour and
                             market.time_slot.minute == timeslot.minute]
        same_time_markets_energy = [sum(trade.offer.energy
                                        for trade in market.trades
                                        if trade.buyer == load_name)
                                    for market in same_time_markets]
        assert all(isclose(same_time_markets_energy[0], energy)
                   for energy in same_time_markets_energy)


@then('all loads consume the same energy on each corresponding time slot regardless of the day')
def loads_consume_same_amount_of_energy_day(context):
    house1 = [child for child in context.simulation.area.children if child.name == "House 1"][0]
    house2 = [child for child in context.simulation.area.children if child.name == "House 2"][0]

    _assert_sum_of_energy_is_same_for_same_time(house1, "H1 General Load")
    _assert_sum_of_energy_is_same_for_same_time(house2, "H2 General Load")


def _assert_hours_of_day(area, device):
    for market in area.past_markets:
        total_energy = sum(trade.offer.energy
                           for trade in market.trades if trade.buyer == device.name)
        if market.time_slot.hour not in device.strategy.hrs_of_day:
            assert isclose(total_energy, 0.0)
        else:
            assert isclose(total_energy, device.strategy.energy_per_slot_Wh / 1000.0)


@then('all loads adhere to the hours of day configuration')
def loads_adhere_to_hours_of_day_multiday(context):
    house1 = [child for child in context.simulation.area.children if child.name == "House 1"][0]
    h1_load = [child for child in house1.children if child.name == "H1 General Load"][0]
    house2 = [child for child in context.simulation.area.children if child.name == "House 2"][0]
    h2_load = [child for child in house2.children if child.name == "H2 General Load"][0]

    _assert_hours_of_day(house1, h1_load)
    _assert_hours_of_day(house2, h2_load)


@then('there should be a reported SOC of 0.1 on the first market')
def reported_soc_zero_on_first_slot(context):
    house1 = [child for child in context.simulation.area.children if child.name == "House 1"][0]
    electro = [child for child in house1.children if child.name == "H1 Electrolyser"][0]
    assert isclose(list(electro.strategy.state.charge_history.values())[0], 10.0)


@then('there should be trades on all markets using the max load rate')
def trades_on_all_markets_max_load_rate(context):
    grid = context.simulation.area
    house1 = [child for child in grid.children if child.name == "House 1"][0]
    load1 = [child for child in house1.children if child.name == "H1 General Load"][0]
    max_rate = load1.strategy.bid_update.final_rate

    for market in grid.past_markets:
        assert len(market.trades) == 1
        assert all(t.seller == "Commercial Energy Producer" for t in market.trades)
        assert all(t.buyer == "IAA House 1" for t in market.trades)
        assert all(isclose(t.offer.price / t.offer.energy, max_rate[market.time_slot])
                   for t in market.trades)

    for market in house1.past_markets:
        assert len(market.trades) == 1
        assert all(t.seller == "IAA House 1" for t in market.trades)
        assert all(t.buyer == "H1 General Load" for t in market.trades)
        assert all(isclose(t.offer.price / t.offer.energy, max_rate[market.time_slot])
                   for t in market.trades)


@then('the Load of House 1 should only buy energy from IAA between 5:00 and 8:00')
def house1_load_only_from_iaa(context):
    from d3a_interface.constants_limits import ConstSettings
    house1 = [child for child in context.simulation.area.children if child.name == "House 1"][0]
    load1 = [child for child in house1.children if child.name == "H1 General Load"][0]

    for market in load1.past_markets:
        if not 5 <= market.time_slot.hour < 8:
            continue

        assert len(market.trades) == 1
        assert market.trades[0].offer.seller == \
            ConstSettings.GeneralSettings.ALT_PRICING_MARKET_MAKER_NAME


@then('the Commercial Producer should never sell energy')
def commercial_never_trades(context):
    commercial = [child for child in context.simulation.area.children
                  if child.name == "Commercial Energy Producer"][0]
    assert all(len(m.trades) == 0 for m in commercial.past_markets)


@then('the device statistics are correct')
def device_statistics(context):
    output_dict = context.simulation.endpoint_buffer.device_statistics.device_stats_dict
    assert list(output_dict.keys()) == \
        ['House 1', 'House 2', 'Finite Commercial Producer', 'Commercial Energy Producer']
    assert list(output_dict['House 1'].keys()) == ['H1 DefinedLoad', 'H1 Storage1']
    counter = 0
    for house in ["House 1", "House 2"]:
        for device in output_dict[house]:
            for stats_name in EXPORT_DEVICE_VARIABLES:
                if stats_name in output_dict[house][device]:
                    counter += 1
                    assert len(list(output_dict[house][device][stats_name])) == 48
                    assert len(list(output_dict[house][device]["min_" + stats_name])) == 48
                    assert len(list(output_dict[house][device]["max_" + stats_name])) == 48
    assert counter == 12


<<<<<<< HEAD
@then("an AreaException is raised")
def area_exception_is_raised(context):
    from d3a.d3a_core.exceptions import AreaException
    assert type(context.sim_error) == AreaException
=======
@then('trades happen when the load seeks energy')
def trades_happen(context):
    trade_count = 0
    for market in context.simulation.area.past_markets:
        if len(market.trades) != 0:
            assert today(tz=TIME_ZONE).add(hours=8) <= market.time_slot \
                   <= today(tz=TIME_ZONE).add(hours=16)
            trade_count += 1
    assert trade_count == 9
>>>>>>> fb0755ee
<|MERGE_RESOLUTION|>--- conflicted
+++ resolved
@@ -262,12 +262,13 @@
     assert counter == 12
 
 
-<<<<<<< HEAD
+
 @then("an AreaException is raised")
 def area_exception_is_raised(context):
     from d3a.d3a_core.exceptions import AreaException
     assert type(context.sim_error) == AreaException
-=======
+    
+    
 @then('trades happen when the load seeks energy')
 def trades_happen(context):
     trade_count = 0
@@ -277,4 +278,3 @@
                    <= today(tz=TIME_ZONE).add(hours=16)
             trade_count += 1
     assert trade_count == 9
->>>>>>> fb0755ee
