--- conflicted
+++ resolved
@@ -320,18 +320,18 @@
         deepcopy(context.simulation.endpoint_buffer.unmatched_loads_redis)
 
 
-<<<<<<< HEAD
 @when('the reported energy trade profile are saved')
 def save_reported_energy_trade_profile(context):
     context.energy_trade_profile = deepcopy(
         context.simulation.endpoint_buffer.energy_trade_profile)
     context.energy_trade_profile_redis = \
         deepcopy(context.simulation.endpoint_buffer.energy_trade_profile_redis)
-=======
+
+    
 @when('the reported price energy day results are saved')
 def step_impl(context):
     context.price_energy_day = deepcopy(context.simulation.endpoint_buffer.price_energy_day)
->>>>>>> 3a8fdd02
+
 
 
 @when('the past markets are not kept in memory')
@@ -872,7 +872,6 @@
                    for _, old_area_results in context.unmatched_loads_redis.items())
 
 
-<<<<<<< HEAD
 @then('the energy trade profiles are identical no matter if the past markets are kept')
 def identical_energy_trade_profiles(context):
     energy_trade_profile = context.simulation.endpoint_buffer.energy_trade_profile
@@ -885,9 +884,9 @@
     for _, v in energy_trade_profile_redis.items():
         assert any(len(DeepDiff(v, old_area_results)) == 0
                    for _, old_area_results in context.energy_trade_profile_redis.items())
-=======
+
+        
 @then('the price energy day results are identical no matter if the past markets are kept')
 def indentical_price_energy_day(context):
     price_energy_day = context.simulation.endpoint_buffer.price_energy_day
-    assert len(DeepDiff(price_energy_day, context.price_energy_day)) == 0
->>>>>>> 3a8fdd02
+    assert len(DeepDiff(price_energy_day, context.price_energy_day)) == 0