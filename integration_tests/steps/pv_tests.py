"""
Copyright 2018 Grid Singularity
This file is part of D3A.

This program is free software: you can redistribute it and/or modify
it under the terms of the GNU General Public License as published by
the Free Software Foundation, either version 3 of the License, or
(at your option) any later version.

This program is distributed in the hope that it will be useful,
but WITHOUT ANY WARRANTY; without even the implied warranty of
MERCHANTABILITY or FITNESS FOR A PARTICULAR PURPOSE.  See the
GNU General Public License for more details.

You should have received a copy of the GNU General Public License
along with this program.  If not, see <http://www.gnu.org/licenses/>.
"""
from behave import then
from math import isclose
from d3a_interface.constants_limits import ConstSettings
from d3a.constants import DEFAULT_PRECISION


@then('the storages buy energy for no more than the min PV selling rate')
def storages_pv_final_selling_rate(context):
    house1 = list(filter(lambda x: x.name == "House 1", context.simulation.area.children))[0]
    house2 = list(filter(lambda x: x.name == "House 2", context.simulation.area.children))[0]
    storage1 = list(filter(lambda x: "Storage1" in x.name, house1.children))[0]
    storage2 = list(filter(lambda x: "Storage2" in x.name, house1.children))[0]
    pv = list(filter(lambda x: "PV" in x.name, house2.children))[0]

    for market in house1.past_markets:
        for trade in market.trades:
            # Storage 2 should never buy due to break even point being lower than the
            # PV min selling rate
            assert trade.buyer != storage2.name
            if trade.buyer == storage1.name:
                # Storage 1 should buy energy offers with rate more than the PV min sell rate
                assert round(trade.offer.price / trade.offer.energy, DEFAULT_PRECISION) >= \
                       pv.strategy.offer_update.final_rate[market.time_slot]

    for market in house2.past_markets:
        assert all(trade.seller == pv.name for trade in market.trades)
        assert all(round(trade.offer.price / trade.offer.energy, DEFAULT_PRECISION) >=
                   pv.strategy.offer_update.final_rate[market.time_slot]
                   for trade in market.trades)


@then('the PV strategy decrease its sold/unsold offers price as expected')
def pv_price_decrease(context):
    house = list(filter(lambda x: x.name == "House 1", context.simulation.area.children))[0]
    pv = list(filter(lambda x: "H1 PV" in x.name, house.children))[0]

    number_of_available_updates = \
        int(pv.config.slot_length.seconds / pv.strategy.offer_update.update_interval.seconds) - 1
    energy_rate_change_per_update = 4
    rate_list = \
        [ConstSettings.GeneralSettings.DEFAULT_MARKET_MAKER_RATE - i *
         energy_rate_change_per_update
         for i in range(number_of_available_updates)]

    if pv.strategy.offer_update.fit_to_limit is False:
        for market in house.past_markets:
            for id, offer in market.offers.items():
                assert any([isclose(offer.price / offer.energy, rate) for rate in rate_list])
            for trade in market.trades:
                if trade.seller == pv.name:
                    assert any([isclose(trade.offer.price / trade.offer.energy,
                                rate) for rate in rate_list])

    else:
        assert False


<<<<<<< HEAD
@then("the PV offers energy as expected at an expected price")
def pv_const_energy(context):
    house = list(filter(lambda x: x.name == "House 2", context.simulation.area.children))[0]
    pv = list(filter(lambda x: "H2 PV" in x.name, house.children))[0]
    price_dec_per_slot = 0.1 * int(context.simulation.simulation_config.slot_length.seconds /
                                   context.simulation.simulation_config.tick_length.seconds)
    market_maker_rate = context.simulation.simulation_config.market_maker_rate

    for market in house.past_markets:
        slot = market.time_slot
        for id, offer in market.offers.items():
            if offer.seller == pv.name:
                assert isclose(
                    (offer.price / offer.energy),
                    market_maker_rate[slot] - price_dec_per_slot
                )
                assert isclose(
                    offer.energy,
                    pv.strategy.state._energy_production_forecast_kWh[slot] *
                    pv.strategy.panel_count,
                    rel_tol=0.001)


=======
>>>>>>> d8d7554e
@then('the load buys at most the energy equivalent of {power_W} W')
def load_buys_200_W(context, power_W):
    from d3a.d3a_core.util import convert_W_to_kWh
    house1 = list(filter(lambda x: x.name == "House 1", context.simulation.area.children))[0]
    load = list(filter(lambda x: "Load" in x.name, house1.children))[0]
    max_desired_energy = convert_W_to_kWh(float(power_W), house1.config.slot_length)
    total_energy_per_slot = []
    for market in house1.past_markets:
        total_energy = sum(trade.offer.energy
                           for trade in market.trades
                           if trade.buyer == load.name)
        assert total_energy <= max_desired_energy
        total_energy_per_slot.append(total_energy)
    assert isclose(max(total_energy_per_slot), max_desired_energy, rel_tol=0.01)<|MERGE_RESOLUTION|>--- conflicted
+++ resolved
@@ -72,32 +72,6 @@
         assert False
 
 
-<<<<<<< HEAD
-@then("the PV offers energy as expected at an expected price")
-def pv_const_energy(context):
-    house = list(filter(lambda x: x.name == "House 2", context.simulation.area.children))[0]
-    pv = list(filter(lambda x: "H2 PV" in x.name, house.children))[0]
-    price_dec_per_slot = 0.1 * int(context.simulation.simulation_config.slot_length.seconds /
-                                   context.simulation.simulation_config.tick_length.seconds)
-    market_maker_rate = context.simulation.simulation_config.market_maker_rate
-
-    for market in house.past_markets:
-        slot = market.time_slot
-        for id, offer in market.offers.items():
-            if offer.seller == pv.name:
-                assert isclose(
-                    (offer.price / offer.energy),
-                    market_maker_rate[slot] - price_dec_per_slot
-                )
-                assert isclose(
-                    offer.energy,
-                    pv.strategy.state._energy_production_forecast_kWh[slot] *
-                    pv.strategy.panel_count,
-                    rel_tol=0.001)
-
-
-=======
->>>>>>> d8d7554e
 @then('the load buys at most the energy equivalent of {power_W} W')
 def load_buys_200_W(context, power_W):
     from d3a.d3a_core.util import convert_W_to_kWh
