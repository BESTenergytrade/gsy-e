--- conflicted
+++ resolved
@@ -44,8 +44,7 @@
     When we run the d3a simulation with area_events.isolated_connect_event [1, 30, 15]
     Then load and battery use energy from grid before 6:00
     And battery does not charge between 6:00 and 16:00
-<<<<<<< HEAD
-    And load uses battery energy and battery charges from grid after 16:00
+    And load and battery use energy from grid after 16:00
 
   Scenario: Load changes consumption and hours of/per day after strategy event
     Given we have a scenario named area_events/load_event
@@ -60,7 +59,4 @@
     And d3a is installed
     When we run the d3a simulation with area_events.pv_event [1, 30, 15]
     Then load consumes less than 0.0756 kWh between 8:00 and 12:00
-    And load consumes less than 1.59 kWh between 12:00 and 16:00
-=======
-    And load and battery use energy from grid after 16:00
->>>>>>> bb488bf7
+    And load consumes less than 1.59 kWh between 12:00 and 16:00