--- conflicted
+++ resolved
@@ -11,10 +11,7 @@
 flask-cors
 pendulum
 python-rex
-<<<<<<< HEAD
-=======
 rlp==0.4.7
->>>>>>> 0a0c853d
 tablib
 terminaltables
 rq
